//
// Copyright 2021 Adobe. All rights reserved.
// This file is licensed to you under the Apache License, Version 2.0 (the "License");
// you may not use this file except in compliance with the License. You may obtain a copy
// of the License at http://www.apache.org/licenses/LICENSE-2.0
//
// Unless required by applicable law or agreed to in writing, software distributed under
// the License is distributed on an "AS IS" BASIS, WITHOUT WARRANTIES OR REPRESENTATIONS
// OF ANY KIND, either express or implied. See the License for the specific language
// governing permissions and limitations under the License.
//

import AEPAssurance
import AEPCore
import AEPEdge
import AEPEdgeConsent
import AEPEdgeIdentity
import AEPLifecycle
import AEPMessaging
import AEPSignal
import UIKit
import UserNotifications

@UIApplicationMain
class AppDelegate: UIResponder, UIApplicationDelegate, UNUserNotificationCenterDelegate {

    func application(_ application: UIApplication, didFinishLaunchingWithOptions _: [UIApplication.LaunchOptionsKey: Any]?) -> Bool {
        MobileCore.setLogLevel(.trace)

        let extensions = [
            Consent.self,
            Lifecycle.self,
            Identity.self,
            Messaging.self,
            Edge.self,
            Signal.self,
            Assurance.self
        ]

        MobileCore.registerExtensions(extensions) {
            // only start lifecycle if the application is not in the background
            DispatchQueue.main.async {
                if application.applicationState != .background {
                    MobileCore.lifecycleStart(additionalContextData: nil)
                }
            }
            
<<<<<<< HEAD
            // configure
            MobileCore.configureWith(appId: "3149c49c3910/a93ff37dae6c/launch-97cd3b98c5bc-development")
=======
            //ToDo: Put ENVIRONMENT_FILE_ID here
            MobileCore.configureWith(appId: "ENVIRONMENT_FILE_ID")
            //eg: MobileCore.configureWith(appId: "3149c49ddddc3910/a93ff37dddddae6c/launch-97cd3b98c5bc-development")
>>>>>>> 3a929a46
            // set `messaging.useSandbox` to "true"  to test push notifications in debug environment (Apps signed with Development Certificate)
            #if DEBUG
                let debugConfig = ["messaging.useSandbox": true]
                MobileCore.updateConfigurationWith(configDict: debugConfig)
            #endif
        }
        
        registerForPushNotifications(application)
        return true
    }

    // MARK: - Push Notification registration methods
    func applicationWillEnterForeground(_: UIApplication) {
        MobileCore.lifecycleStart(additionalContextData: nil)
    }

    func applicationDidEnterBackground(_: UIApplication) {
        MobileCore.lifecyclePause()
    }
    
    // MARK: - Push Notification registration methods
    func registerForPushNotifications(_ application : UIApplication) {
        let center = UNUserNotificationCenter.current()
        // Ask for user permission
        center.requestAuthorization(options: [.badge, .sound, .alert]) { [weak self] granted, _ in
            guard granted else { return }
            
            center.delegate = self
            
            DispatchQueue.main.async {
                application.registerForRemoteNotifications()
            }
        }
    }
    
    func application(_: UIApplication, didRegisterForRemoteNotificationsWithDeviceToken deviceToken: Data) {
        let tokenParts = deviceToken.map { data in String(format: "%02.2hhx", data) }
        let token = tokenParts.joined()
        print("Device token is - \(token)")
        MobileCore.setPushIdentifier(deviceToken)
    }

    func application(_: UIApplication, didFailToRegisterForRemoteNotificationsWithError _: Error) {
        MobileCore.setPushIdentifier(nil)
    }
    
    // MARK: - Handle Push Notification Reception
    // Delegate method that tells the app that a remote notification arrived that indicates there is data to be fetched.
    func application(_ application: UIApplication,
                     didReceiveRemoteNotification userInfo: [AnyHashable : Any],
                     fetchCompletionHandler completionHandler: @escaping (UIBackgroundFetchResult) -> Void) {
        // Handle the silent notifications received from AJO in here
        print("silent notification received")
        completionHandler(.noData)
    }
    

    // Delegate method to handle a notification that arrived while the app was running in the foreground.
    func userNotificationCenter(_: UNUserNotificationCenter,
                                willPresent _: UNNotification,
                                withCompletionHandler completionHandler: @escaping (UNNotificationPresentationOptions) -> Void) {
        completionHandler([.alert, .sound, .badge])
    }

    // Delegate method is called when a notification is interacted with
    func userNotificationCenter(_: UNUserNotificationCenter,
                                didReceive response: UNNotificationResponse,
                                withCompletionHandler completionHandler: @escaping () -> Void) {
        // Perform the task associated with the action.
        switch response.actionIdentifier {
        case "ACCEPT_ACTION":
            Messaging.handleNotificationResponse(response, applicationOpened: true, customActionId: "ACCEPT_ACTION")

        case "DECLINE_ACTION":
            Messaging.handleNotificationResponse(response, applicationOpened: false, customActionId: "DECLINE_ACTION")

        // Handle other actions…
        default:
            Messaging.handleNotificationResponse(response, applicationOpened: true, customActionId: nil)
        }

        // Always call the completion handler when done.
        completionHandler()
    }
}<|MERGE_RESOLUTION|>--- conflicted
+++ resolved
@@ -45,14 +45,10 @@
                 }
             }
             
-<<<<<<< HEAD
-            // configure
-            MobileCore.configureWith(appId: "3149c49c3910/a93ff37dae6c/launch-97cd3b98c5bc-development")
-=======
             //ToDo: Put ENVIRONMENT_FILE_ID here
             MobileCore.configureWith(appId: "ENVIRONMENT_FILE_ID")
             //eg: MobileCore.configureWith(appId: "3149c49ddddc3910/a93ff37dddddae6c/launch-97cd3b98c5bc-development")
->>>>>>> 3a929a46
+
             // set `messaging.useSandbox` to "true"  to test push notifications in debug environment (Apps signed with Development Certificate)
             #if DEBUG
                 let debugConfig = ["messaging.useSandbox": true]
