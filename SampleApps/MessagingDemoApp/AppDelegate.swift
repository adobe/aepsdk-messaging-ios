//
// Copyright 2020 Adobe. All rights reserved.
// This file is licensed to you under the Apache License, Version 2.0 (the "License");
// you may not use this file except in compliance with the License. You may obtain a copy
// of the License at http://www.apache.org/licenses/LICENSE-2.0
//
// Unless required by applicable law or agreed to in writing, software distributed under
// the License is distributed on an "AS IS" BASIS, WITHOUT WARRANTIES OR REPRESENTATIONS
// OF ANY KIND, either express or implied. See the License for the specific language
// governing permissions and limitations under the License.
//

import ACPCore
import AEPAssurance
import AEPCore
import AEPEdge
import AEPEdgeIdentity
import AEPLifecycle
import AEPMessaging
import AEPSignal
import AEPOfferDecisioning
import UIKit
import UserNotifications

@UIApplicationMain
class AppDelegate: UIResponder, UIApplicationDelegate, UNUserNotificationCenterDelegate {
    let notificationCenter = UNUserNotificationCenter.current()

    func application(_ application: UIApplication, didFinishLaunchingWithOptions _: [UIApplication.LaunchOptionsKey: Any]?) -> Bool {
        notificationCenter.delegate = self

        let options: UNAuthorizationOptions = [.alert, .sound, .badge]

        notificationCenter.requestAuthorization(options: options) {
            didAllow, _ in
            if !didAllow {
                print("User has declined notifications")
            }
        }

        MobileCore.setLogLevel(.trace)
<<<<<<< HEAD
        MobileCore.registerExtensions([Lifecycle.self, Identity.self, Messaging.self, Edge.self, Signal.self, OfferDecisioning.self])

        // Necessary property id for NotificationAppMessagingSDK (https://experience.adobe.com/#/@acopprod3/launch/companies/COa96b22326ef241ca883c272f14b0cbb1/properties/PR0f2ba40cd15b4cc68f6806f5e7ef9d72/publishing/LB05cace4d350c40bcb751ffb26eec12d3)
        // which has the edge configuration id needed by aep sdk
        
        // pre-existing appid: 3149c49c3910/37b8929440ac/launch-cd35ef2ff581-development
        
        // "steve - messaging tester" on "AEM Assets Departmental - Campaign"
        // 3149c49c3910/cf7779260cdd/launch-be72758aa82a-development
        
        MobileCore.configureWith(appId: "3149c49c3910/cf7779260cdd/launch-be72758aa82a-development")

        // UPDATE CONFIGURATION WITH THE DCCS URL TO BE USED FOR SENDING PUSH TOKEN
        // Current dccs url is from acopprod3 Sandbox VA7 org with sources account https://experience.adobe.com/#/@acopprod3/platform/source/accounts/c9c00169-59d5-46db-8001-6959d5b6dbbf/activity?limit=50&page=1&sortDescending=1&sortField=created&us_redirect=true
//        MobileCore.updateConfigurationWith(configDict: ["messaging.dccs": "https://dcs.adobedc.net/collection/e78a947b4aea3b3c22736bcc0da500a05a58667c72807e1821af00bd562ca7ab",
//                                                        "messaging.profileDatasetId": "<profileDatasetId>",
//                                                        "messaging.eventDataset": "5f8e4c2d0056e4194aabb74e",
//                                                        "messaging.useSandbox": true,
//                                                        "edge.configId": "5bb51917-7c51-4bbf-b8d4-431aaa771586"])
=======
        MobileCore.registerExtensions([Lifecycle.self, Messaging.self, Edge.self, Signal.self, Identity.self])

        MobileCore.configureWith(appId: "3149c49c3910/6a68c2e19c81/launch-4b2394565377-development")
        MobileCore.updateConfigurationWith(configDict: [
            "messaging.eventDataset": "5f8623492312f418dcc6b3d9",
            "messaging.useSandbox": true,
        ])
>>>>>>> 88f31b39

        // only start lifecycle if the application is not in the background
        if application.applicationState != .background {
            MobileCore.lifecycleStart(additionalContextData: nil)
        }

        AEPAssurance.registerExtension()
        ACPCore.start {
            AEPAssurance.startSession(URL(string: "messagingdemo://?adb_validation_sessionid=047eb65e-efa8-48b0-bd7f-b6a338fda6d6")!)
        }

        let center = UNUserNotificationCenter.current()
        center.requestAuthorization(options: [.alert, .sound, .badge]) { _, error in

            if let error = error {
                print("error requesting authorization: \(error)")
            }

            DispatchQueue.main.async {
                application.registerForRemoteNotifications()
            }
        }

        return true
    }

    // MARK: - UISceneSession Lifecycle

    func application(_: UIApplication, configurationForConnecting connectingSceneSession: UISceneSession, options _: UIScene.ConnectionOptions) -> UISceneConfiguration {
        // Called when a new scene session is being created.
        // Use this method to select a configuration to create the new scene with.
        return UISceneConfiguration(name: "Default Configuration", sessionRole: connectingSceneSession.role)
    }

    func application(_: UIApplication, didDiscardSceneSessions _: Set<UISceneSession>) {
        // Called when the user discards a scene session.
        // If any sessions were discarded while the application was not running, this will be called shortly after application:didFinishLaunchingWithOptions.
        // Use this method to release any resources that were specific to the discarded scenes, as they will not return.
    }

    // MARK: - Push Notification handling

    func application(_: UIApplication, didRegisterForRemoteNotificationsWithDeviceToken deviceToken: Data) {
        print("Token is - ")
        let tokenParts = deviceToken.map { data in String(format: "%02.2hhx", data) }
        let token = tokenParts.joined()
        print(token)
        MobileCore.setPushIdentifier(deviceToken)
    }

    func application(_: UIApplication, didFailToRegisterForRemoteNotificationsWithError _: Error) {
        MobileCore.setPushIdentifier(nil)
    }

    func applicationWillEnterForeground(_: UIApplication) {
        MobileCore.lifecycleStart(additionalContextData: nil)
    }

    func applicationDidEnterBackground(_: UIApplication) {
        MobileCore.lifecyclePause()
    }

    func scheduleNotification() {
        let content = UNMutableNotificationContent()

        content.title = "Notification Title"
        content.body = "This is example how to create "

        content.userInfo = ["_xdm": ["cjm": ["_experience": ["customerJourneyManagement":
                                                                ["messageExecution": ["messageExecutionID": "16-Sept-postman", "messageID": "567",
                                                                                      "journeyVersionID": "some-journeyVersionId", "journeyVersionInstanceId": "someJourneyVersionInstanceId"]]]]]]

        let trigger = UNTimeIntervalNotificationTrigger(timeInterval: 2, repeats: false)
        let identifier = "Local Notification"
        let request = UNNotificationRequest(identifier: identifier, content: content, trigger: trigger)

        notificationCenter.add(request) { error in
            if let error = error {
                print("Error \(error.localizedDescription)")
            }
        }
    }

    func scheduleNotificationWithCustomAction() {
        let content = UNMutableNotificationContent()

        content.title = "Notification Title"
        content.body = "This is example how to create "
        content.categoryIdentifier = "MEETING_INVITATION"
        content.userInfo = ["_xdm": ["cjm": ["_experience": ["customerJourneyManagement":
                                                                ["messageExecution": ["messageExecutionID": "16-Sept-postman", "messageID": "567",
                                                                                      "journeyVersionID": "some-journeyVersionId", "journeyVersionInstanceId": "someJourneyVersionInstanceId"]]]]]]

        let trigger = UNTimeIntervalNotificationTrigger(timeInterval: 2, repeats: false)
        let identifier = "Local Notification"
        let request = UNNotificationRequest(identifier: identifier, content: content, trigger: trigger)

        // Define the custom actions.
        let acceptAction = UNNotificationAction(identifier: "ACCEPT_ACTION",
                                                title: "Accept",
                                                options: UNNotificationActionOptions(rawValue: 0))
        let declineAction = UNNotificationAction(identifier: "DECLINE_ACTION",
                                                 title: "Decline",
                                                 options: UNNotificationActionOptions(rawValue: 0))
        // Define the notification type
        let meetingInviteCategory =
            UNNotificationCategory(identifier: "MEETING_INVITATION",
                                   actions: [acceptAction, declineAction],
                                   intentIdentifiers: [],
                                   hiddenPreviewsBodyPlaceholder: "",
                                   options: .customDismissAction)
        // Register the notification type.
        let notificationCenter = UNUserNotificationCenter.current()
        notificationCenter.setNotificationCategories([meetingInviteCategory])

        notificationCenter.add(request) { error in
            if let error = error {
                print("Error \(error.localizedDescription)")
            }
        }
    }

    func userNotificationCenter(_: UNUserNotificationCenter,
                                willPresent _: UNNotification,
                                withCompletionHandler completionHandler: @escaping (UNNotificationPresentationOptions) -> Void) {
        completionHandler([.alert, .sound])
    }

    func userNotificationCenter(_: UNUserNotificationCenter,
                                didReceive response: UNNotificationResponse,
                                withCompletionHandler completionHandler: @escaping () -> Void) {
        // Perform the task associated with the action.
        switch response.actionIdentifier {
        case "ACCEPT_ACTION":
            Messaging.handleNotificationResponse(response, applicationOpened: true, customActionId: "ACCEPT_ACTION")

        case "DECLINE_ACTION":
            Messaging.handleNotificationResponse(response, applicationOpened: false, customActionId: "DECLINE_ACTION")

        // Handle other actions…
        default:
            Messaging.handleNotificationResponse(response, applicationOpened: true, customActionId: nil)
        }

        // Always call the completion handler when done.
        completionHandler()
    }
}<|MERGE_RESOLUTION|>--- conflicted
+++ resolved
@@ -39,7 +39,7 @@
         }
 
         MobileCore.setLogLevel(.trace)
-<<<<<<< HEAD
+        
         MobileCore.registerExtensions([Lifecycle.self, Identity.self, Messaging.self, Edge.self, Signal.self, OfferDecisioning.self])
 
         // Necessary property id for NotificationAppMessagingSDK (https://experience.adobe.com/#/@acopprod3/launch/companies/COa96b22326ef241ca883c272f14b0cbb1/properties/PR0f2ba40cd15b4cc68f6806f5e7ef9d72/publishing/LB05cace4d350c40bcb751ffb26eec12d3)
@@ -54,20 +54,12 @@
 
         // UPDATE CONFIGURATION WITH THE DCCS URL TO BE USED FOR SENDING PUSH TOKEN
         // Current dccs url is from acopprod3 Sandbox VA7 org with sources account https://experience.adobe.com/#/@acopprod3/platform/source/accounts/c9c00169-59d5-46db-8001-6959d5b6dbbf/activity?limit=50&page=1&sortDescending=1&sortField=created&us_redirect=true
-//        MobileCore.updateConfigurationWith(configDict: ["messaging.dccs": "https://dcs.adobedc.net/collection/e78a947b4aea3b3c22736bcc0da500a05a58667c72807e1821af00bd562ca7ab",
-//                                                        "messaging.profileDatasetId": "<profileDatasetId>",
-//                                                        "messaging.eventDataset": "5f8e4c2d0056e4194aabb74e",
-//                                                        "messaging.useSandbox": true,
-//                                                        "edge.configId": "5bb51917-7c51-4bbf-b8d4-431aaa771586"])
-=======
-        MobileCore.registerExtensions([Lifecycle.self, Messaging.self, Edge.self, Signal.self, Identity.self])
-
-        MobileCore.configureWith(appId: "3149c49c3910/6a68c2e19c81/launch-4b2394565377-development")
-        MobileCore.updateConfigurationWith(configDict: [
-            "messaging.eventDataset": "5f8623492312f418dcc6b3d9",
-            "messaging.useSandbox": true,
-        ])
->>>>>>> 88f31b39
+                
+//        MobileCore.configureWith(appId: "3149c49c3910/6a68c2e19c81/launch-4b2394565377-development")
+//        MobileCore.updateConfigurationWith(configDict: [
+//            "messaging.eventDataset": "5f8623492312f418dcc6b3d9",
+//            "messaging.useSandbox": true,
+//        ])
 
         // only start lifecycle if the application is not in the background
         if application.applicationState != .background {
