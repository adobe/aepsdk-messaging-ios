--- conflicted
+++ resolved
@@ -69,15 +69,10 @@
         let cjmStageConfig = [
             "edge.environment": "int",
             "experienceCloud.org": "745F37C35E4B776E0A49421B@AdobeOrg",
-<<<<<<< HEAD
-            "edge.configId": "1f0eb783-2464-4bdd-951d-7f8afbf527f5:dev",
-//            "edge.configId": "d9457e9f-cacc-4280-88f2-6c846e3f9531",
-=======
             // prod
 //            "edge.configId": "1f0eb783-2464-4bdd-951d-7f8afbf527f5:dev",
             // ajo-sandbox
             "edge.configId": "d9457e9f-cacc-4280-88f2-6c846e3f9531",
->>>>>>> eb78a543
             "messaging.eventDataset": "610ae80b3cbbc718dab06208"
         ]
         MobileCore.updateConfigurationWith(configDict: cjmStageConfig)
