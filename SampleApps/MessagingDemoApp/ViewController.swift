//
// Copyright 2021 Adobe. All rights reserved.
// This file is licensed to you under the Apache License, Version 2.0 (the "License");
// you may not use this file except in compliance with the License. You may obtain a copy
// of the License at http://www.apache.org/licenses/LICENSE-2.0
//
// Unless required by applicable law or agreed to in writing, software distributed under
// the License is distributed on an "AS IS" BASIS, WITHOUT WARRANTIES OR REPRESENTATIONS
// OF ANY KIND, either express or implied. See the License for the specific language
// governing permissions and limitations under the License.
//

import AEPCore
import AEPMessaging
import AEPServices
import UIKit
import UserNotifications
import WebKit

class ViewController: UIViewController {
    @IBOutlet var switchShowMessages: UISwitch?

    private let messageHandler = MessageHandler()

    weak var appDelegate = UIApplication.shared.delegate as? AppDelegate

    override func viewDidLoad() {
        super.viewDidLoad()
        MobileCore.messagingDelegate = messageHandler
    }

    @IBAction func triggerFullscreen(_: Any) {
//        MobileCore.dispatch(event: Event(name: "test", type: "iamtest", source: "iamtest", data: ["seahawks": "bad"]))
<<<<<<< HEAD
        MobileCore.track(action: "animate", data: nil)
=======

>>>>>>> 50427c59
//        MobileCore.track(action: "zkorczyc-test", data: nil)
//         MobileCore.track(action: "mariners", data: nil)
        MobileCore.track(action: "marinersmar28", data: nil)
//                MobileCore.track(: "triggerFullscreen", data: ["testFullscreen": "true"])
    }

    @IBAction func triggerModal(_: Any) {
        MobileCore.track(state: "triggerModal", data: ["testSteveModal": "true"])
        //        MobileCore.track(state: "triggerModal", data: ["testModal": "true"])
    }

    @IBAction func triggerBannerTop(_: Any) {
        MobileCore.track(state: "triggerBannerTop", data: ["testBannerTop": "true"])
    }

    @IBAction func triggerBannerBottom(_: Any) {
        MobileCore.track(state: "triggerInapp", data: ["testBannerBottom": "true"])
    }

    /// Messaging delegate
    private class MessageHandler: MessagingDelegate {
        var showMessages = true
        var currentMessage: Message?

        func onShow(message: Showable) {
            let fullscreenMessage = message as? FullscreenMessage
            let message = fullscreenMessage?.parent
            print("message was shown \(message?.id ?? "undefined")")
        }

        func onDismiss(message: Showable) {
            let fullscreenMessage = message as? FullscreenMessage
            print("message was dismissed \(fullscreenMessage?.debugDescription ?? "undefined")")
        }

        func shouldShowMessage(message: Showable) -> Bool {
            // access to the whole message from the parent
            let fullscreenMessage = message as? FullscreenMessage
            let message = fullscreenMessage?.parent

            // in-line handling of javascript calls
            message?.handleJavascriptMessage("magic") { content in
                print("magical handling of our content from js! content is: \(content ?? "empty")")
                message?.track(content as? String, withEdgeEventType: .inappInteract)
            }

            // get the uiview - add it
            let messageWebView = message?.view as? WKWebView
            messageWebView?.evaluateJavaScript("startTimer();") { result, error in
                if error != nil {
                    // handle error
                }
                if result != nil {
                    // do something with the result
                }
            }
            
            // if we're not showing the message now, we can save it for later
            if !showMessages {
                currentMessage = message
                currentMessage?.track("message suppressed", withEdgeEventType: .inappTrigger)
            }

            return showMessages
        }

        func urlLoaded(_ url: URL) {
            print("fullscreen message loaded url: \(url)")
        }
    }

    @IBAction func toggleShowMessages(_ sender: Any) {
        if sender as? UISwitch == switchShowMessages {
            messageHandler.showMessages.toggle()
            print("messageHandler.showMessages: \(messageHandler.showMessages)")
        }
    }

    @IBAction func scheduleNotification(_: Any) {
        appDelegate?.scheduleNotification()
    }

    @IBAction func scheduleNotificationWithCustomAction(_: Any) {
        appDelegate?.scheduleNotificationWithCustomAction()
    }

    @IBAction func refreshMessages(_: Any) {
        Messaging.refreshInAppMessages()
    }

    @IBAction func showStoredMessage(_: Any) {
        messageHandler.currentMessage?.show()
    }

    @IBAction func checkSequence(_: Any) {
        let checkSequenceEvent = Event(name: "Check Sequence", type: "iam.tester", source: "inbound", data: ["checkSequence": "true"])
        MobileCore.dispatch(event: checkSequenceEvent)
    }

    @IBAction func triggerEvent1(_: Any) {
        let event = Event(name: "Event1", type: "iam.tester", source: "inbound", data: ["firstEvent": "true"], mask: ["firstEvent"])
        MobileCore.dispatch(event: event)
    }

    @IBAction func triggerEvent2(_: Any) {
        let event = Event(name: "Event2", type: "iam.tester", source: "inbound", data: ["secondEvent": "true"], mask: ["secondEvent"])
        MobileCore.dispatch(event: event)
    }

    @IBAction func triggerEvent3(_: Any) {
        let event = Event(name: "Event3", type: "iam.tester", source: "inbound", data: ["thirdEvent": "true"], mask: ["thirdEvent"])
        MobileCore.dispatch(event: event)
    }

    @IBAction func sendTrackAction(_: Any) {
        let data = ["key": "value"]
        MobileCore.track(action: "buttonClicked", data: data)
    }
}<|MERGE_RESOLUTION|>--- conflicted
+++ resolved
@@ -30,16 +30,13 @@
     }
 
     @IBAction func triggerFullscreen(_: Any) {
+        MobileCore.track(action: "animate", data: nil)
+                
 //        MobileCore.dispatch(event: Event(name: "test", type: "iamtest", source: "iamtest", data: ["seahawks": "bad"]))
-<<<<<<< HEAD
-        MobileCore.track(action: "animate", data: nil)
-=======
-
->>>>>>> 50427c59
 //        MobileCore.track(action: "zkorczyc-test", data: nil)
-//         MobileCore.track(action: "mariners", data: nil)
-        MobileCore.track(action: "marinersmar28", data: nil)
-//                MobileCore.track(: "triggerFullscreen", data: ["testFullscreen": "true"])
+//        MobileCore.track(action: "mariners", data: nil)
+//        MobileCore.track(action: "marinersmar28", data: nil)
+//        MobileCore.track(: "triggerFullscreen", data: ["testFullscreen": "true"])
     }
 
     @IBAction func triggerModal(_: Any) {
