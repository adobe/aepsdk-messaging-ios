/*
 Copyright 2021 Adobe. All rights reserved.
 This file is licensed to you under the Apache License, Version 2.0 (the "License");
 you may not use this file except in compliance with the License. You may obtain a copy
 of the License at http://www.apache.org/licenses/LICENSE-2.0

 Unless required by applicable law or agreed to in writing, software distributed under
 the License is distributed on an "AS IS" BASIS, WITHOUT WARRANTIES OR REPRESENTATIONS
 OF ANY KIND, either express or implied. See the License for the specific language
 governing permissions and limitations under the License.
 */

@testable import AEPCore
import AEPServices
import AEPTestUtils
import XCTest

@testable import AEPMessaging

class MessagingTests: XCTestCase {
    static let EXPERIENCE_CLOUD_ORG = "experienceCloud.org"
    
    var messaging: Messaging!
    var mockRuntime: TestableExtensionRuntime!
    var mockNetworkService: MockNetworkService?
    var mockMessagingRulesEngine: MockMessagingRulesEngine!
    var mockContentCardRulesEngine: MockContentCardRulesEngine!
    var mockLaunchRulesEngine: MockLaunchRulesEngine!
    var mockCache: MockCache!
    let mockSurface = Surface(path: "promos/feed1")
    var mockProposition: MockProposition!
    var messagingProperties: MessagingProperties!


    // Mock constants
    let MOCK_ECID = "mock_ecid"
    let MOCK_EVENT_DATASET = "mock_event_dataset"
    let MOCK_EXP_ORG_ID = "mock_exp_org_id"
    let MOCK_PUSH_TOKEN = "mock_pushToken"
    let EXPERIENCE_CLOUD_ORG = "experienceCloud.org"
    let MOCK_PROPOSITION_ID = "mockPropId"
    let MOCK_ACTIVITY_ID = "mockActivityId"
    
    // before each
    override func setUp() {
        EventHub.shared.start()
        mockRuntime = TestableExtensionRuntime()
        mockCache = MockCache(name: "mockCache")
        mockLaunchRulesEngine = MockLaunchRulesEngine(name: "mockLaunchRulesEngine", extensionRuntime: mockRuntime)
        mockContentCardRulesEngine = MockContentCardRulesEngine(extensionRuntime: mockRuntime, launchRulesEngine: mockLaunchRulesEngine)
        mockMessagingRulesEngine = MockMessagingRulesEngine(extensionRuntime: mockRuntime, launchRulesEngine: mockLaunchRulesEngine, cache: mockCache)
        mockProposition = MockProposition(uniqueId: MOCK_PROPOSITION_ID, 
                                          scope: mockSurface.uri,
                                          scopeDetails: [
                                            "activity": [ "id": MOCK_ACTIVITY_ID ]],
                                          items: [])
        messagingProperties = MessagingProperties()

        messaging = Messaging(runtime: mockRuntime, rulesEngine: mockMessagingRulesEngine, contentCardRulesEngine: mockContentCardRulesEngine, expectedSurfaceUri: mockSurface.uri, cache: mockCache, messagingProperties: messagingProperties)
        messaging.onRegistered()
        
        mockNetworkService = MockNetworkService()
        ServiceProvider.shared.networkService = mockNetworkService!
        
        MobileCore.messagingDelegate = nil
    }
    
    override func tearDown() {
        MobileCore.messagingDelegate = nil
        messagingProperties.pushIdentifier = nil
    }
    
    /// validate the extension is registered without any error
    func testRegisterExtension_registersWithoutAnyErrorOrCrash() {
        XCTAssertNoThrow(MobileCore.registerExtensions([Messaging.self]))
    }
    
    /// validate that 9 listeners are registered onRegister
    func testOnRegistered_nineListenersAreRegistered() {
        XCTAssertEqual(mockRuntime.listeners.count, 9)
    }
    
    func testOnUnregisteredCallable() throws {
        messaging.onUnregistered()
    }
    
    func testReadyForEventHappy() throws {
        // setup
        let event = Event(name: "Test Event Name", type: "type", source: "source", data: nil)
        mockRuntime.simulateSharedState(for: MessagingConstants.SharedState.Configuration.NAME, data: (value: [:], status: SharedStateStatus.set))
        mockRuntime.simulateXDMSharedState(for: MessagingConstants.SharedState.EdgeIdentity.NAME, data: (value: SampleEdgeIdentityState, status: SharedStateStatus.set))
        
        // test
        let result = messaging.readyForEvent(event)
        
        // verify
        XCTAssertTrue(result)
    }
    
    func testReadyForEventNoConfigurationSharedState() throws {
        // setup
        let event = Event(name: "Test Event Name", type: "type", source: "source", data: nil)
        mockRuntime.simulateXDMSharedState(for: MessagingConstants.SharedState.EdgeIdentity.NAME, data: (value: SampleEdgeIdentityState, status: SharedStateStatus.set))
        
        // test
        let result = messaging.readyForEvent(event)
        
        // verify
        XCTAssertFalse(result)
    }
    
    func testReadyForEventNoIdentitySharedState() throws {
        // setup
        let event = Event(name: "Test Event Name", type: "type", source: "source", data: nil)
        mockRuntime.simulateSharedState(for: MessagingConstants.SharedState.Configuration.NAME, data: (value: [:], status: SharedStateStatus.set))
        
        // test
        let result = messaging.readyForEvent(event)
        
        // verify
        XCTAssertFalse(result)
    }
    
    func testHandleWildcardEvent() throws {
        // setup
        let event = Event(name: "Test Event Name", type: "type", source: "source", data: nil)
        
        // test
        mockRuntime.simulateComingEvents(event)
        
        // verify
        XCTAssertTrue(mockMessagingRulesEngine.processCalled)
        XCTAssertEqual(event, mockMessagingRulesEngine.paramProcessEvent)
    }
        
//    func testFetchMessages() throws {
//        // setup
//        let event = Event(name: "Test Event Name", type: "type", source: "source", data: nil)
//        mockRuntime.simulateSharedState(for: MessagingConstants.SharedState.Configuration.NAME, data: (value: [EXPERIENCE_CLOUD_ORG: "aTestOrgId"], status: SharedStateStatus.set))
//        mockRuntime.simulateXDMSharedState(for: MessagingConstants.SharedState.EdgeIdentity.NAME, data: (value: SampleEdgeIdentityState, status: SharedStateStatus.set))
//
//        // test
//        _ = messaging.readyForEvent(event)
//
//        // verify
//        XCTAssertEqual(1, mockRuntime.dispatchedEvents.count)
//        let fetchEvent = mockRuntime.firstEvent
//        XCTAssertNotNil(fetchEvent)
//        XCTAssertEqual(EventType.edge, fetchEvent?.type)
//        XCTAssertEqual(EventSource.requestContent, fetchEvent?.source)
//        let fetchEventData = fetchEvent?.data
//        XCTAssertNotNil(fetchEventData)
//        let fetchEventQuery = fetchEventData?[MessagingConstants.XDM.Inbound.Key.QUERY] as? [String: Any]
//        XCTAssertNotNil(fetchEventQuery)
//        let fetchEventPersonalization = fetchEventQuery?[MessagingConstants.XDM.Inbound.Key.PERSONALIZATION] as? [String: Any]
//        XCTAssertNotNil(fetchEventPersonalization)
//        let fetchEventSurfaces = fetchEventPersonalization?[MessagingConstants.XDM.Inbound.Key.SURFACES] as? [String]
//        XCTAssertNotNil(fetchEventSurfaces)
//        XCTAssertEqual(1, fetchEventSurfaces?.count)
//        XCTAssertEqual("mobileapp://com.apple.dt.xctest.tool", fetchEventSurfaces?.first)
//    }
    
//    func testFetchMessages_whenUpdateFeedsRequest() throws {
//        // setup
//        let event = Event(name: "Update propositions",
//                          type: "com.adobe.eventType.messaging",
//                          source: "com.adobe.eventSource.requestContent",
//                          data: [
//                            "updatepropositions": true,
//                            "surfaces": [
//                                [ "uri": mockSurface.uri ]
//                            ]
//                          ])
//        mockRuntime.simulateSharedState(for: MessagingConstants.SharedState.Configuration.NAME, data: (value: [MessagingConstants.SharedState.Configuration.EXPERIENCE_CLOUD_ORG: "aTestOrgId"], status: SharedStateStatus.set))
//        mockRuntime.simulateXDMSharedState(for: MessagingConstants.SharedState.EdgeIdentity.NAME, data: (value: SampleEdgeIdentityState, status: SharedStateStatus.set))
//        
//        // test
//        mockRuntime.simulateComingEvents(event)
//        
//        // verify
//        XCTAssertEqual(1, mockRuntime.dispatchedEvents.count)
//        let fetchEvent = mockRuntime.firstEvent
//        XCTAssertNotNil(fetchEvent)
//        XCTAssertEqual(EventType.edge, fetchEvent?.type)
//        XCTAssertEqual(EventSource.requestContent, fetchEvent?.source)
//        let fetchEventData = fetchEvent?.data
//        XCTAssertNotNil(fetchEventData)
//        let fetchEventQuery = fetchEventData?[MessagingConstants.XDM.Inbound.Key.QUERY] as? [String: Any]
//        XCTAssertNotNil(fetchEventQuery)
//        let fetchEventPersonalization = fetchEventQuery?[MessagingConstants.XDM.Inbound.Key.PERSONALIZATION] as? [String: Any]
//        XCTAssertNotNil(fetchEventPersonalization)
//        let fetchEventSurfaces = fetchEventPersonalization?[MessagingConstants.XDM.Inbound.Key.SURFACES] as? [String]
//        XCTAssertNotNil(fetchEventSurfaces)
//        XCTAssertEqual(1, fetchEventSurfaces?.count)
//        XCTAssertEqual("mobileapp://com.apple.dt.xctest.tool/promos/feed1", fetchEventSurfaces?.first)
//    }
    
    func testFetchMessages_whenUpdateFeedsRequest_emptySurfacesInArray() throws {
        // setup
        let event = Event(name: "Update message feeds event",
                          type: "com.adobe.eventType.messaging",
                          source: "com.adobe.eventSource.requestContent",
                          data: [
                            "updatefeeds": true,
                            "surfaces": [
                                "",
                                ""
                            ]
                          ])
        mockRuntime.simulateSharedState(for: MessagingConstants.SharedState.Configuration.NAME, data: (value: [EXPERIENCE_CLOUD_ORG: "aTestOrgId"], status: SharedStateStatus.set))
        mockRuntime.simulateXDMSharedState(for: MessagingConstants.SharedState.EdgeIdentity.NAME, data: (value: SampleEdgeIdentityState, status: SharedStateStatus.set))
        
        // test
        mockRuntime.simulateComingEvents(event)
        
        // verify
        // TODO: verify push status event response?
        XCTAssertEqual(1, mockRuntime.dispatchedEvents.count)
    }
    
    func testFetchMessages_whenUpdateFeedsRequest_emptySurfacesArray() throws {
        // setup
        let event = Event(name: "Update message feeds event",
                          type: "com.adobe.eventType.messaging",
                          source: "com.adobe.eventSource.requestContent",
                          data: [
                            "updatefeeds": true,
                            "surfaces": [] as [String]
                          ])
        mockRuntime.simulateSharedState(for: MessagingConstants.SharedState.Configuration.NAME, data: (value: [EXPERIENCE_CLOUD_ORG: "aTestOrgId"], status: SharedStateStatus.set))
        mockRuntime.simulateXDMSharedState(for: MessagingConstants.SharedState.EdgeIdentity.NAME, data: (value: SampleEdgeIdentityState, status: SharedStateStatus.set))
        
        // test
        mockRuntime.simulateComingEvents(event)
        
        // verify
        // TODO: verify push status event response?
        XCTAssertEqual(1, mockRuntime.dispatchedEvents.count)
    }
    
//    func testHandleEdgePersonalizationNotificationHappy_inAppPropositions() throws {
//        // setup
//        messaging.setMessagesRequestEventId("mockRequestEventId")
//        messaging.setLastProcessedRequestEventId("mockRequestEventId")
//        messaging.setRequestedSurfacesforEventId("mockRequestEventId", expectedSurfaces: [Surface(uri: "mobileapp://com.apple.dt.xctest.tool")])
//        let event = Event(name: "Test Offer Notification Event", type: EventType.edge,
//                          source: MessagingConstants.Event.Source.PERSONALIZATION_DECISIONS, data: getOfferEventData())
//
//        // test
//        mockRuntime.simulateComingEvents(event)
//
//        // verify
//        XCTAssertEqual(0, messaging.inMemoryPropositionsCount(), "in-app propositions should not be cached")
//        XCTAssertEqual(2, messaging.propositionInfoCount())
//        XCTAssertTrue(mockLaunchRulesEngine.addRulesCalled)
//        XCTAssertEqual(2, mockLaunchRulesEngine.paramAddRulesRules?.count)
//        XCTAssertTrue(mockCache.setCalled)
//    }
//
//    func testHandleEdgePersonalizationNotificationEmptyPayload() throws {
//        // setup
//        messaging.setMessagesRequestEventId("mockRequestEventId")
//        messaging.setLastProcessedRequestEventId("mockRequestEventId")
//        messaging.setRequestedSurfacesforEventId("mockRequestEventId", expectedSurfaces: [Surface(uri: "mobileapp://com.apple.dt.xctest.tool")])
//        let eventData = getOfferEventData(items: [[:]])
//        let event = Event(name: "Test Offer Notification Event", type: EventType.edge,
//                          source: MessagingConstants.Event.Source.PERSONALIZATION_DECISIONS, data: eventData)
//
//        // test
//        mockRuntime.simulateComingEvents(event)
//
//        // verify
//        XCTAssertEqual(0, messaging.inMemoryPropositionsCount())
//        XCTAssertEqual(0, messaging.propositionInfoCount())
//        XCTAssertFalse(mockLaunchRulesEngine.addRulesCalled)
//        XCTAssertFalse(mockLaunchRulesEngine.replaceRulesCalled)
//        XCTAssertFalse(mockCache.setCalled)
//    }
//
//    func testHandleEdgePersonalizationNotificationNewRequestEvent() throws {
//        // setup
//        messaging.setLastProcessedRequestEventId("oldEventId")
//        messaging.setMessagesRequestEventId("mockRequestEventId")
//        messaging.setRequestedSurfacesforEventId("mockRequestEventId", expectedSurfaces: [Surface(uri: "mobileapp://com.apple.dt.xctest.tool")])
//        let event = Event(name: "Test Offer Notification Event", type: EventType.edge,
//                          source: MessagingConstants.Event.Source.PERSONALIZATION_DECISIONS, data: getOfferEventData())
//
//        // test
//        mockRuntime.simulateComingEvents(event)
//
//        // verify
//        XCTAssertEqual(0, messaging.inMemoryPropositionsCount())
//        XCTAssertEqual(2, messaging.propositionInfoCount())
//        XCTAssertTrue(mockLaunchRulesEngine.replaceRulesCalled)
//        XCTAssertEqual(2, mockLaunchRulesEngine.paramReplaceRulesRules?.count)
//        XCTAssertTrue(mockCache.setCalled)
//    }
//
//    func testHandleEdgePersonalizationNotificationRequestEventDoesNotMatch() throws {
//        // setup
//        messaging.setMessagesRequestEventId("someRequestEventId")
//        let event = Event(name: "Test Offer Notification Event", type: EventType.edge,
//                          source: MessagingConstants.Event.Source.PERSONALIZATION_DECISIONS, data: getOfferEventData())
//
//        // test
//        mockRuntime.simulateComingEvents(event)
//
//        // verify
//        XCTAssertEqual(0, messaging.inMemoryPropositionsCount())
//        XCTAssertEqual(0, messaging.propositionInfoCount())
//        XCTAssertFalse(mockLaunchRulesEngine.replaceRulesCalled)
//        XCTAssertFalse(mockLaunchRulesEngine.addRulesCalled)
//        XCTAssertFalse(mockCache.setCalled)
//    }
//
//
//    func testHandleEdgePersonalizationNotification_SurfacesInPersonlizationNotificationDoNotExistInRequestedSurfacesForEvent() throws {
//        // setup
//        let aJsonRule = JSONFileLoader.getRulesStringFromFile("showOnceRule")
//        let jsonEntry = "{\"mobileapp://com.apple.dt.xctest.tool\":\(aJsonRule)}"
//        let cacheEntry = CacheEntry(data: jsonEntry.data(using: .utf8)!, expiry: .never, metadata: nil)
//        mockCache.getReturnValue = cacheEntry
//        let event = Event(name: "Test Offer Notification Event", type: EventType.edge,
//                          source: MessagingConstants.Event.Source.PERSONALIZATION_DECISIONS, data: getOfferEventData(surface: "someScope"))
//        messaging.setLastProcessedRequestEventId("mockRequestEventId")
//        messaging.setMessagesRequestEventId("mockRequestEventId")
//        messaging.setRequestedSurfacesforEventId("mockRequestEventId", expectedSurfaces: [Surface(uri: "mobileapp://com.apple.dt.xctest.tool")])
//
//        // test
//        XCTAssertEqual(true, mockCache.propositions?.contains { $0.key.uri == "mobileapp://com.apple.dt.xctest.tool" })
//        mockRuntime.simulateComingEvents(event)
//
//        // verify
//        XCTAssertEqual(0, messaging.inMemoryPropositionsCount())
//        XCTAssertEqual(0, messaging.propositionInfoCount())
//        // previous cache should be removed
//        XCTAssertTrue(mockCache.removeCalled)
//        XCTAssertEqual(MessagingConstants.Caches.PROPOSITIONS, mockCache.removeParamKey)
//
//        XCTAssertFalse(mockLaunchRulesEngine.replaceRulesCalled)
//        XCTAssertFalse(mockLaunchRulesEngine.addRulesCalled)
//
//    }
    
    //    func testHandleEdgePersonalizationFeedsNotificationHappy() throws {
    //        // setup
    //        messaging.setMessagesRequestEventId("mockRequestEventId")
    //        messaging.setLastProcessedRequestEventId("mockRequestEventId")
    //        messaging.setRequestedSurfacesforEventId("mockRequestEventId", expectedSurfaces: [Surface(uri: "mobileapp://com.apple.dt.xctest.tool/promos/feed1")])
    //        mockLaunchRulesEngine.ruleConsequences.removeAll()
    //        mockLaunchRulesEngine.ruleConsequences = [RuleConsequence(id: "someId", type: "cjmiam", details: [
    //            "mobileParameters": [
    //                "id": "5c2ec561-49dd-4c8d-80bb-1fd67f6fca5d",
    //                "title": "Flash sale!",
    //                "body": "All winter gear is now up to 30% off at checkout.",
    //                "imageUrl": "https://luma.com/wintersale.png",
    //                "actionUrl": "https://luma.com/sale",
    //                "actionTitle": "Shop the sale!",
    //                "publishedDate": 1680568056,
    //                "expiryDate": 1712190456,
    //                "meta": [
    //                    "feedName":"Winter Promo",
    //                    "surface":"mobileapp://com.apple.dt.xctest.tool/promos/feed1"
    //                ],
    //                "type": "messagefeed"
    //            ] as [String: Any]
    //        ])]
    //
    //        let event = Event(name: "Test Offer Notification Event", type: EventType.edge,
    //                          source: MessagingConstants.Event.Source.PERSONALIZATION_DECISIONS, data: getOfferEventData(items:[["data": ["content": mockFeedContent]]], surface:"mobileapp://com.apple.dt.xctest.tool/promos/feed1"))
    //
    //        // test
    //        mockRuntime.simulateComingEvents(event)
    //
    //        // verify
    //        XCTAssertEqual(1, messaging.inMemoryPropositionsCount())
    //        XCTAssertEqual(0, messaging.propositionInfoCount())
    //        XCTAssertTrue(mockLaunchRulesEngine.addRulesCalled)
    //        XCTAssertFalse(mockLaunchRulesEngine.replaceRulesCalled)
    //        XCTAssertFalse(mockCache.setCalled)
    //
    //        XCTAssertEqual(1, mockRuntime.dispatchedEvents.count)
    //        let dispatchedEvent = mockRuntime.dispatchedEvents.first
    //
    //        XCTAssertEqual("com.adobe.eventType.messaging", dispatchedEvent?.type)
    //        XCTAssertEqual("com.adobe.eventSource.notification", dispatchedEvent?.source)
    //
    //        let propositionsArray = dispatchedEvent?.propositions
    //        XCTAssertNotNil(propositionsArray)
    //        XCTAssertEqual(1, propositionsArray?.count)
    //        let feed = propositionsArray?.first as? Feed
    //        XCTAssertEqual("Winter Promo", feed?.name)
    //        XCTAssertEqual("mobileapp://com.apple.dt.xctest.tool/promos/feed1", feed?.surface.uri)
    //        XCTAssertEqual(1, feed?.items.count)
    //        XCTAssertEqual("Flash sale!", feed?.items.first?.title)
    //        XCTAssertEqual("All winter gear is now up to 30% off at checkout.", feed?.items.first?.body)
    //        XCTAssertEqual("https://luma.com/wintersale.png", feed?.items.first?.imageUrl)
    //        XCTAssertEqual("https://luma.com/sale", feed?.items.first?.actionUrl)
    //        XCTAssertEqual("Shop the sale!", feed?.items.first?.actionTitle)
    //        XCTAssertEqual(1680568056, feed?.items.first?.inbound?.publishedDate)
    //        XCTAssertEqual(1712190456, feed?.items.first?.inbound?.expiryDate)
    //        XCTAssertNotNil(feed?.items.first?.inbound?.meta)
    //        XCTAssertEqual(2, feed?.items.first?.inbound?.meta?.count)
    //        XCTAssertEqual("Winter Promo", feed?.items.first?.inbound?.meta?["feedName"] as? String)
    //        XCTAssertEqual("mobileapp://com.apple.dt.xctest.tool/promos/feed1", feed?.items.first?.inbound?.meta?["surface"] as? String)
    //        XCTAssertNotNil(propositionsArray?.first?.scopeDetails)
    //        XCTAssertEqual(0, propositionsArray?.first?.scopeDetails.count)
    //    }
    
    func testHandleRulesResponseNoHtml() throws {
        // setup
        messaging.propositionInfo["mockMessageId"] = PropositionInfo(id: "id", scope: "scope", scopeDetails: [:])
        let event = Event(name: "Test Rules Engine Response Event",
                          type: EventType.rulesEngine,
                          source: EventSource.responseContent,
                          data: getRulesResponseEventData(html: nil))
        
        let expectation = XCTestExpectation(description: "shouldShowMessage was called in delegate")
        expectation.isInverted = true
        let delegate = TestableMessagingDelegate(expectation: expectation)
        MobileCore.messagingDelegate = delegate
        
        // test
        mockRuntime.simulateComingEvents(event)
        
        // verify
        wait(for: [expectation], timeout: 1.0)
        XCTAssertFalse(delegate.shouldShowMessageCalled)
    }
    
    //    func testHandleRulesResponseNoPropositionInfoForMessage() throws {
    //        // setup
    //        let event = Event(name: "Test Rules Engine Response Event",
    //                          type: EventType.rulesEngine,
    //                          source: EventSource.responseContent,
    //                          data: getRulesResponseEventData())
    //
    //        let expectation = XCTestExpectation(description: "shouldShowMessage was called in delegate")
    //        expectation.isInverted = true
    //        let delegate = TestableMessagingDelegate(expectation: expectation)
    //        MobileCore.messagingDelegate = delegate
    //
    //        // test
    //        mockRuntime.simulateComingEvents(event)
    //
    //        // verify
    //        wait(for: [expectation], timeout: 1.0)
    //        XCTAssertFalse(delegate.shouldShowMessageCalled)
    //    }

    func testHandleRulesResponseNilData() throws {
        // setup
        let event = Event(name: "Test Rules Engine Response Event",
                          type: EventType.rulesEngine,
                          source: EventSource.responseContent,
                          data: nil)
        
        let expectation = XCTestExpectation(description: "shouldShowMessage was called in delegate")
        expectation.isInverted = true
        let delegate = TestableMessagingDelegate(expectation: expectation)
        MobileCore.messagingDelegate = delegate
        
        // test
        mockRuntime.simulateComingEvents(event)
        
        // verify
        wait(for: [expectation], timeout: 1.0)
        XCTAssertFalse(delegate.shouldShowMessageCalled)
    }
    
    func testHandleRulesResponseNoHtmlInData() throws {
        // setup
        let event = Event(name: "Test Rules Engine Response Event",
                          type: EventType.rulesEngine,
                          source: EventSource.responseContent,
                          data: [:])
        
        let expectation = XCTestExpectation(description: "shouldShowMessage was called in delegate")
        expectation.isInverted = true
        let delegate = TestableMessagingDelegate(expectation: expectation)
        MobileCore.messagingDelegate = delegate
        
        // test
        mockRuntime.simulateComingEvents(event)
        
        // verify
        wait(for: [expectation], timeout: 1.0)
        XCTAssertFalse(delegate.shouldShowMessageCalled)
    }
    
    /// validating handleProcessEvent
    func testHandleProcessEvent_SetPushIdentifierEvent_Happy() {
        let eventData: [String: Any] = [MessagingConstants.Event.Data.Key.PUSH_IDENTIFIER: MOCK_PUSH_TOKEN]
        let event = Event(name: "handleProcessEvent", type: EventType.genericIdentity, source: EventSource.requestContent, data: eventData)
        mockRuntime.simulateSharedState(for: MessagingConstants.SharedState.Configuration.NAME, data: (value: [:], status: SharedStateStatus.set))
        mockRuntime.simulateXDMSharedState(for: MessagingConstants.SharedState.EdgeIdentity.NAME, data: (value: SampleEdgeIdentityState, status: SharedStateStatus.set))
        
        // test
        XCTAssertNoThrow(messaging.handleProcessEvent(event))
        
        // verify that shared state is created
        XCTAssertEqual(MOCK_PUSH_TOKEN, mockRuntime.firstSharedState?[MessagingConstants.SharedState.Messaging.PUSH_IDENTIFIER] as! String)
        
        // verify the dispatched edge event
        guard let edgeEvent = mockRuntime.firstEvent else {
            XCTFail()
            return
        }
        XCTAssertEqual("Push notification profile edge event", edgeEvent.name)
        XCTAssertEqual(EventType.edge, edgeEvent.type)
        XCTAssertEqual(EventSource.requestContent, edgeEvent.source)
        
        // verify event data
        let flattenEdgeEvent = edgeEvent.data?.flattening()
        let pushNotification = flattenEdgeEvent?["data.pushNotificationDetails"] as? [[String: Any]]
        XCTAssertEqual(1, pushNotification?.count)
        let flattenedPushNotification = pushNotification?.first?.flattening()
        XCTAssertEqual("mock_ecid", flattenedPushNotification?["identity.id"] as? String)
        XCTAssertEqual(MOCK_PUSH_TOKEN, flattenedPushNotification?["token"] as? String)
        XCTAssertEqual(false, flattenedPushNotification?["denylisted"] as? Bool)
        XCTAssertNotNil(flattenedPushNotification?["appID"] as? String)
        XCTAssertEqual("ECID", flattenedPushNotification?["identity.namespace.code"] as? String)
        XCTAssertEqual("apns", flattenedPushNotification?["platform"] as? String)
    }
    
    /// validating handleProcessEvent withNilData
    func testHandleProcessEvent_withNilEventData() {
        let event = Event(name: "handleProcessEvent", type: EventType.genericIdentity, source: EventSource.requestContent, data: nil)
        XCTAssertNoThrow(messaging.handleProcessEvent(event))
    }
    
    /// validating handleProcessEvent with no shared state
    func testHandleProcessEvent_NoSharedState() {
        let eventData: [String: Any] = [:]
        let event = Event(name: "handleProcessEvent", type: EventType.genericIdentity, source: EventSource.requestContent, data: eventData)
        
        // test
        XCTAssertNoThrow(messaging.handleProcessEvent(event))
    }
    
    /// validating handleProcessEvent with empty shared state
    func testHandleProcessEvent_withEmptySharedState() {
        let eventData: [String: Any] = [:]
        let event = Event(name: "handleProcessEvent", type: EventType.genericIdentity, source: EventSource.requestContent, data: eventData)
        mockRuntime.simulateSharedState(for: MessagingConstants.SharedState.Configuration.NAME, data: (value: nil, status: SharedStateStatus.set))
        mockRuntime.simulateSharedState(for: MessagingConstants.SharedState.EdgeIdentity.NAME, data: (value: nil, status: SharedStateStatus.set))
        mockRuntime.simulateXDMSharedState(for: MessagingConstants.SharedState.EdgeIdentity.NAME, data: (value: nil, status: SharedStateStatus.set))
        
        // test
        XCTAssertNoThrow(messaging.handleProcessEvent(event))
    }
    
    /// validating handleProcessEvent with invalid config
    func testhandleProcessEvent_withInvalidConfig() {
        let event = Event(name: "handleProcessEvent", type: EventType.genericIdentity, source: EventSource.requestContent, data: [:])
        mockRuntime.simulateSharedState(for: MessagingConstants.SharedState.Configuration.NAME, data: (value: [:], status: SharedStateStatus.set))
        mockRuntime.simulateXDMSharedState(for: MessagingConstants.SharedState.EdgeIdentity.NAME, data: (value: SampleEdgeIdentityState, status: SharedStateStatus.set))
        
        // test
        XCTAssertNoThrow(messaging.handleProcessEvent(event))
    }
    
    /// validating handleProcessEvent with empty token
    func testhandleProcessEvent_withEmptyToken() {
        let mockConfig = [MessagingConstants.Event.Data.Key.PUSH_IDENTIFIER: ""]
        
        let event = Event(name: "handleProcessEvent", type: EventType.genericIdentity, source: EventSource.requestContent, data: [:])
        mockRuntime.simulateSharedState(for: MessagingConstants.SharedState.Configuration.NAME, data: (value: mockConfig, status: SharedStateStatus.set))
        mockRuntime.simulateXDMSharedState(for: MessagingConstants.SharedState.EdgeIdentity.NAME, data: (value: SampleEdgeIdentityState, status: SharedStateStatus.set))
        
        // test
        XCTAssertNoThrow(messaging.handleProcessEvent(event))
        XCTAssertEqual(0, mockRuntime.dispatchedEvents.count, "push token event should not be dispatched")
    }
    
    /// validating handleProcessEvent with working shared state and data
    func testHandleProcessEvent_withNoIdentityData() {
        let mockConfig = [EXPERIENCE_CLOUD_ORG: MOCK_EXP_ORG_ID]
        
        let eventData: [String: Any] = [MessagingConstants.Event.Data.Key.PUSH_IDENTIFIER: MOCK_PUSH_TOKEN]
        
        let event = Event(name: "handleProcessEvent", type: EventType.genericIdentity, source: EventSource.requestContent, data: eventData)
        mockRuntime.simulateSharedState(for: MessagingConstants.SharedState.Configuration.NAME, data: (value: mockConfig, status: SharedStateStatus.set))
        mockRuntime.simulateXDMSharedState(for: MessagingConstants.SharedState.EdgeIdentity.NAME, data: (value: nil, status: SharedStateStatus.none))
        
        // test
        XCTAssertNoThrow(messaging.handleProcessEvent(event))
        XCTAssertEqual(0, mockRuntime.dispatchedEvents.count, "push token event should not be dispatched")
    }
    
    /// validating handleProcessEvent with working shared state and data
    
    func testhandleProcessEvent_withConfigAndIdentityData() {
        let mockConfig = [EXPERIENCE_CLOUD_ORG: MOCK_EXP_ORG_ID]
        
        let eventData: [String: Any] = [MessagingConstants.Event.Data.Key.PUSH_IDENTIFIER: MOCK_PUSH_TOKEN]
        
        let event = Event(name: "handleProcessEvent", type: EventType.genericIdentity, source: EventSource.requestContent, data: eventData)
        mockRuntime.simulateSharedState(for: MessagingConstants.SharedState.Configuration.NAME, data: (value: mockConfig, status: SharedStateStatus.set))
        mockRuntime.simulateXDMSharedState(for: MessagingConstants.SharedState.EdgeIdentity.NAME, data: (value: SampleEdgeIdentityState, status: SharedStateStatus.set))
        
        // test
        XCTAssertNoThrow(messaging.handleProcessEvent(event))
        XCTAssertNotNil(mockRuntime.dispatchedEvents)
        let pushTokenEvent = mockRuntime.firstEvent
        XCTAssertEqual(EventType.edge, pushTokenEvent?.type)
        XCTAssertEqual(EventSource.requestContent, pushTokenEvent?.source)
    }
    
    /// validating handleProcessEvent with working apns sandbox
    func testHandleProcessEvent_withApnsSandbox() {
        let mockConfig = [EXPERIENCE_CLOUD_ORG: MOCK_EXP_ORG_ID,
                          MessagingConstants.SharedState.Configuration.USE_SANDBOX: true] as [String: Any]
        
        let eventData: [String: Any] = [MessagingConstants.Event.Data.Key.PUSH_IDENTIFIER: MOCK_PUSH_TOKEN]
        
        let event = Event(name: "handleProcessEvent", type: EventType.genericIdentity, source: EventSource.requestContent, data: eventData)
        mockRuntime.simulateSharedState(for: MessagingConstants.SharedState.Configuration.NAME, data: (value: mockConfig, status: SharedStateStatus.set))
        mockRuntime.simulateXDMSharedState(for: MessagingConstants.SharedState.EdgeIdentity.NAME, data: (value: SampleEdgeIdentityState, status: SharedStateStatus.set))
        
        // test
        XCTAssertNoThrow(messaging.handleProcessEvent(event))
    }
    
    /// validating handleProcessEvent with working apns sandbox
    func testHandleProcessEvent_withApns() {
        let mockConfig = [EXPERIENCE_CLOUD_ORG: MOCK_EXP_ORG_ID,
                          MessagingConstants.SharedState.Configuration.USE_SANDBOX: false] as [String: Any]
        
        let eventData: [String: Any] = [MessagingConstants.Event.Data.Key.PUSH_IDENTIFIER: MOCK_PUSH_TOKEN]
        
        let event = Event(name: "handleProcessEvent", type: EventType.genericIdentity, source: EventSource.requestContent, data: eventData)
        mockRuntime.simulateSharedState(for: MessagingConstants.SharedState.Configuration.NAME, data: (value: mockConfig, status: SharedStateStatus.set))
        mockRuntime.simulateXDMSharedState(for: MessagingConstants.SharedState.EdgeIdentity.NAME, data: (value: SampleEdgeIdentityState, status: SharedStateStatus.set))
        
        // test
        XCTAssertNoThrow(messaging.handleProcessEvent(event))
    }
    
    /// validating handleProcessEvent with Tracking info event when event data is empty
    func testHandleProcessEvent_withTrackingInfoEvent() {
        let mockConfig = [MessagingConstants.SharedState.Configuration.EXPERIENCE_EVENT_DATASET: MOCK_EVENT_DATASET] as [String: Any]
        let mockEdgeIdentity = [MessagingConstants.SharedState.EdgeIdentity.IDENTITY_MAP: [MessagingConstants.SharedState.EdgeIdentity.ECID: [[MessagingConstants.SharedState.EdgeIdentity.ID: MOCK_ECID]]]]
        
        let eventData: [String: Any]? = [
            MessagingConstants.Event.Data.Key.EVENT_TYPE: "testEventType",
            MessagingConstants.Event.Data.Key.ID: "testMessageId"
        ]
        
        let event = Event(name: "trackingInfo", type: EventType.messaging, source: EventSource.requestContent, data: eventData)
        mockRuntime.simulateSharedState(for: MessagingConstants.SharedState.Configuration.NAME, data: (value: mockConfig, status: SharedStateStatus.set))
        mockRuntime.simulateXDMSharedState(for: MessagingConstants.SharedState.EdgeIdentity.NAME, data: (value: mockEdgeIdentity, status: SharedStateStatus.set))
        
        // test
        XCTAssertNoThrow(messaging.handleProcessEvent(event))
        XCTAssertEqual(2, mockRuntime.dispatchedEvents.count)
        
        let dispatchedStatusEvent = mockRuntime.firstEvent
        XCTAssertEqual(EventType.messaging, dispatchedStatusEvent?.type)
        XCTAssertEqual(EventSource.responseContent, dispatchedStatusEvent?.source)
        
        let dispatchedEdgeEvent = mockRuntime.secondEvent
        XCTAssertEqual(EventType.edge, dispatchedEdgeEvent?.type)
        XCTAssertEqual(EventSource.requestContent, dispatchedEdgeEvent?.source)
    }
    
    func testHandleProcessEventRefreshMessageEvent() throws {
        // setup
        let event = Event(name: "handleProcessEvent", type: EventType.messaging, source: EventSource.requestContent, data: [
            MessagingConstants.Event.Data.Key.REFRESH_MESSAGES: true
        ])
        mockRuntime.simulateSharedState(for: MessagingConstants.SharedState.Configuration.NAME, data: (value: [:], status: SharedStateStatus.set))
        mockRuntime.simulateXDMSharedState(for: MessagingConstants.SharedState.EdgeIdentity.NAME, data: (value: SampleEdgeIdentityState, status: SharedStateStatus.set))
        
        // test
        XCTAssertNoThrow(messaging.handleProcessEvent(event))
    }
    
    //    func testHandleProcessEventUpdateFeedsEvent() throws {
    //        // setup
    //        let event = Event(name: "Update message feeds event",
    //                          type: MessagingConstants.Event.EventType.messaging,
    //                          source: EventSource.requestContent,
    //                          data: [
    //                            MessagingConstants.Event.Data.Key.UPDATE_PROPOSITIONS: true,
    //                            MessagingConstants.Event.Data.Key.SURFACES: ["promos/feed1"]
    //                          ])
    //        mockRuntime.simulateSharedState(for: MessagingConstants.SharedState.Configuration.NAME, data: (value: [:], status: SharedStateStatus.set))
    //        mockRuntime.simulateXDMSharedState(for: MessagingConstants.SharedState.EdgeIdentity.NAME, data: (value: SampleEdgeIdentityState, status: SharedStateStatus.set))
    //
    //        // test
    //        XCTAssertNoThrow(messaging.handleProcessEvent(event))
    //        XCTAssertEqual(1, mockRuntime.dispatchedEvents.count)
    //        let dispatchedEvent = mockRuntime.firstEvent
    //        XCTAssertEqual(EventType.edge, dispatchedEvent?.type)
    //        XCTAssertEqual(EventSource.requestContent, dispatchedEvent?.source)
    //
    //        let eventData = try XCTUnwrap(dispatchedEvent?.data)
    //        let xdm = try XCTUnwrap(eventData["xdm"] as? [String: Any])
    //        XCTAssertEqual("personalization.request", xdm["eventType"] as? String)
    //        let query =  try XCTUnwrap(eventData["query"] as? [String: Any])
    //        let personalization =  try XCTUnwrap(query["personalization"] as? [String: Any])
    //        let surfaces = try XCTUnwrap(personalization["surfaces"] as? [String])
    //        XCTAssertEqual(1, surfaces.count)
    //        XCTAssertEqual("mobileapp://com.apple.dt.xctest.tool/promos/feed1", surfaces[0])
    //    }

    func testHandleProcessEventNoIdentityMap() throws {
        // setup
        let mockConfig = [EXPERIENCE_CLOUD_ORG: MOCK_EXP_ORG_ID]
        let eventData: [String: Any] = [MessagingConstants.Event.Data.Key.PUSH_IDENTIFIER: MOCK_PUSH_TOKEN]
        let event = Event(name: "handleProcessEvent", type: EventType.genericIdentity, source: EventSource.requestContent, data: eventData)
        mockRuntime.simulateSharedState(for: MessagingConstants.SharedState.Configuration.NAME, data: (value: mockConfig, status: SharedStateStatus.set))
        mockRuntime.simulateXDMSharedState(for: MessagingConstants.SharedState.EdgeIdentity.NAME, data: (value: [:], status: SharedStateStatus.set))
        
        // test
        XCTAssertNoThrow(messaging.handleProcessEvent(event))
        XCTAssertEqual(0, mockRuntime.dispatchedEvents.count, "push token event should not be dispatched")
    }
    
    func testhandleProcessEventNoEcidArrayInIdentityMap() {
        let mockConfig = [EXPERIENCE_CLOUD_ORG: MOCK_EXP_ORG_ID]
        let eventData: [String: Any] = [MessagingConstants.Event.Data.Key.PUSH_IDENTIFIER: MOCK_PUSH_TOKEN]
        let event = Event(name: "handleProcessEvent", type: EventType.genericIdentity, source: EventSource.requestContent, data: eventData)
        mockRuntime.simulateSharedState(for: MessagingConstants.SharedState.Configuration.NAME, data: (value: mockConfig, status: SharedStateStatus.set))
        mockRuntime.simulateXDMSharedState(for: MessagingConstants.SharedState.EdgeIdentity.NAME, data: (value: [
            MessagingConstants.SharedState.EdgeIdentity.IDENTITY_MAP: [:] as [String: Any]
        ], status: SharedStateStatus.set))
        
        // test
        XCTAssertNoThrow(messaging.handleProcessEvent(event))
        XCTAssertEqual(0, mockRuntime.dispatchedEvents.count, "push token event should not be dispatched")
    }
    
    //    func testParsePropositionsHappy() throws {
    //        // setup
    //        let decoder = JSONDecoder()
    //        let propString: String = JSONFileLoader.getRulesStringFromFile("showOnceRule")
    //        let propositions = try decoder.decode([Proposition].self, from: propString.data(using: .utf8)!)
    //
    //        // test
    //        let rules = messaging.parsePropositions(propositions, expectedSurfaces: [mockIamSurface], clearExisting: false, persistChanges: true)
    //
    //        // verify
    //        XCTAssertEqual(1, rules.count)
    //        XCTAssertEqual(1, messaging.inMemoryPropositionsCount())
    //        XCTAssertTrue(mockCache.setCalled)
    //    }
    //
    //    func testParsePropositionsDefaultSavesToPersitence() throws {
    //        // setup
    //        let decoder = JSONDecoder()
    //        let propString: String = JSONFileLoader.getRulesStringFromFile("showOnceRule")
    //        let propositions = try decoder.decode([Proposition].self, from: propString.data(using: .utf8)!)
    //
    //        // test
    //        let rules = messaging.parsePropositions(propositions, expectedSurfaces: [mockIamSurface], clearExisting: false)
    //
    //        // verify
    //        XCTAssertEqual(1, rules.count)
    //        XCTAssertEqual(1, messaging.inMemoryPropositionsCount())
    //        XCTAssertTrue(mockCache.setCalled)
    //    }
    //
    //    func testParsePropositionsClearExisting() throws {
    //        // setup
    //        let decoder = JSONDecoder()
    //        let propString: String = JSONFileLoader.getRulesStringFromFile("showOnceRule")
    //        let propositions = try decoder.decode([Proposition].self, from: propString.data(using: .utf8)!)
    //
    //        // test
    //        let rules = messaging.parsePropositions(propositions, expectedSurfaces: [mockIamSurface], clearExisting: true)
    //
    //        // verify
    //        XCTAssertEqual(1, rules.count)
    //        XCTAssertEqual(1, messaging.inMemoryPropositionsCount())
    //        XCTAssertTrue(mockCache.setCalled)
    //    }
    //
    //    func testParsePropositionsMismatchedScope() throws {
    //        // setup
    //        let decoder = JSONDecoder()
    //        let propString: String = JSONFileLoader.getRulesStringFromFile("wrongScopeRule")
    //        let propositions = try decoder.decode([Proposition].self, from: propString.data(using: .utf8)!)
    //
    //        // test
    //        let rules = messaging.parsePropositions(propositions, expectedSurfaces: [mockIamSurface], clearExisting: false, persistChanges: true)
    //
    //        // verify
    //        XCTAssertEqual(0, rules.count)
    //        XCTAssertEqual(0, messaging.inMemoryPropositionsCount())
    //        XCTAssertTrue(mockCache.setCalled)
    //    }
    //
    //    func testParsePropositionsEmptyStringContent() throws {
    //        // setup
    //        let decoder = JSONDecoder()
    //        let propString: String = JSONFileLoader.getRulesStringFromFile("emptyContentStringRule")
    //        let propositions = try decoder.decode([Proposition].self, from: propString.data(using: .utf8)!)
    //
    //        // test
    //        let rules = messaging.parsePropositions(propositions, expectedSurfaces: [mockIamSurface], clearExisting: false, persistChanges: true)
    //
    //        // verify
    //        XCTAssertEqual(0, rules.count)
    //        XCTAssertEqual(0, messaging.inMemoryPropositionsCount())
    //        XCTAssertTrue(mockCache.setCalled)
    //    }
    //
    //    func testParsePropositionsMalformedContent() throws {
    //        // setup
    //        let decoder = JSONDecoder()
    //        let propString: String = JSONFileLoader.getRulesStringFromFile("malformedContentRule")
    //        let propositions = try decoder.decode([Proposition].self, from: propString.data(using: .utf8)!)
    //
    //        // test
    //        let rules = messaging.parsePropositions(propositions, expectedSurfaces: [mockIamSurface], clearExisting: false, persistChanges: true)
    //
    //        // verify
    //        XCTAssertEqual(0, rules.count)
    //        XCTAssertEqual(0, messaging.inMemoryPropositionsCount())
    //        XCTAssertTrue(mockCache.setCalled)
    //    }
    //
    //    func testParsePropositionsNoItemsInPayload() throws {
    //        // setup
    //        let proposition = Proposition(itemId: "a", scope: "a", scopeDetails: [:], items: [])
    //
    //        // test
    //        let rules = messaging.parsePropositions([proposition], expectedSurfaces: [mockIamSurface], clearExisting: false)
    //
    //        // verify
    //        XCTAssertEqual(0, rules.count)
    //        XCTAssertEqual(0, messaging.inMemoryPropositionsCount())
    //        XCTAssertTrue(mockCache.setCalled)
    //    }
    //
    //    func testParsePropositionsEmptyContentInPayload() throws {
    //        // setup
    //        let itemData = ItemData(content: "")
    //        let payloadItem = PayloadItem(data: itemData)
    //        let propositionItem = PropositionItem(itemId: "a", schema: "a", content: "a")
    //        let propInfo = PropositionInfo(id: "a", scope: "a", scopeDetails: [:])
    //        let proposition = Proposition(itemId: "a", scope: "a", scopeDetails: [:], items: [propositionItem])
    //
    //        // test
    //        let rules = messaging.parsePropositions([proposition], expectedSurfaces: [mockIamSurface], clearExisting: false)
    //
    //        // verify
    //        XCTAssertEqual(0, rules.count)
    //        XCTAssertEqual(0, messaging.inMemoryPropositionsCount())
    //        XCTAssertTrue(mockCache.setCalled)
    //    }
    //
    //    func testParsePropositionsEventSequence() throws {
    //        // setup
    //        let decoder = JSONDecoder()
    //        let propString: String = JSONFileLoader.getRulesStringFromFile("eventSequenceRule")
    //        let propositions = try decoder.decode([Proposition].self, from: propString.data(using: .utf8)!)
    //
    //        // test
    //        let rules = messaging.parsePropositions(propositions, expectedSurfaces: [mockIamSurface], clearExisting: false)
    //
    //        // verify
    //        XCTAssertEqual(1, rules.count)
    //        XCTAssertEqual(1, messaging.inMemoryPropositionsCount())
    //        XCTAssertTrue(mockCache.setCalled)
    //    }
    
//    func testParsePropositionsEmptyPropositions() throws {
//        // setup
//        let propositions: [Proposition] = []
//        
//        // test
//        let rules = messaging.parsePropositions(propositions, expectedSurfaces: [mockSurface], clearExisting: false)
//
//        // verify
//        XCTAssertEqual(0, rules.count)
//        XCTAssertEqual(0, messaging.inMemoryPropositionsCount())
//        XCTAssertFalse(mockCache.setCalled)
//    }
    
    //    func testParsePropositionsExistingReplacedWithEmpty() throws {
    //        // setup
    //        let decoder = JSONDecoder()
    //        let propString: String = JSONFileLoader.getRulesStringFromFile("showOnceRule")
    //        let propositions = try decoder.decode([Proposition].self, from: propString.data(using: .utf8)!)
    //
    //        // test
    //        var rules = messaging.parsePropositions(propositions, expectedSurfaces: [mockIamSurface], clearExisting: false)
    //
    //        // verify
    //        XCTAssertEqual(1, rules.count)
    //        XCTAssertEqual(1, messaging.inMemoryPropositionsCount())
    //        XCTAssertEqual(1, messaging.propositionInfoCount())
    //        XCTAssertTrue(mockCache.setCalled)
    //
    //        // test
    //        rules = messaging.parsePropositions(nil, expectedSurfaces: [mockIamSurface], clearExisting: true, persistChanges: true)
    //
    //        // verify
    //        XCTAssertEqual(0, rules.count)
    //        XCTAssertEqual(0, messaging.inMemoryPropositionsCount())
    //        XCTAssertEqual(0, messaging.propositionInfoCount())
    //        XCTAssertTrue(mockCache.setCalled)
    //    }
    //
    //    func testParsePropositionsExistingNoReplacedWithEmpty() throws {
    //        // setup
    //        let decoder = JSONDecoder()
    //        let propString: String = JSONFileLoader.getRulesStringFromFile("showOnceRule")
    //        let propositions = try decoder.decode([Proposition].self, from: propString.data(using: .utf8)!)
    //
    //        // test
    //        var rules = messaging.parsePropositions(propositions, expectedSurfaces: [mockIamSurface], clearExisting: false)
    //
    //        // verify
    //        XCTAssertEqual(1, rules.count)
    //        XCTAssertEqual(1, messaging.inMemoryPropositionsCount())
    //        XCTAssertEqual(1, messaging.propositionInfoCount())
    //        XCTAssertTrue(mockCache.setCalled)
    //
    //        // test
    //        rules = messaging.parsePropositions(nil, expectedSurfaces: [mockIamSurface], clearExisting: false, persistChanges: true)
    //
    //        // verify
    //        XCTAssertEqual(0, rules.count)
    //        XCTAssertEqual(1, messaging.inMemoryPropositionsCount())
    //        XCTAssertEqual(1, messaging.propositionInfoCount())
    //        XCTAssertTrue(mockCache.setCalled)
    //    }
    //
    //    func testParsePropositionsDoNotPersistChanges() throws {
    //        // setup
    //        let decoder = JSONDecoder()
    //        let propString: String = JSONFileLoader.getRulesStringFromFile("showOnceRule")
    //        let propositions = try decoder.decode([Proposition].self, from: propString.data(using: .utf8)!)
    //
    //        // test
    //        let rules = messaging.parsePropositions(propositions, expectedSurfaces: [mockIamSurface], clearExisting: false, persistChanges: false)
    //
    //        // verify
    //        XCTAssertEqual(1, rules.count)
    //        XCTAssertEqual(1, messaging.inMemoryPropositionsCount())
    //        XCTAssertFalse(mockCache.setCalled)
    //    }

    func testPropositionInfoForMessageIdHappy() throws {
        // setup
        messaging.propositionInfo["id"] = PropositionInfo(id: "pid", scope: "scope", scopeDetails: [:])
        
        // test
        let propInfo = messaging.propositionInfoFor(messageId: "id")
        
        // verify
        XCTAssertNotNil(propInfo)
        XCTAssertEqual("pid", propInfo?.id)
        XCTAssertEqual("scope", propInfo?.scope)
        XCTAssertEqual(0, propInfo?.scopeDetails.count)
    }
    
    func testPropositionInfoForMessageIdNoMatch() throws {
        // test
        let propInfo = messaging.propositionInfoFor(messageId: "good luck finding a message with this id. ha!")
        
        // verify
        XCTAssertNil(propInfo)
    }
    
    //    func testLoadCachedPropositionsHappy() throws {
    //        // setup
    //        let aJsonString = JSONFileLoader.getRulesStringFromFile("showOnceRule")
    //        let cacheEntry = CacheEntry(data: aJsonString.data(using: .utf8)!, expiry: .never, metadata: nil)
    //        mockCache.getReturnValue = cacheEntry
    //
    //        // test
    //        messaging.loadCachedPropositions()
    //
    //        // verify
    //        XCTAssertTrue(mockCache.getCalled)
    //        XCTAssertEqual("propositions", mockCache.getParamKey)
    //        XCTAssertTrue(mockLaunchRulesEngine.addRulesCalled)
    //        XCTAssertEqual(1, mockLaunchRulesEngine.paramAddRulesRules?.count)
    //    }

    func testLoadCachedPropositionsWrongScope() throws {
        // setup
        let aJsonString = JSONFileLoader.getRulesStringFromFile("wrongScopeRule")
        let cacheEntry = CacheEntry(data: aJsonString.data(using: .utf8)!, expiry: .never, metadata: nil)
        mockCache.getReturnValue = cacheEntry
        
        // test
        messaging.loadCachedPropositions()

        // verify
        XCTAssertTrue(mockCache.getCalled)
        XCTAssertEqual("propositions", mockCache.getParamKey)
        XCTAssertFalse(mockLaunchRulesEngine.addRulesCalled)
    }
    
    func testLoadCachedPropositionsNoCacheFound() throws {
        // setup
        mockCache.getReturnValue = nil
        
        // test
        messaging.loadCachedPropositions()

        // verify
        XCTAssertTrue(mockCache.getCalled)
        XCTAssertEqual("propositions", mockCache.getParamKey)
        XCTAssertFalse(mockLaunchRulesEngine.addRulesCalled)
        XCTAssertFalse(mockLaunchRulesEngine.replaceRulesCalled)
    }
    
    // MARK: - Core Rules Engine Dis/Unqualification Consequence Tests

    private func getQualificationConsequenceEvent(eventType: String, activityId: String = "mockActivityId") -> Event {
        // Build content map expected by EventHistoryOperation schema data
        let contentMap: [String: String] = [
            MessagingConstants.Event.History.Mask.EVENT_TYPE: eventType,
            MessagingConstants.Event.History.Mask.MESSAGE_ID: activityId
        ]

        // Wrap in the event-history operation data object
        let eventHistoryData: [String: Any] = [
            "content": contentMap,
            "operation": "insertIfNotExists"
        ]

        // Build schema consequence detail structure
        let consequenceDetail: [String: Any] = [
            MessagingConstants.Event.Data.Key.DATA: eventHistoryData,
            MessagingConstants.Event.Data.Key.ID: "mockConsequenceId",
            MessagingConstants.Event.Data.Key.SCHEMA: MessagingConstants.PersonalizationSchemas.EVENT_HISTORY_OPERATION
        ]

        let triggeredConsequence: [String: Any] = [
            MessagingConstants.Event.Data.Key.ID: "mockConsequenceId",
            MessagingConstants.Event.Data.Key.TYPE: MessagingConstants.ConsequenceTypes.SCHEMA,
            MessagingConstants.Event.Data.Key.DETAIL: consequenceDetail
        ]

        let eventData: [String: Any] = [
            MessagingConstants.Event.Data.Key.TRIGGERED_CONSEQUENCE: triggeredConsequence
        ]

        return Event(name: "Qualification Consequence",
                     type: EventType.rulesEngine,
                     source: EventSource.responseContent,
                     data: eventData)
    }

    func testCardDisqualificationConsequence_disqualify_removesProposition() {
        // Seed cache with a qualified card
        messaging.qualifiedContentCardsBySurface[mockSurface] = [mockProposition]
        XCTAssertEqual(1, messaging.qualifiedContentCardsBySurface[mockSurface]?.count)

        let event = getQualificationConsequenceEvent(eventType: "disqualify", activityId: MOCK_ACTIVITY_ID)
        mockRuntime.simulateComingEvents(event)

        // Card should be removed
        XCTAssertEqual(0, messaging.qualifiedContentCardsBySurface[mockSurface]?.count)
    }

    func testCardDisqualificationConsequence_unqualify_removesProposition() {
        messaging.qualifiedContentCardsBySurface[mockSurface] = [mockProposition]

        let event = getQualificationConsequenceEvent(eventType: "unqualify", activityId: MOCK_ACTIVITY_ID)
        mockRuntime.simulateComingEvents(event)

        XCTAssertEqual(0, messaging.qualifiedContentCardsBySurface[mockSurface]?.count)
    }

    func testCardDisqualificationConsequence_nonMatchingEvent_keepsProposition() {
        messaging.qualifiedContentCardsBySurface[mockSurface] = [mockProposition]

        // send consequence with eventType "display" which should be ignored
        let event = getQualificationConsequenceEvent(eventType: "display", activityId: MOCK_ACTIVITY_ID)
        mockRuntime.simulateComingEvents(event)

        XCTAssertEqual(1, messaging.qualifiedContentCardsBySurface[mockSurface]?.count)
    }
            
    // MARK: - Push Token Tests
    
    func testPushTokenSync_whenTokenMatches_OptimizePushSyncIsTrue() {
        // setup
        messagingProperties.pushIdentifier = MOCK_PUSH_TOKEN
        messaging = Messaging(runtime: mockRuntime, rulesEngine: mockMessagingRulesEngine, contentCardRulesEngine: mockContentCardRulesEngine, expectedSurfaceUri: mockSurface.uri, cache: mockCache, messagingProperties: messagingProperties)
        messaging.onRegistered()
        let mockConfig = [EXPERIENCE_CLOUD_ORG: MOCK_EXP_ORG_ID, MessagingConstants.SharedState.Configuration.OPTIMIZE_PUSH_SYNC: true] as [String : Any]

        let eventData: [String: Any] = [MessagingConstants.Event.Data.Key.PUSH_IDENTIFIER: MOCK_PUSH_TOKEN]

        let event = Event(name: "handleProcessEvent", type: EventType.genericIdentity, source: EventSource.requestContent, data: eventData)
        mockRuntime.simulateSharedState(for: MessagingConstants.SharedState.Configuration.NAME, data: (value: mockConfig, status: SharedStateStatus.set))
        mockRuntime.simulateXDMSharedState(for: MessagingConstants.SharedState.EdgeIdentity.NAME, data: (value: SampleEdgeIdentityState, status: SharedStateStatus.set))

        // test
        XCTAssertNoThrow(messaging.handleProcessEvent(event))
        XCTAssertEqual(0, mockRuntime.dispatchedEvents.count)
    }
    
    func testPushTokenSync_whenTokenMatches_OptimizePushSyncIsFalse() {
        // setup
        messagingProperties.pushIdentifier = MOCK_PUSH_TOKEN
        messaging = Messaging(runtime: mockRuntime, rulesEngine: mockMessagingRulesEngine, contentCardRulesEngine: mockContentCardRulesEngine, expectedSurfaceUri: mockSurface.uri, cache: mockCache, messagingProperties: messagingProperties)
        messaging.onRegistered()
        let mockConfig = [EXPERIENCE_CLOUD_ORG: MOCK_EXP_ORG_ID, MessagingConstants.SharedState.Configuration.OPTIMIZE_PUSH_SYNC: false] as [String : Any]

        let eventData: [String: Any] = [MessagingConstants.Event.Data.Key.PUSH_IDENTIFIER: MOCK_PUSH_TOKEN]

        let event = Event(name: "handleProcessEvent", type: EventType.genericIdentity, source: EventSource.requestContent, data: eventData)
        mockRuntime.simulateSharedState(for: MessagingConstants.SharedState.Configuration.NAME, data: (value: mockConfig, status: SharedStateStatus.set))
        mockRuntime.simulateXDMSharedState(for: MessagingConstants.SharedState.EdgeIdentity.NAME, data: (value: SampleEdgeIdentityState, status: SharedStateStatus.set))

        // test
        XCTAssertNoThrow(messaging.handleProcessEvent(event))
        XCTAssertNotNil(mockRuntime.dispatchedEvents)
        let pushTokenEvent = mockRuntime.firstEvent
        XCTAssertEqual(EventType.edge, pushTokenEvent?.type)
        XCTAssertEqual(EventSource.requestContent, pushTokenEvent?.source)
        XCTAssertEqual(MOCK_PUSH_TOKEN, getDispatchedEventPushToken(event: pushTokenEvent))
    }
    
    func testPushTokenSync_whenNewTokenIsDifferent() {
        // setup
        let NEW_PUSH_TOKEN = "different push token"
        messagingProperties.pushIdentifier = MOCK_PUSH_TOKEN
        messaging = Messaging(runtime: mockRuntime, rulesEngine: mockMessagingRulesEngine, contentCardRulesEngine: mockContentCardRulesEngine, expectedSurfaceUri: mockSurface.uri, cache: mockCache, messagingProperties: messagingProperties)
        messaging.onRegistered()
        let mockConfig = [EXPERIENCE_CLOUD_ORG: MOCK_EXP_ORG_ID, MessagingConstants.SharedState.Configuration.OPTIMIZE_PUSH_SYNC: true] as [String : Any]

        let eventData: [String: Any] = [MessagingConstants.Event.Data.Key.PUSH_IDENTIFIER: NEW_PUSH_TOKEN]

        let event = Event(name: "handleProcessEvent", type: EventType.genericIdentity, source: EventSource.requestContent, data: eventData)
        mockRuntime.simulateSharedState(for: MessagingConstants.SharedState.Configuration.NAME, data: (value: mockConfig, status: SharedStateStatus.set))
        mockRuntime.simulateXDMSharedState(for: MessagingConstants.SharedState.EdgeIdentity.NAME, data: (value: SampleEdgeIdentityState, status: SharedStateStatus.set))

        // test
        XCTAssertNoThrow(messaging.handleProcessEvent(event))
        XCTAssertNotNil(mockRuntime.dispatchedEvents)
        let pushTokenEvent = mockRuntime.firstEvent
        XCTAssertEqual(EventType.edge, pushTokenEvent?.type)
        XCTAssertEqual(EventSource.requestContent, pushTokenEvent?.source)
        XCTAssertEqual(NEW_PUSH_TOKEN, getDispatchedEventPushToken(event: pushTokenEvent))
    }
    
    func testPushTokenSync_whenNoExistingPushToken() {
        // setup
        let NEW_PUSH_TOKEN = "new push token"
        let mockConfig = [EXPERIENCE_CLOUD_ORG: MOCK_EXP_ORG_ID, MessagingConstants.SharedState.Configuration.OPTIMIZE_PUSH_SYNC: true] as [String : Any]

        let eventData: [String: Any] = [MessagingConstants.Event.Data.Key.PUSH_IDENTIFIER: NEW_PUSH_TOKEN]

        let event = Event(name: "handleProcessEvent", type: EventType.genericIdentity, source: EventSource.requestContent, data: eventData)
        mockRuntime.simulateSharedState(for: MessagingConstants.SharedState.Configuration.NAME, data: (value: mockConfig, status: SharedStateStatus.set))
        mockRuntime.simulateXDMSharedState(for: MessagingConstants.SharedState.EdgeIdentity.NAME, data: (value: SampleEdgeIdentityState, status: SharedStateStatus.set))

        // test
        XCTAssertNoThrow(messaging.handleProcessEvent(event))
        XCTAssertNotNil(mockRuntime.dispatchedEvents)
        let pushTokenEvent = mockRuntime.firstEvent
        XCTAssertEqual(EventType.edge, pushTokenEvent?.type)
        XCTAssertEqual(EventSource.requestContent, pushTokenEvent?.source)
        XCTAssertEqual(NEW_PUSH_TOKEN, getDispatchedEventPushToken(event: pushTokenEvent))
    }
    
    func testMultiplePushTokenSync_whenTokenMatchesAndWithinSyncTimeout_OptimizePushSyncIsFalse() {
        // setup
        let mockConfig = [EXPERIENCE_CLOUD_ORG: MOCK_EXP_ORG_ID, MessagingConstants.SharedState.Configuration.OPTIMIZE_PUSH_SYNC: false] as [String : Any]

        let eventData: [String: Any] = [MessagingConstants.Event.Data.Key.PUSH_IDENTIFIER: MOCK_PUSH_TOKEN]

        let event = Event(name: "handleProcessEvent", type: EventType.genericIdentity, source: EventSource.requestContent, data: eventData)
        mockRuntime.simulateSharedState(for: MessagingConstants.SharedState.Configuration.NAME, data: (value: mockConfig, status: SharedStateStatus.set))
        mockRuntime.simulateXDMSharedState(for: MessagingConstants.SharedState.EdgeIdentity.NAME, data: (value: SampleEdgeIdentityState, status: SharedStateStatus.set))

        // test
        XCTAssertNoThrow(messaging.handleProcessEvent(event))
        XCTAssertNoThrow(messaging.handleProcessEvent(event))
        XCTAssertNoThrow(messaging.handleProcessEvent(event))
        XCTAssertNotNil(mockRuntime.dispatchedEvents)
        // verify only one sync event is dispatched when three generic identity events are received and force sync is true
        XCTAssertEqual(1, mockRuntime.dispatchedEvents.count)
        let pushTokenEvent = mockRuntime.firstEvent
        XCTAssertEqual(EventType.edge, pushTokenEvent?.type)
        XCTAssertEqual(EventSource.requestContent, pushTokenEvent?.source)
        XCTAssertEqual(MOCK_PUSH_TOKEN, getDispatchedEventPushToken(event: pushTokenEvent))
    }

    func testMultiplePushTokenSync_whenTokenMatchesAndOutsideSyncTimeout_OptimizePushSyncIsFalse() {
        // setup
        let delay = UInt32(1500000) // 1.5 seconds
        let mockConfig = [EXPERIENCE_CLOUD_ORG: MOCK_EXP_ORG_ID, MessagingConstants.SharedState.Configuration.OPTIMIZE_PUSH_SYNC: false] as [String : Any]
        let eventData: [String: Any] = [MessagingConstants.Event.Data.Key.PUSH_IDENTIFIER: MOCK_PUSH_TOKEN]

        let event = Event(name: "handleProcessEvent", type: EventType.genericIdentity, source: EventSource.requestContent, data: eventData)
        mockRuntime.simulateSharedState(for: MessagingConstants.SharedState.Configuration.NAME, data: (value: mockConfig, status: SharedStateStatus.set))
        mockRuntime.simulateXDMSharedState(for: MessagingConstants.SharedState.EdgeIdentity.NAME, data: (value: SampleEdgeIdentityState, status: SharedStateStatus.set))

        // sleep for 1.5 seconds to ensure the 2nd syncPushIdentifier event is outside the 1 second sync timeout
        usleep(delay)
        let event2 = Event(name: "handleProcessEvent", type: EventType.genericIdentity, source: EventSource.requestContent, data: eventData)
        mockRuntime.simulateSharedState(for: MessagingConstants.SharedState.Configuration.NAME, data: (value: mockConfig, status: SharedStateStatus.set))
        mockRuntime.simulateXDMSharedState(for: MessagingConstants.SharedState.EdgeIdentity.NAME, data: (value: SampleEdgeIdentityState, status: SharedStateStatus.set))

        // sleep for 1.5 seconds to ensure the 3rd syncPushIdentifier event is outside the 1 second sync timeout
        usleep(delay)
        let event3 = Event(name: "handleProcessEvent", type: EventType.genericIdentity, source: EventSource.requestContent, data: eventData)
        mockRuntime.simulateSharedState(for: MessagingConstants.SharedState.Configuration.NAME, data: (value: mockConfig, status: SharedStateStatus.set))
        mockRuntime.simulateXDMSharedState(for: MessagingConstants.SharedState.EdgeIdentity.NAME, data: (value: SampleEdgeIdentityState, status: SharedStateStatus.set))

        // test
        XCTAssertNoThrow(messaging.handleProcessEvent(event))
        XCTAssertNoThrow(self.messaging.handleProcessEvent(event2))
        XCTAssertNoThrow(self.messaging.handleProcessEvent(event3))

        // verify three sync events are dispatched when three generic identity events are received outside the sync timeout and force sync is true
        XCTAssertNotNil(self.mockRuntime.dispatchedEvents)
        XCTAssertEqual(3, self.mockRuntime.dispatchedEvents.count)
        let pushTokenEvent = self.mockRuntime.firstEvent
        XCTAssertEqual(EventType.edge, pushTokenEvent?.type)
        XCTAssertEqual(EventSource.requestContent, pushTokenEvent?.source)
        XCTAssertEqual(self.MOCK_PUSH_TOKEN, self.getDispatchedEventPushToken(event: pushTokenEvent))
        let secondPushTokenEvent = self.mockRuntime.secondEvent
        XCTAssertEqual(EventType.edge, secondPushTokenEvent?.type)
        XCTAssertEqual(EventSource.requestContent, secondPushTokenEvent?.source)
        XCTAssertEqual(self.MOCK_PUSH_TOKEN, self.getDispatchedEventPushToken(event: secondPushTokenEvent))
        let thirdPushTokenEvent = self.mockRuntime.thirdEvent
        XCTAssertEqual(EventType.edge, thirdPushTokenEvent?.type)
        XCTAssertEqual(EventSource.requestContent, thirdPushTokenEvent?.source)
        XCTAssertEqual(self.MOCK_PUSH_TOKEN, self.getDispatchedEventPushToken(event: thirdPushTokenEvent))
    }

    // MARK: - Reset Identities Event Handling Tests

    func testHandleResetIdentitiesEvent_clearsPushToken() {
        // setup
        let messagingState = [MessagingConstants.Event.Data.Key.PUSH_IDENTIFIER: MOCK_PUSH_TOKEN] as [String : Any]
        mockRuntime.simulateSharedState(for: MessagingConstants.EXTENSION_NAME, data: (value: messagingState, status: SharedStateStatus.set))
        messagingProperties.pushIdentifier = MOCK_PUSH_TOKEN

        let event = Event(name: "Reset Identities",
                         type: EventType.genericIdentity,
                         source: EventSource.requestReset,
                         data: nil)

        // test
        mockRuntime.simulateComingEvents(event)

        // verify
        XCTAssertNil(messagingProperties.pushIdentifier)
        XCTAssertEqual(1, mockRuntime.createdSharedStates.count)
        let sharedState = mockRuntime.createdSharedStates.last
        XCTAssertNotNil(sharedState as Any?)
        XCTAssertEqual(nil, mockRuntime.firstSharedState![MessagingConstants.SharedState.Messaging.PUSH_IDENTIFIER] as? String)
    }
<<<<<<< HEAD
            
    // MARK: - Push Token Tests
    
    func testPushTokenSync_whenTokenMatches_OptimizePushSyncIsTrue() {
        // setup
        messagingProperties.pushIdentifier = MOCK_PUSH_TOKEN
        messaging = Messaging(runtime: mockRuntime, rulesEngine: mockMessagingRulesEngine, contentCardRulesEngine: mockContentCardRulesEngine, expectedSurfaceUri: mockSurface.uri, cache: mockCache, messagingProperties: messagingProperties)
        messaging.onRegistered()
        let mockConfig = [EXPERIENCE_CLOUD_ORG: MOCK_EXP_ORG_ID, MessagingConstants.SharedState.Configuration.OPTIMIZE_PUSH_SYNC: true] as [String : Any]

        let eventData: [String: Any] = [MessagingConstants.Event.Data.Key.PUSH_IDENTIFIER: MOCK_PUSH_TOKEN]

        let event = Event(name: "handleProcessEvent", type: EventType.genericIdentity, source: EventSource.requestContent, data: eventData)
        mockRuntime.simulateSharedState(for: MessagingConstants.SharedState.Configuration.NAME, data: (value: mockConfig, status: SharedStateStatus.set))
        mockRuntime.simulateXDMSharedState(for: MessagingConstants.SharedState.EdgeIdentity.NAME, data: (value: SampleEdgeIdentityState, status: SharedStateStatus.set))

        // test
        XCTAssertNoThrow(messaging.handleProcessEvent(event))
        XCTAssertEqual(0, mockRuntime.dispatchedEvents.count)
    }
    
    func testPushTokenSync_whenTokenMatches_OptimizePushSyncIsFalse() {
        // setup
        messagingProperties.pushIdentifier = MOCK_PUSH_TOKEN
        messaging = Messaging(runtime: mockRuntime, rulesEngine: mockMessagingRulesEngine, contentCardRulesEngine: mockContentCardRulesEngine, expectedSurfaceUri: mockSurface.uri, cache: mockCache, messagingProperties: messagingProperties)
        messaging.onRegistered()
        let mockConfig = [EXPERIENCE_CLOUD_ORG: MOCK_EXP_ORG_ID, MessagingConstants.SharedState.Configuration.OPTIMIZE_PUSH_SYNC: false] as [String : Any]

        let eventData: [String: Any] = [MessagingConstants.Event.Data.Key.PUSH_IDENTIFIER: MOCK_PUSH_TOKEN]

        let event = Event(name: "handleProcessEvent", type: EventType.genericIdentity, source: EventSource.requestContent, data: eventData)
        mockRuntime.simulateSharedState(for: MessagingConstants.SharedState.Configuration.NAME, data: (value: mockConfig, status: SharedStateStatus.set))
        mockRuntime.simulateXDMSharedState(for: MessagingConstants.SharedState.EdgeIdentity.NAME, data: (value: SampleEdgeIdentityState, status: SharedStateStatus.set))

        // test
        XCTAssertNoThrow(messaging.handleProcessEvent(event))
        XCTAssertNotNil(mockRuntime.dispatchedEvents)
        let pushTokenEvent = mockRuntime.firstEvent
        XCTAssertEqual(EventType.edge, pushTokenEvent?.type)
        XCTAssertEqual(EventSource.requestContent, pushTokenEvent?.source)
        XCTAssertEqual(MOCK_PUSH_TOKEN, getDispatchedEventPushToken(event: pushTokenEvent))
    }
    
    func testPushTokenSync_whenNewTokenIsDifferent() {
        // setup
        let NEW_PUSH_TOKEN = "different push token"
        messagingProperties.pushIdentifier = MOCK_PUSH_TOKEN
        messaging = Messaging(runtime: mockRuntime, rulesEngine: mockMessagingRulesEngine, contentCardRulesEngine: mockContentCardRulesEngine, expectedSurfaceUri: mockSurface.uri, cache: mockCache, messagingProperties: messagingProperties)
        messaging.onRegistered()
        let mockConfig = [EXPERIENCE_CLOUD_ORG: MOCK_EXP_ORG_ID, MessagingConstants.SharedState.Configuration.OPTIMIZE_PUSH_SYNC: true] as [String : Any]

        let eventData: [String: Any] = [MessagingConstants.Event.Data.Key.PUSH_IDENTIFIER: NEW_PUSH_TOKEN]

        let event = Event(name: "handleProcessEvent", type: EventType.genericIdentity, source: EventSource.requestContent, data: eventData)
        mockRuntime.simulateSharedState(for: MessagingConstants.SharedState.Configuration.NAME, data: (value: mockConfig, status: SharedStateStatus.set))
        mockRuntime.simulateXDMSharedState(for: MessagingConstants.SharedState.EdgeIdentity.NAME, data: (value: SampleEdgeIdentityState, status: SharedStateStatus.set))

        // test
        XCTAssertNoThrow(messaging.handleProcessEvent(event))
        XCTAssertNotNil(mockRuntime.dispatchedEvents)
        let pushTokenEvent = mockRuntime.firstEvent
        XCTAssertEqual(EventType.edge, pushTokenEvent?.type)
        XCTAssertEqual(EventSource.requestContent, pushTokenEvent?.source)
        XCTAssertEqual(NEW_PUSH_TOKEN, getDispatchedEventPushToken(event: pushTokenEvent))
    }
    
    func testPushTokenSync_whenNoExistingPushToken() {
        // setup
        let NEW_PUSH_TOKEN = "new push token"
        let mockConfig = [EXPERIENCE_CLOUD_ORG: MOCK_EXP_ORG_ID, MessagingConstants.SharedState.Configuration.OPTIMIZE_PUSH_SYNC: true] as [String : Any]

        let eventData: [String: Any] = [MessagingConstants.Event.Data.Key.PUSH_IDENTIFIER: NEW_PUSH_TOKEN]

        let event = Event(name: "handleProcessEvent", type: EventType.genericIdentity, source: EventSource.requestContent, data: eventData)
        mockRuntime.simulateSharedState(for: MessagingConstants.SharedState.Configuration.NAME, data: (value: mockConfig, status: SharedStateStatus.set))
        mockRuntime.simulateXDMSharedState(for: MessagingConstants.SharedState.EdgeIdentity.NAME, data: (value: SampleEdgeIdentityState, status: SharedStateStatus.set))

        // test
        XCTAssertNoThrow(messaging.handleProcessEvent(event))
        XCTAssertNotNil(mockRuntime.dispatchedEvents)
        let pushTokenEvent = mockRuntime.firstEvent
        XCTAssertEqual(EventType.edge, pushTokenEvent?.type)
        XCTAssertEqual(EventSource.requestContent, pushTokenEvent?.source)
        XCTAssertEqual(NEW_PUSH_TOKEN, getDispatchedEventPushToken(event: pushTokenEvent))
    }
    
    func testMultiplePushTokenSync_whenTokenMatchesAndWithinSyncTimeout_OptimizePushSyncIsFalse() {
        // setup
        let mockConfig = [EXPERIENCE_CLOUD_ORG: MOCK_EXP_ORG_ID, MessagingConstants.SharedState.Configuration.OPTIMIZE_PUSH_SYNC: false] as [String : Any]

        let eventData: [String: Any] = [MessagingConstants.Event.Data.Key.PUSH_IDENTIFIER: MOCK_PUSH_TOKEN]

        let event = Event(name: "handleProcessEvent", type: EventType.genericIdentity, source: EventSource.requestContent, data: eventData)
        mockRuntime.simulateSharedState(for: MessagingConstants.SharedState.Configuration.NAME, data: (value: mockConfig, status: SharedStateStatus.set))
        mockRuntime.simulateXDMSharedState(for: MessagingConstants.SharedState.EdgeIdentity.NAME, data: (value: SampleEdgeIdentityState, status: SharedStateStatus.set))

        // test
        XCTAssertNoThrow(messaging.handleProcessEvent(event))
        XCTAssertNoThrow(messaging.handleProcessEvent(event))
        XCTAssertNoThrow(messaging.handleProcessEvent(event))
        XCTAssertNotNil(mockRuntime.dispatchedEvents)
        // verify only one sync event is dispatched when three generic identity events are received and force sync is true
        XCTAssertEqual(1, mockRuntime.dispatchedEvents.count)
        let pushTokenEvent = mockRuntime.firstEvent
        XCTAssertEqual(EventType.edge, pushTokenEvent?.type)
        XCTAssertEqual(EventSource.requestContent, pushTokenEvent?.source)
        XCTAssertEqual(MOCK_PUSH_TOKEN, getDispatchedEventPushToken(event: pushTokenEvent))
    }

    func testMultiplePushTokenSync_whenTokenMatchesAndOutsideSyncTimeout_OptimizePushSyncIsFalse() {
        // setup
        let delay = UInt32(1500000) // 1.5 seconds
        let mockConfig = [EXPERIENCE_CLOUD_ORG: MOCK_EXP_ORG_ID, MessagingConstants.SharedState.Configuration.OPTIMIZE_PUSH_SYNC: false] as [String : Any]
        let eventData: [String: Any] = [MessagingConstants.Event.Data.Key.PUSH_IDENTIFIER: MOCK_PUSH_TOKEN]

        let event = Event(name: "handleProcessEvent", type: EventType.genericIdentity, source: EventSource.requestContent, data: eventData)
        mockRuntime.simulateSharedState(for: MessagingConstants.SharedState.Configuration.NAME, data: (value: mockConfig, status: SharedStateStatus.set))
        mockRuntime.simulateXDMSharedState(for: MessagingConstants.SharedState.EdgeIdentity.NAME, data: (value: SampleEdgeIdentityState, status: SharedStateStatus.set))

        // sleep for 1.5 seconds to ensure the 2nd syncPushIdentifier event is outside the 1 second sync timeout
        usleep(delay)
        let event2 = Event(name: "handleProcessEvent", type: EventType.genericIdentity, source: EventSource.requestContent, data: eventData)
        mockRuntime.simulateSharedState(for: MessagingConstants.SharedState.Configuration.NAME, data: (value: mockConfig, status: SharedStateStatus.set))
        mockRuntime.simulateXDMSharedState(for: MessagingConstants.SharedState.EdgeIdentity.NAME, data: (value: SampleEdgeIdentityState, status: SharedStateStatus.set))

        // sleep for 1.5 seconds to ensure the 3rd syncPushIdentifier event is outside the 1 second sync timeout
        usleep(delay)
        let event3 = Event(name: "handleProcessEvent", type: EventType.genericIdentity, source: EventSource.requestContent, data: eventData)
        mockRuntime.simulateSharedState(for: MessagingConstants.SharedState.Configuration.NAME, data: (value: mockConfig, status: SharedStateStatus.set))
        mockRuntime.simulateXDMSharedState(for: MessagingConstants.SharedState.EdgeIdentity.NAME, data: (value: SampleEdgeIdentityState, status: SharedStateStatus.set))

        // test
        XCTAssertNoThrow(messaging.handleProcessEvent(event))
        XCTAssertNoThrow(self.messaging.handleProcessEvent(event2))
        XCTAssertNoThrow(self.messaging.handleProcessEvent(event3))

        // verify three sync events are dispatched when three generic identity events are received outside the sync timeout and force sync is true
        XCTAssertNotNil(self.mockRuntime.dispatchedEvents)
        XCTAssertEqual(3, self.mockRuntime.dispatchedEvents.count)
        let pushTokenEvent = self.mockRuntime.firstEvent
        XCTAssertEqual(EventType.edge, pushTokenEvent?.type)
        XCTAssertEqual(EventSource.requestContent, pushTokenEvent?.source)
        XCTAssertEqual(self.MOCK_PUSH_TOKEN, self.getDispatchedEventPushToken(event: pushTokenEvent))
        let secondPushTokenEvent = self.mockRuntime.secondEvent
        XCTAssertEqual(EventType.edge, secondPushTokenEvent?.type)
        XCTAssertEqual(EventSource.requestContent, secondPushTokenEvent?.source)
        XCTAssertEqual(self.MOCK_PUSH_TOKEN, self.getDispatchedEventPushToken(event: secondPushTokenEvent))
        let thirdPushTokenEvent = self.mockRuntime.thirdEvent
        XCTAssertEqual(EventType.edge, thirdPushTokenEvent?.type)
        XCTAssertEqual(EventSource.requestContent, thirdPushTokenEvent?.source)
        XCTAssertEqual(self.MOCK_PUSH_TOKEN, self.getDispatchedEventPushToken(event: thirdPushTokenEvent))
    }

    // MARK: - Reset Identities Event Handling Tests

    func testHandleResetIdentitiesEvent_clearsPushToken() {
        // setup
        let messagingState = [MessagingConstants.Event.Data.Key.PUSH_IDENTIFIER: MOCK_PUSH_TOKEN] as [String : Any]
        mockRuntime.simulateSharedState(for: MessagingConstants.EXTENSION_NAME, data: (value: messagingState, status: SharedStateStatus.set))
        messagingProperties.pushIdentifier = MOCK_PUSH_TOKEN

        let event = Event(name: "Reset Identities",
                         type: EventType.genericIdentity,
                         source: EventSource.requestReset,
                         data: nil)

        // test
        mockRuntime.simulateComingEvents(event)

        // verify
        XCTAssertNil(messagingProperties.pushIdentifier)
        XCTAssertEqual(1, mockRuntime.createdSharedStates.count)
        let sharedState = mockRuntime.createdSharedStates.last
        XCTAssertNotNil(sharedState as Any?)
        XCTAssertEqual(nil, mockRuntime.firstSharedState![MessagingConstants.SharedState.Messaging.PUSH_IDENTIFIER] as? String)
    }
=======
>>>>>>> de31d5c1

    // MARK: - Helpers
    
    func getGenericEventHistoryDisqualifyEvent(iamMap: [String: String]? = nil) -> Event {
        let eventData: [String: Any] = [
            "iam": iamMap ?? [
                "id": MOCK_ACTIVITY_ID,
                "eventType": "disqualify"
            ] as [String: String]
        ]
        return Event(name: "test",
                     type: EventType.messaging,
                     source: "com.adobe.eventSource.eventHistoryWrite",
                     data: eventData)
    }
    
    func readJSONFromFile(fileName: String) -> [String: Any]? {
        var json: Any?
        
        guard let pathString = Bundle(for: type(of: self)).path(forResource: fileName, ofType: "json") else {
            print("\(fileName).json not found")
            return [:]
        }
        let fileUrl = URL(fileURLWithPath: pathString)
        // Getting data from JSON file using the file URL
        do {
            let data = try Data(contentsOf: fileUrl, options: .mappedIfSafe)
            json = try? JSONSerialization.jsonObject(with: data)
        } catch {
            print("Error while getting data from json")
        }
        return json as? [String: Any]
    }
    
    func convertToDictionary(text: String) -> [String: Any]? {
        if let data = text.data(using: .utf8) {
            do {
                return try JSONSerialization.jsonObject(with: data, options: []) as? [String: Any]
            } catch {
                print(error.localizedDescription)
            }
        }
        return nil
    }
    
    let mockFeedContent = "{\"version\":1,\"rules\":[{\"condition\":{\"definition\":{\"conditions\":[{\"definition\":{\"key\":\"~timestampu\",\"matcher\":\"ge\",\"values\":[1680568056]},\"type\":\"matcher\"},{\"definition\":{\"key\":\"~timestampu\",\"matcher\":\"le\",\"values\":[1712190456]},\"type\":\"matcher\"}],\"logic\":\"and\"},\"type\":\"group\"},\"consequences\":[{\"id\":\"6513c398-303a-4a04-adbf-116b194bcaea\",\"type\":\"cjmiam\",\"detail\":{\"mobileParameters\":{\"expiryDate\":1712190456,\"actionTitle\":\"Shop the sale!\",\"meta\":{\"feedName\":\"Winter Promo\"},\"imageUrl\":\"https://luma.com/wintersale.png\",\"actionUrl\":\"https://luma.com/sale\",\"publishedDate\":1680568056,\"body\":\"All winter gear is now up to 30% off at checkout.\",\"title\":\"Flash sale!\",\"type\":\"messagefeed\"},\"html\":\"<html><head></head><body></body></html>\",\"remoteAssets\":[]}}]}]}"
    
    let mockContent1 = "{\"version\":1,\"rules\":[{\"condition\":{\"type\":\"group\",\"definition\":{\"logic\":\"and\",\"conditions\":[{\"type\":\"group\",\"definition\":{\"logic\":\"and\",\"conditions\":[{\"type\":\"matcher\",\"definition\":{\"key\":\"~source\",\"matcher\":\"eq\",\"values\":[\"com.adobe.eventSource.applicationLaunch\"]}},{\"type\":\"matcher\",\"definition\":{\"key\":\"~type\",\"matcher\":\"eq\",\"values\":[\"com.adobe.eventType.lifecycle\"]}},{\"type\":\"matcher\",\"definition\":{\"key\":\"~state.com.adobe.module.lifecycle/lifecyclecontextdata.launchevent\",\"matcher\":\"ex\",\"values\":[]}}]}}]}},\"consequences\":[{\"id\":\"89ac1647-d48b-4206-a302-c74353e63fc7\",\"type\":\"schema\",\"detail\":{\"id\":\"89ac1647-d48b-4206-a302-ffffffffffff\",\"schema\":\"https://ns.adobe.com/personalization/message/in-app\",\"data\":{\"publishedDate\":1701538942,\"expiryDate\":1712190456,\"meta\":{\"metaKey\":\"metaValue\"},\"contentType\":\"content/json\",\"content\":{\"mobileParameters\":{\"verticalAlign\":\"center\",\"horizontalInset\":0,\"dismissAnimation\":\"bottom\",\"uiTakeover\":true,\"horizontalAlign\":\"center\",\"verticalInset\":0,\"displayAnimation\":\"bottom\",\"width\":100,\"height\":100,\"gestures\":{}},\"html\":\"<html><head></head><body>Hello from another InApp campaign: [CIT]::inapp::LqhnZy7y1Vo4EEWciU5qK</body></html>\",\"remoteAssets\":[]}}}}]}]}"
    let mockContent2 = "{\"version\":1,\"rules\":[{\"condition\":{\"type\":\"group\",\"definition\":{\"logic\":\"and\",\"conditions\":[{\"type\":\"group\",\"definition\":{\"logic\":\"and\",\"conditions\":[{\"type\":\"matcher\",\"definition\":{\"key\":\"~source\",\"matcher\":\"eq\",\"values\":[\"com.adobe.eventSource.applicationLaunch\"]}},{\"type\":\"matcher\",\"definition\":{\"key\":\"~type\",\"matcher\":\"eq\",\"values\":[\"com.adobe.eventType.lifecycle\"]}},{\"type\":\"matcher\",\"definition\":{\"key\":\"~state.com.adobe.module.lifecycle/lifecyclecontextdata.launchevent\",\"matcher\":\"ex\",\"values\":[]}}]}}]}},\"consequences\":[{\"id\":\"dcfc8404-eea2-49df-a39a-85fc262d897e\",\"type\":\"schema\",\"detail\":{\"id\":\"dcfc8404-eea2-49df-a39a-ffffffffffff\",\"schema\":\"https://ns.adobe.com/personalization/message/in-app\",\"data\":{\"publishedDate\":1701538942,\"expiryDate\":1712190456,\"meta\":{\"metaKey\":\"metaValue\"},\"contentType\":\"content/json\",\"content\":\"{\\\"mobileParameters\\\":{\\\"verticalAlign\\\":\\\"center\\\",\\\"horizontalInset\\\":0,\\\"dismissAnimation\\\":\\\"bottom\\\",\\\"uiTakeover\\\":true,\\\"horizontalAlign\\\":\\\"center\\\",\\\"verticalInset\\\":0,\\\"displayAnimation\\\":\\\"bottom\\\",\\\"width\\\":100,\\\"height\\\":100,\\\"gestures\\\":{}},\\\"html\\\":\\\"<html><head></head><body>Hello from another InApp campaign: [CIT]::inapp::LqhnZy7y1Vo4EEWciU5qK</body></html>\\\",\\\"remoteAssets\\\":[]}\"}}}]}]}"
    
    let mockPayloadId1 = "id1"
    let mockPayloadId2 = "id2"
    let mockAppSurface = "mobileapp://com.apple.dt.xctest.tool"
    func getOfferEventData(items: [[String: Any]]? = nil, surface: String? = nil, requestEventId: String = "mockRequestEventId") -> [String: Any] {
        
        var eventData: [String: Any] = [:]
        if let items = items, !items.isEmpty {
            let payload: [String: Any] = [
                "id": mockPayloadId1,
                "scope": surface ?? mockAppSurface,
                "scopeDetails": [
                    "someInnerKey": "someInnerValue"
                ],
                "items": items
            ]
            
            eventData = ["payload": [payload], "requestEventId": requestEventId]
        } else {
            let data1 = ["content": mockContent1]
            let item1 = [
                "id": "abc",
                "schema": "https://ns.adobe.com/personalization/json-content-item",
                "data": data1
            ] as [String: Any]
            let payload1: [String: Any] = [
                "id": mockPayloadId1,
                "scope": surface ?? mockAppSurface,
                "scopeDetails": [
                    "someInnerKey": "someInnerValue"
                ],
                "items": [item1]
            ]
            
            let data2 = ["content": mockContent2]
            let item2 = [
                "id": "abc",
                "schema": "https://ns.adobe.com/personalization/json-content-item",
                "data": data2
            ] as [String: Any]
            let payload2: [String: Any] = [
                "id": mockPayloadId2,
                "scope": surface ?? mockAppSurface,
                "scopeDetails": [
                    "someInnerKey": "someInnerValue2"
                ],
                "items": [item2]
            ]
            
            eventData = ["payload": [payload1, payload2], "requestEventId": requestEventId]
        }
        return eventData
    }

    func getRulesResponseEventData(html: String? = "this is the html", id: String = "mockMessageId") -> [String: Any] {
        var detailDictionary: [String: Any] = [:]
        if html != nil {
            detailDictionary["html"] = html
        }
        return [
            MessagingConstants.Event.Data.Key.TRIGGERED_CONSEQUENCE: [
                MessagingConstants.Event.Data.Key.ID: id,
                MessagingConstants.Event.Data.Key.TYPE: MessagingConstants.ConsequenceTypes.SCHEMA,
                MessagingConstants.Event.Data.Key.DETAIL: detailDictionary
            ] as [String: Any]
        ]
    }

    // MARK: Private methods

    private var SampleEdgeIdentityState: [String: Any] {
        [MessagingConstants.SharedState.EdgeIdentity.IDENTITY_MAP: [MessagingConstants.SharedState.EdgeIdentity.ECID: [[MessagingConstants.SharedState.EdgeIdentity.ID: MOCK_ECID]]]]
    }

    private func getDispatchedEventPushToken(event: Event?) -> String? {
        let pushTokenEventData = event?.data?[MessagingConstants.Event.Data.Key.DATA] as? [String: Any]
        let pushNotificationDetails = pushTokenEventData?[MessagingConstants.XDM.Push.PUSH_NOTIFICATION_DETAILS] as? [[String: Any]]
        return pushNotificationDetails?.first?[MessagingConstants.XDM.Push.TOKEN] as? String
    }
}<|MERGE_RESOLUTION|>--- conflicted
+++ resolved
@@ -1256,185 +1256,6 @@
         XCTAssertNotNil(sharedState as Any?)
         XCTAssertEqual(nil, mockRuntime.firstSharedState![MessagingConstants.SharedState.Messaging.PUSH_IDENTIFIER] as? String)
     }
-<<<<<<< HEAD
-            
-    // MARK: - Push Token Tests
-    
-    func testPushTokenSync_whenTokenMatches_OptimizePushSyncIsTrue() {
-        // setup
-        messagingProperties.pushIdentifier = MOCK_PUSH_TOKEN
-        messaging = Messaging(runtime: mockRuntime, rulesEngine: mockMessagingRulesEngine, contentCardRulesEngine: mockContentCardRulesEngine, expectedSurfaceUri: mockSurface.uri, cache: mockCache, messagingProperties: messagingProperties)
-        messaging.onRegistered()
-        let mockConfig = [EXPERIENCE_CLOUD_ORG: MOCK_EXP_ORG_ID, MessagingConstants.SharedState.Configuration.OPTIMIZE_PUSH_SYNC: true] as [String : Any]
-
-        let eventData: [String: Any] = [MessagingConstants.Event.Data.Key.PUSH_IDENTIFIER: MOCK_PUSH_TOKEN]
-
-        let event = Event(name: "handleProcessEvent", type: EventType.genericIdentity, source: EventSource.requestContent, data: eventData)
-        mockRuntime.simulateSharedState(for: MessagingConstants.SharedState.Configuration.NAME, data: (value: mockConfig, status: SharedStateStatus.set))
-        mockRuntime.simulateXDMSharedState(for: MessagingConstants.SharedState.EdgeIdentity.NAME, data: (value: SampleEdgeIdentityState, status: SharedStateStatus.set))
-
-        // test
-        XCTAssertNoThrow(messaging.handleProcessEvent(event))
-        XCTAssertEqual(0, mockRuntime.dispatchedEvents.count)
-    }
-    
-    func testPushTokenSync_whenTokenMatches_OptimizePushSyncIsFalse() {
-        // setup
-        messagingProperties.pushIdentifier = MOCK_PUSH_TOKEN
-        messaging = Messaging(runtime: mockRuntime, rulesEngine: mockMessagingRulesEngine, contentCardRulesEngine: mockContentCardRulesEngine, expectedSurfaceUri: mockSurface.uri, cache: mockCache, messagingProperties: messagingProperties)
-        messaging.onRegistered()
-        let mockConfig = [EXPERIENCE_CLOUD_ORG: MOCK_EXP_ORG_ID, MessagingConstants.SharedState.Configuration.OPTIMIZE_PUSH_SYNC: false] as [String : Any]
-
-        let eventData: [String: Any] = [MessagingConstants.Event.Data.Key.PUSH_IDENTIFIER: MOCK_PUSH_TOKEN]
-
-        let event = Event(name: "handleProcessEvent", type: EventType.genericIdentity, source: EventSource.requestContent, data: eventData)
-        mockRuntime.simulateSharedState(for: MessagingConstants.SharedState.Configuration.NAME, data: (value: mockConfig, status: SharedStateStatus.set))
-        mockRuntime.simulateXDMSharedState(for: MessagingConstants.SharedState.EdgeIdentity.NAME, data: (value: SampleEdgeIdentityState, status: SharedStateStatus.set))
-
-        // test
-        XCTAssertNoThrow(messaging.handleProcessEvent(event))
-        XCTAssertNotNil(mockRuntime.dispatchedEvents)
-        let pushTokenEvent = mockRuntime.firstEvent
-        XCTAssertEqual(EventType.edge, pushTokenEvent?.type)
-        XCTAssertEqual(EventSource.requestContent, pushTokenEvent?.source)
-        XCTAssertEqual(MOCK_PUSH_TOKEN, getDispatchedEventPushToken(event: pushTokenEvent))
-    }
-    
-    func testPushTokenSync_whenNewTokenIsDifferent() {
-        // setup
-        let NEW_PUSH_TOKEN = "different push token"
-        messagingProperties.pushIdentifier = MOCK_PUSH_TOKEN
-        messaging = Messaging(runtime: mockRuntime, rulesEngine: mockMessagingRulesEngine, contentCardRulesEngine: mockContentCardRulesEngine, expectedSurfaceUri: mockSurface.uri, cache: mockCache, messagingProperties: messagingProperties)
-        messaging.onRegistered()
-        let mockConfig = [EXPERIENCE_CLOUD_ORG: MOCK_EXP_ORG_ID, MessagingConstants.SharedState.Configuration.OPTIMIZE_PUSH_SYNC: true] as [String : Any]
-
-        let eventData: [String: Any] = [MessagingConstants.Event.Data.Key.PUSH_IDENTIFIER: NEW_PUSH_TOKEN]
-
-        let event = Event(name: "handleProcessEvent", type: EventType.genericIdentity, source: EventSource.requestContent, data: eventData)
-        mockRuntime.simulateSharedState(for: MessagingConstants.SharedState.Configuration.NAME, data: (value: mockConfig, status: SharedStateStatus.set))
-        mockRuntime.simulateXDMSharedState(for: MessagingConstants.SharedState.EdgeIdentity.NAME, data: (value: SampleEdgeIdentityState, status: SharedStateStatus.set))
-
-        // test
-        XCTAssertNoThrow(messaging.handleProcessEvent(event))
-        XCTAssertNotNil(mockRuntime.dispatchedEvents)
-        let pushTokenEvent = mockRuntime.firstEvent
-        XCTAssertEqual(EventType.edge, pushTokenEvent?.type)
-        XCTAssertEqual(EventSource.requestContent, pushTokenEvent?.source)
-        XCTAssertEqual(NEW_PUSH_TOKEN, getDispatchedEventPushToken(event: pushTokenEvent))
-    }
-    
-    func testPushTokenSync_whenNoExistingPushToken() {
-        // setup
-        let NEW_PUSH_TOKEN = "new push token"
-        let mockConfig = [EXPERIENCE_CLOUD_ORG: MOCK_EXP_ORG_ID, MessagingConstants.SharedState.Configuration.OPTIMIZE_PUSH_SYNC: true] as [String : Any]
-
-        let eventData: [String: Any] = [MessagingConstants.Event.Data.Key.PUSH_IDENTIFIER: NEW_PUSH_TOKEN]
-
-        let event = Event(name: "handleProcessEvent", type: EventType.genericIdentity, source: EventSource.requestContent, data: eventData)
-        mockRuntime.simulateSharedState(for: MessagingConstants.SharedState.Configuration.NAME, data: (value: mockConfig, status: SharedStateStatus.set))
-        mockRuntime.simulateXDMSharedState(for: MessagingConstants.SharedState.EdgeIdentity.NAME, data: (value: SampleEdgeIdentityState, status: SharedStateStatus.set))
-
-        // test
-        XCTAssertNoThrow(messaging.handleProcessEvent(event))
-        XCTAssertNotNil(mockRuntime.dispatchedEvents)
-        let pushTokenEvent = mockRuntime.firstEvent
-        XCTAssertEqual(EventType.edge, pushTokenEvent?.type)
-        XCTAssertEqual(EventSource.requestContent, pushTokenEvent?.source)
-        XCTAssertEqual(NEW_PUSH_TOKEN, getDispatchedEventPushToken(event: pushTokenEvent))
-    }
-    
-    func testMultiplePushTokenSync_whenTokenMatchesAndWithinSyncTimeout_OptimizePushSyncIsFalse() {
-        // setup
-        let mockConfig = [EXPERIENCE_CLOUD_ORG: MOCK_EXP_ORG_ID, MessagingConstants.SharedState.Configuration.OPTIMIZE_PUSH_SYNC: false] as [String : Any]
-
-        let eventData: [String: Any] = [MessagingConstants.Event.Data.Key.PUSH_IDENTIFIER: MOCK_PUSH_TOKEN]
-
-        let event = Event(name: "handleProcessEvent", type: EventType.genericIdentity, source: EventSource.requestContent, data: eventData)
-        mockRuntime.simulateSharedState(for: MessagingConstants.SharedState.Configuration.NAME, data: (value: mockConfig, status: SharedStateStatus.set))
-        mockRuntime.simulateXDMSharedState(for: MessagingConstants.SharedState.EdgeIdentity.NAME, data: (value: SampleEdgeIdentityState, status: SharedStateStatus.set))
-
-        // test
-        XCTAssertNoThrow(messaging.handleProcessEvent(event))
-        XCTAssertNoThrow(messaging.handleProcessEvent(event))
-        XCTAssertNoThrow(messaging.handleProcessEvent(event))
-        XCTAssertNotNil(mockRuntime.dispatchedEvents)
-        // verify only one sync event is dispatched when three generic identity events are received and force sync is true
-        XCTAssertEqual(1, mockRuntime.dispatchedEvents.count)
-        let pushTokenEvent = mockRuntime.firstEvent
-        XCTAssertEqual(EventType.edge, pushTokenEvent?.type)
-        XCTAssertEqual(EventSource.requestContent, pushTokenEvent?.source)
-        XCTAssertEqual(MOCK_PUSH_TOKEN, getDispatchedEventPushToken(event: pushTokenEvent))
-    }
-
-    func testMultiplePushTokenSync_whenTokenMatchesAndOutsideSyncTimeout_OptimizePushSyncIsFalse() {
-        // setup
-        let delay = UInt32(1500000) // 1.5 seconds
-        let mockConfig = [EXPERIENCE_CLOUD_ORG: MOCK_EXP_ORG_ID, MessagingConstants.SharedState.Configuration.OPTIMIZE_PUSH_SYNC: false] as [String : Any]
-        let eventData: [String: Any] = [MessagingConstants.Event.Data.Key.PUSH_IDENTIFIER: MOCK_PUSH_TOKEN]
-
-        let event = Event(name: "handleProcessEvent", type: EventType.genericIdentity, source: EventSource.requestContent, data: eventData)
-        mockRuntime.simulateSharedState(for: MessagingConstants.SharedState.Configuration.NAME, data: (value: mockConfig, status: SharedStateStatus.set))
-        mockRuntime.simulateXDMSharedState(for: MessagingConstants.SharedState.EdgeIdentity.NAME, data: (value: SampleEdgeIdentityState, status: SharedStateStatus.set))
-
-        // sleep for 1.5 seconds to ensure the 2nd syncPushIdentifier event is outside the 1 second sync timeout
-        usleep(delay)
-        let event2 = Event(name: "handleProcessEvent", type: EventType.genericIdentity, source: EventSource.requestContent, data: eventData)
-        mockRuntime.simulateSharedState(for: MessagingConstants.SharedState.Configuration.NAME, data: (value: mockConfig, status: SharedStateStatus.set))
-        mockRuntime.simulateXDMSharedState(for: MessagingConstants.SharedState.EdgeIdentity.NAME, data: (value: SampleEdgeIdentityState, status: SharedStateStatus.set))
-
-        // sleep for 1.5 seconds to ensure the 3rd syncPushIdentifier event is outside the 1 second sync timeout
-        usleep(delay)
-        let event3 = Event(name: "handleProcessEvent", type: EventType.genericIdentity, source: EventSource.requestContent, data: eventData)
-        mockRuntime.simulateSharedState(for: MessagingConstants.SharedState.Configuration.NAME, data: (value: mockConfig, status: SharedStateStatus.set))
-        mockRuntime.simulateXDMSharedState(for: MessagingConstants.SharedState.EdgeIdentity.NAME, data: (value: SampleEdgeIdentityState, status: SharedStateStatus.set))
-
-        // test
-        XCTAssertNoThrow(messaging.handleProcessEvent(event))
-        XCTAssertNoThrow(self.messaging.handleProcessEvent(event2))
-        XCTAssertNoThrow(self.messaging.handleProcessEvent(event3))
-
-        // verify three sync events are dispatched when three generic identity events are received outside the sync timeout and force sync is true
-        XCTAssertNotNil(self.mockRuntime.dispatchedEvents)
-        XCTAssertEqual(3, self.mockRuntime.dispatchedEvents.count)
-        let pushTokenEvent = self.mockRuntime.firstEvent
-        XCTAssertEqual(EventType.edge, pushTokenEvent?.type)
-        XCTAssertEqual(EventSource.requestContent, pushTokenEvent?.source)
-        XCTAssertEqual(self.MOCK_PUSH_TOKEN, self.getDispatchedEventPushToken(event: pushTokenEvent))
-        let secondPushTokenEvent = self.mockRuntime.secondEvent
-        XCTAssertEqual(EventType.edge, secondPushTokenEvent?.type)
-        XCTAssertEqual(EventSource.requestContent, secondPushTokenEvent?.source)
-        XCTAssertEqual(self.MOCK_PUSH_TOKEN, self.getDispatchedEventPushToken(event: secondPushTokenEvent))
-        let thirdPushTokenEvent = self.mockRuntime.thirdEvent
-        XCTAssertEqual(EventType.edge, thirdPushTokenEvent?.type)
-        XCTAssertEqual(EventSource.requestContent, thirdPushTokenEvent?.source)
-        XCTAssertEqual(self.MOCK_PUSH_TOKEN, self.getDispatchedEventPushToken(event: thirdPushTokenEvent))
-    }
-
-    // MARK: - Reset Identities Event Handling Tests
-
-    func testHandleResetIdentitiesEvent_clearsPushToken() {
-        // setup
-        let messagingState = [MessagingConstants.Event.Data.Key.PUSH_IDENTIFIER: MOCK_PUSH_TOKEN] as [String : Any]
-        mockRuntime.simulateSharedState(for: MessagingConstants.EXTENSION_NAME, data: (value: messagingState, status: SharedStateStatus.set))
-        messagingProperties.pushIdentifier = MOCK_PUSH_TOKEN
-
-        let event = Event(name: "Reset Identities",
-                         type: EventType.genericIdentity,
-                         source: EventSource.requestReset,
-                         data: nil)
-
-        // test
-        mockRuntime.simulateComingEvents(event)
-
-        // verify
-        XCTAssertNil(messagingProperties.pushIdentifier)
-        XCTAssertEqual(1, mockRuntime.createdSharedStates.count)
-        let sharedState = mockRuntime.createdSharedStates.last
-        XCTAssertNotNil(sharedState as Any?)
-        XCTAssertEqual(nil, mockRuntime.firstSharedState![MessagingConstants.SharedState.Messaging.PUSH_IDENTIFIER] as? String)
-    }
-=======
->>>>>>> de31d5c1
 
     // MARK: - Helpers
     
