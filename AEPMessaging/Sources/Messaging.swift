--- conflicted
+++ resolved
@@ -326,7 +326,6 @@
         }
     }
 
-<<<<<<< HEAD
     /// Creates a shared state for the messaging extension with the provided push token.
     /// - Parameters:
     ///   - token: the push identifier to be set in the shared state
@@ -406,8 +405,6 @@
 
         removePropositionFromQualifiedCards(for: activityId)
     }
-=======
->>>>>>> 0fe4372a
 
     // MARK: - In-app Messaging methods
 
