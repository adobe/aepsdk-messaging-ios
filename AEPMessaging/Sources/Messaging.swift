/*
 Copyright 2021 Adobe. All rights reserved.
 This file is licensed to you under the Apache License, Version 2.0 (the "License");
 you may not use this file except in compliance with the License. You may obtain a copy
 of the License at http://www.apache.org/licenses/LICENSE-2.0

 Unless required by applicable law or agreed to in writing, software distributed under
 the License is distributed on an "AS IS" BASIS, WITHOUT WARRANTIES OR REPRESENTATIONS
 OF ANY KIND, either express or implied. See the License for the specific language
 governing permissions and limitations under the License.
 */

import AEPCore
import AEPServices
import Foundation

@objc(AEPMobileMessaging)
public class Messaging: NSObject, Extension {
    // MARK: - Class members

    public static var extensionVersion: String = MessagingConstants.EXTENSION_VERSION
    public var name = MessagingConstants.EXTENSION_NAME
    public var friendlyName = MessagingConstants.FRIENDLY_NAME
    public var metadata: [String: String]?
    public var runtime: ExtensionRuntime

    // Operation orderer used to maintain the order of update and get propositions events.
    // It ensures any update propositions requests issued before a get propositions call are completed
    // and the get propositions request is fulfilled from the latest cached content.
    private let eventsQueue = OperationOrderer<Event>("MessagingEvents")

    // Queue for completion handlers providing thread-safe read/writing of the `completionHandlers` array
    private static let handlersQueue: DispatchQueue = .init(label: "com.adobe.messaging.completionHandlers.queue")
    private static var _completionHandlers: [CompletionHandler] = []
    static var completionHandlers: [CompletionHandler] {
        get { handlersQueue.sync { self._completionHandlers } }
        set { handlersQueue.async { self._completionHandlers = newValue } }
    }

    // MARK: - Messaging State

    var cache: Cache = .init(name: MessagingConstants.Caches.CACHE_NAME)
    var appSurface: String {
        Bundle.main.mobileappSurface
    }

    private var initialLoadComplete = false
    let rulesEngine: MessagingRulesEngine
    let contentCardRulesEngine: ContentCardRulesEngine

    /// Dispatch queue used to protect against simultaneous access of our containers from multiple threads
    private let queue: DispatchQueue = .init(label: "com.adobe.messaging.containers.queue")

    /// holds in-memory propositions for CBE (json-content, html-content, default-content) and IAM
    private var _inMemoryPropositions: [Surface: [Proposition]] = [:]
    var inMemoryPropositions: [Surface: [Proposition]] {
        get { queue.sync { self._inMemoryPropositions } }
        set { queue.async { self._inMemoryPropositions = newValue } }
    }

    /// propositionInfo stored by RuleConsequence.id
    private var _propositionInfo: [String: PropositionInfo] = [:]
    var propositionInfo: [String: PropositionInfo] {
        get { queue.sync { self._propositionInfo } }
        set { queue.async { self._propositionInfo = newValue } }
    }

    /// keeps a list of all surfaces requested per personalization request event by event id
    private var _requestedSurfacesForEventId: [String: [Surface]] = [:]
    private var requestedSurfacesForEventId: [String: [Surface]] {
        get { queue.sync { self._requestedSurfacesForEventId } }
        set { queue.async { self._requestedSurfacesForEventId = newValue } }
    }

    /// used while processing streaming payloads for a single request
    private var _inProgressPropositions: [Surface: [Proposition]] = [:]
    private var inProgressPropositions: [Surface: [Proposition]] {
        get { queue.sync { self._inProgressPropositions } }
        set { queue.async { self._inProgressPropositions = newValue } }
    }

    /// Stores rules for processing by the Messaging rules engine, where `.process` is called on each rule.
    private var _inAppRulesBySurface: [Surface: [LaunchRule]] = [:]
    private var inAppRulesBySurface: [Surface: [LaunchRule]] {
        get { queue.sync { self._inAppRulesBySurface } }
        set { queue.async { self._inAppRulesBySurface = newValue } }
    }

    /// used to manage content card rules between multiple surfaces and multiple requests
    private var _contentCardRulesBySurface: [Surface: [LaunchRule]] = [:]
    private var contentCardRulesBySurface: [Surface: [LaunchRule]] {
        get { queue.sync { self._contentCardRulesBySurface } }
        set { queue.async { self._contentCardRulesBySurface = newValue } }
    }

    /// used to manage event history operation rules between multiple surfaces and multiple requests
    private var _eventHistoryRulesBySurface: [Surface: [LaunchRule]] = [:]
    private var eventHistoryRulesBySurface: [Surface: [LaunchRule]] {
        get { queue.sync { self._eventHistoryRulesBySurface } }
        set { queue.async { self._eventHistoryRulesBySurface = newValue } }
    }

    /// holds content cards that the user has qualified for
    private var _qualifiedContentCardsBySurface: [Surface: [Proposition]] = [:]
    var qualifiedContentCardsBySurface: [Surface: [Proposition]] {
        get { queue.sync { self._qualifiedContentCardsBySurface } }
        set { queue.async { self._qualifiedContentCardsBySurface = newValue } }
    }

<<<<<<< HEAD
    /// Messaging properties to hold the persisted push identifier
    private var messagingProperties: MessagingProperties = .init()

    /// the timestamp of the last push token sync
    private var lastPushTokenSyncTimestamp: Date?
=======
    /// Messaging properties
    private var stateManager = MessagingStateManager()
>>>>>>> ed4ea998

    /// Array containing the schema strings for the proposition items supported by the SDK, sent in the personalization query request.
    static let supportedSchemas = [
        MessagingConstants.PersonalizationSchemas.HTML_CONTENT,
        MessagingConstants.PersonalizationSchemas.JSON_CONTENT,
        MessagingConstants.PersonalizationSchemas.RULESET_ITEM
    ]

    // MARK: - Extension protocol methods

    public required init?(runtime: ExtensionRuntime) {
        self.runtime = runtime
        MessagingMigrator.migrate(cache: cache)
        rulesEngine = MessagingRulesEngine(name: MessagingConstants.RULES_ENGINE_NAME, extensionRuntime: runtime, cache: cache)
        contentCardRulesEngine = ContentCardRulesEngine(name: MessagingConstants.CONTENT_CARD_RULES_ENGINE_NAME, extensionRuntime: runtime)
        super.init()
        loadCachedPropositions()
    }

    /// INTERNAL ONLY
    /// used for testing
    init(runtime: ExtensionRuntime, rulesEngine: MessagingRulesEngine, contentCardRulesEngine: ContentCardRulesEngine, expectedSurfaceUri _: String, cache: Cache, messagingProperties: MessagingProperties) {
        self.runtime = runtime
        self.rulesEngine = rulesEngine
        self.contentCardRulesEngine = contentCardRulesEngine
        self.cache = cache
        self.messagingProperties = messagingProperties
        super.init()
        loadCachedPropositions()
    }

    public func onRegistered() {
        // register listener for set push identifier event
        registerListener(type: EventType.genericIdentity,
                         source: EventSource.requestContent,
                         listener: handleProcessEvent)

        // register listener for reset identities event
        registerListener(type: EventType.genericIdentity,
                         source: EventSource.requestReset,
                         listener: handleResetIdentitiesEvent)

        // register listener for Messaging request content event
        registerListener(type: EventType.messaging,
                         source: EventSource.requestContent,
                         listener: handleProcessEvent)

        // register wildcard listener for messaging rules engine
        registerListener(type: EventType.wildcard,
                         source: EventSource.wildcard,
                         listener: handleWildcardEvent)

        registerListener(type: EventType.rulesEngine,
                         source: EventSource.responseContent,
                         listener: handleRulesResponse)

        // register listener for edge personalization notifications
        registerListener(type: EventType.edge,
                         source: MessagingConstants.Event.Source.PERSONALIZATION_DECISIONS,
                         listener: handleEdgePersonalizationNotification)

        // register listener for handling personalization request complete events
        registerListener(type: EventType.messaging,
                         source: EventSource.contentComplete,
                         listener: handleProcessCompletedEvent(_:))

        // register listener for handling debug events
        registerListener(type: EventType.system,
                         source: EventSource.debug,
                         listener: handleDebugEvent)

        // Handler function called for each queued event. If the queued event is a get propositions event, process it
        // otherwise if it is an Edge event to update propositions, process it only if it is completed.
        eventsQueue.setHandler { event -> Bool in
            if event.isGetPropositionsEvent {
                self.retrieveMessages(for: event.surfaces ?? [], event: event)
            } else if event.type == EventType.edge {
                return !self.requestedSurfacesForEventId.keys.contains(event.id.uuidString)
            }
            return true
        }
        eventsQueue.start()
        runtime.createSharedState(data: stateManager.buildMessagingSharedState(), event: nil)
    }

    public func onUnregistered() {
        Log.debug(label: MessagingConstants.LOG_TAG, "Extension unregistered from MobileCore: \(MessagingConstants.FRIENDLY_NAME)")
    }

    public func readyForEvent(_ event: Event) -> Bool {
        guard let configurationSharedState = getSharedState(extensionName: MessagingConstants.SharedState.Configuration.NAME, event: event),
              configurationSharedState.status == .set
        else {
            Log.trace(label: MessagingConstants.LOG_TAG, "Event processing is paused - waiting for valid configuration.")
            return false
        }

        // hard dependency on edge identity module for ecid
        guard let edgeIdentitySharedState = getXDMSharedState(extensionName: MessagingConstants.SharedState.EdgeIdentity.NAME, event: event),
              edgeIdentitySharedState.status == .set
        else {
            Log.trace(label: MessagingConstants.LOG_TAG, "Event processing is paused - waiting for valid XDM shared state from Edge Identity extension.")
            return false
        }

        // once we have valid configuration, fetch message definitions from offers if we haven't already
        if !initialLoadComplete {
            initialLoadComplete = true
            fetchPropositions(event)
        }

        return true
    }

    // MARK: - Event Handers

    /// Processes the events in the event queue in the order they were received.
    ///
    /// A valid `Configuration` and `EdgeIdentity` shared state is required for processing events.
    ///
    /// - Parameters:
    ///   - event: An `Event` to be processed
    func handleProcessEvent(_ event: Event) {
        guard event.data != nil else {
            Log.debug(label: MessagingConstants.LOG_TAG, "Process event handling ignored as event does not have any data - `\(event.id)`.")
            return
        }

        // hard dependency on configuration shared state
        guard getSharedState(extensionName: MessagingConstants.SharedState.Configuration.NAME, event: event)?.value != nil else {
            Log.debug(label: MessagingConstants.LOG_TAG, "Event processing is paused, waiting for valid configuration - '\(event.id.uuidString)'.")
            return
        }

        // handle an event to request propositions from the remote
        if event.isUpdatePropositionsEvent {
            Log.debug(label: MessagingConstants.LOG_TAG, "Processing request to update propositions from the remote.")
            fetchPropositions(event, for: event.surfaces ?? [])
            return
        }

        // handle an event to get cached propositions from the SDK
        if event.isGetPropositionsEvent {
            Log.debug(label: MessagingConstants.LOG_TAG, "Processing request to get message propositions cached in the SDK.")
            // Queue the get propositions event in internal events queue to ensure any prior update requests are completed
            // before it is processed.
            eventsQueue.add(event)
            return
        }

        // handle an event to track propositions
        if event.isTrackPropositionsEvent {
            Log.debug(label: MessagingConstants.LOG_TAG, "Processing request to track propositions.")

            guard let propositionInteractionXdm = event.propositionInteractionXdm else {
                Log.debug(label: MessagingConstants.LOG_TAG, "Cannot track proposition item, proposition interaction XDM is not available.")
                return
            }

            sendPropositionInteraction(withXdm: propositionInteractionXdm)
            return
        }

        // handle an event for refreshing in-app messages from the remote
        if event.isRefreshMessageEvent {
            Log.debug(label: MessagingConstants.LOG_TAG, "Processing manual request to refresh In-App Message definitions from the remote.")
            fetchPropositions(event)
            return
        }

        if event.isLiveActivityUpdateTokenEvent {
            guard let token = event.liveActivityUpdateToken, !token.isEmpty else {
                Log.warning(label: MessagingConstants.LOG_TAG, "Unable to process Live Activity update event (\(event.id.uuidString)) because a valid token could not be found in the event.")
                return
            }
            guard let liveActivityID = event.liveActivityID, !liveActivityID.isEmpty else {
                Log.warning(label: MessagingConstants.LOG_TAG, "Unable to process Live Activity update event (\(event.id.uuidString)) because a valid Live Activity ID could not be found in the event.")
                return
            }

            // If the Live Activity ID, attribute type, and update token are valid, update the shared state.
            if let attributeType = event.liveActivityAttributeType {
                let updateToken = LiveActivity.UpdateToken(attributeType: attributeType, firstIssued: event.timestamp, token: token)
                stateManager.updateTokenStore.set(updateToken, id: liveActivityID)
                runtime.createSharedState(data: stateManager.buildMessagingSharedState(), event: event)
            } else {
                Log.warning(label: MessagingConstants.LOG_TAG, "Unable to create a shared state for Live Activity update event (\(event.id.uuidString)) because a valid Live Activity attribute type could not be found in the event.")
            }

            sendLiveActivityUpdateToken(liveActivityID: liveActivityID, token: token, event: event)
            return
        }

        if event.isLiveActivityStartEvent {
            guard let origin = event.liveActivityOrigin else {
                Log.warning(label: MessagingConstants.LOG_TAG, "Unable to process Live Activity start event (\(event.id.uuidString)) because a valid 'origin' could not be found in the event.")
                return
            }

<<<<<<< HEAD
            if !shouldSyncPushToken(event) {
                return
            }

            // If the push token is valid update the shared state.
            createMessagingSharedState(token: token, event: event)
=======
            if let channelID = event.liveActivityChannelID,
               !channelID.isEmpty,
               let attributeType = event.liveActivityAttributeType {
                stateManager.channelActivityStore.set(.init(attributeType: attributeType, startedAt: event.timestamp), id: channelID)
                runtime.createSharedState(data: stateManager.buildMessagingSharedState(), event: event)
            }

            sendLiveActivityStart(channelID: event.liveActivityChannelID, liveActivityID: event.liveActivityID, origin: origin, event: event)
            return
        }
>>>>>>> ed4ea998

        // Handles removal of Live Activity update tokens when the activity reaches an ended or dismissed state
        if event.isLiveActivityStateEvent {
            guard let activityState = event.liveActivityState else {
                Log.warning(label: MessagingConstants.LOG_TAG, "Unable to process Live Activity state event (\(event.id.uuidString)) because a valid 'state' could not be found in the event.")
                return
            }
            guard let attributeType = event.liveActivityAttributeType else {
                Log.warning(label: MessagingConstants.LOG_TAG, "Unable to process Live Activity state event (\(event.id.uuidString)) because a valid attribute type could not be found in the event.")
                return
            }
            guard activityState == MessagingConstants.LiveActivity.States.ENDED
                || activityState == MessagingConstants.LiveActivity.States.DISMISSED else {
                Log.trace(label: MessagingConstants.LOG_TAG, "Live Activity state event (\(event.id.uuidString)) is not 'ended' or 'dismissed'. Skipping.")
                return
            }

            // At this point the Live Activity has reached a terminal state (.ended or .dismissed)
            // Clean up entry in respective store, depending on which ID type is present
            if let liveActivityID = event.liveActivityID {
                stateManager.updateTokenStore.remove(id: liveActivityID)
            } else if let channelID = event.liveActivityChannelID {
                stateManager.channelActivityStore.remove(id: channelID)
            } else {
                // If neither are present, exit without publishing a new shared state
                return
            }

            runtime.createSharedState(data: stateManager.buildMessagingSharedState(), event: event)
        }

        handleEdgeIdentityDependentEvents(event)
    }

    func handleEdgeIdentityDependentEvents(_ event: Event) {
        // MARK: Hard dependency on Edge Identity module for all logic below

        guard let edgeIdentitySharedState = getXDMSharedState(extensionName: MessagingConstants.SharedState.EdgeIdentity.NAME, event: event)?.value else {
            Log.debug(label: MessagingConstants.LOG_TAG, "Event (\(event.id.uuidString)) processing is paused. Waiting for valid XDM shared state from Edge Identity.")
            return
        }

        // handle live activity push-to-start token event
        if event.isLiveActivityPushToStartTokenEvent {
            guard let token = event.liveActivityPushToStartToken, !token.isEmpty else {
                Log.warning(label: MessagingConstants.LOG_TAG, "Unable to process Live Activity push-to-start event (\(event.id.uuidString)) because a valid token could not be found in the event or token is empty.")
                return
            }
            guard let attributeType = event.liveActivityAttributeType, !attributeType.isEmpty else {
                Log.warning(label: MessagingConstants.LOG_TAG, "Unable to process Live Activity push-to-start event (\(event.id.uuidString)) because a valid attribute type could not be found in the event or was empty.")
                return
            }

            // Update the push to start token store and update the Messaging shared state.
            let pushToStartToken = LiveActivity.PushToStartToken(firstIssued: event.timestamp, token: token)
            let didChange = stateManager.pushToStartTokenStore.set(pushToStartToken, id: attributeType)
            if !didChange {
                Log.debug(label: MessagingConstants.LOG_TAG, "Skipping publishing push-to-start token because unchanged: \(pushToStartToken)")
                return
            }
            runtime.createSharedState(data: stateManager.buildMessagingSharedState(), event: event)

            // Get all current push to start tokens to send to profile
            let tokenMap = stateManager.pushToStartTokenStore.all()

            // Don't block shared state from being published because of ECID; check after
            guard let ecid = retrieveECID(from: edgeIdentitySharedState) else {
                Log.warning(label: MessagingConstants.LOG_TAG, "Unable to process event (\(event.id.uuidString)) because the ECID is not available.")
                return
            }
            sendLiveActivityPushToStartTokens(ecid: ecid, tokenMap: tokenMap, event: event)
        }

        // handle push interaction event
        if event.isPushInteractionEvent {
            if let clickThroughUrl = event.pushClickThroughUrl {
                DispatchQueue.main.async {
                    ServiceProvider.shared.urlService.openUrl(clickThroughUrl)
                }
            }
            sendPushInteraction(event: event)
            return
        }

        // handle push token event
        if event.isPushTokenEvent {
            guard let token = event.token, !token.isEmpty else {
                Log.debug(label: MessagingConstants.LOG_TAG, "Ignoring event with missing or invalid push identifier - '\(event.id.uuidString)'.")
                return
            }

            // TODO: update when push token implementation is in MessagingProperties
            // If the push token is valid update the shared state.
            runtime.createSharedState(data: [MessagingConstants.SharedState.Messaging.PUSH_IDENTIFIER: token], event: event)

            guard let ecid = retrieveECID(from: edgeIdentitySharedState) else {
                Log.warning(label: MessagingConstants.LOG_TAG, "Unable to process event (\(event.id.uuidString)) because the ECID is not available.")
                return
            }
            sendPushToken(ecid: ecid, token: token, event: event)
        }
    }

<<<<<<< HEAD
    /// Creates a shared state for the messaging extension with the provided push token.
    /// - Parameters:
    ///   - token: the push identifier to be set in the shared state
    ///   - event: the `Event` that triggered the creation of the shared state
    private func createMessagingSharedState(token: String?, event: Event) {
        let state: [String: Any] = token?.isEmpty == false ?
            [MessagingConstants.SharedState.Messaging.PUSH_IDENTIFIER: token!] :
            [:]

        runtime.createSharedState(data: state, event: event)
    }

    /// Handles the reset identities event by clearing the push identifier from persistence and shared state.
    /// - Parameter event: the `Event` that triggered the reset identities event
    private func handleResetIdentitiesEvent(_ event: Event) {
        Log.debug(label: MessagingConstants.LOG_TAG, "Processing reset identities event, clearing push identifier.")
        // remove the push token from the shared state
        createMessagingSharedState(token: nil, event: event)
        // clear the push identifier from persistence
        messagingProperties.pushIdentifier = nil
    }

    /// Checks if the push identifier can be synced
    /// - Parameter event: the generic request identity`event` containing the push identifier
    /// - Returns: `true` if the push identifier can be synced, `false` otherwise
    private func shouldSyncPushToken(_ event: Event) -> Bool {
        // check if the push token sync optimization will be used.
        // if true, the push token will be synced only if it has changed.
        // if the value is not present, it will default to true.
        let configSharedState = getSharedState(extensionName: MessagingConstants.SharedState.Configuration.NAME, event: event)
        let optimizePushSync = configSharedState?.value?[MessagingConstants.SharedState.Configuration.OPTIMIZE_PUSH_SYNC] as? Bool ?? true
        let existingPushToken = messagingProperties.pushIdentifier
        let pushTokensMatch = existingPushToken == event.token
        var shouldSync: Bool

        if !pushTokensMatch {
            Log.debug(label: MessagingConstants.LOG_TAG,
                      "Push token is new or changed. The push token will be synced.")
            shouldSync = true
        } else if !optimizePushSync && isPushTokenSyncTimeoutExpired(event.timestamp) {
            Log.debug(label: MessagingConstants.LOG_TAG,
                      "Push registration sync optimization is disabled. The push token will be synced.")
            shouldSync = true
        } else {
            let blockedSyncReason = optimizePushSync ? MessagingConstants.OPTIMIZE_PUSH_SYNC_ENABLED : MessagingConstants.OPTIMIZE_PUSH_SYNC_DISABLED_SYNC_WITHIN_TIMEOUT
            Log.debug(label: MessagingConstants.LOG_TAG, "\(blockedSyncReason). The push token will not be synced.")
            shouldSync = false
        }

        if shouldSync {
            // persist the push token in the messaging named collection
            messagingProperties.pushIdentifier = event.token

            // store the event timestamp of the last push token sync in-memory
            lastPushTokenSyncTimestamp = event.timestamp
        }

        return shouldSync
    }

    /// Checks if the push token sync timeout has expired
    /// - Parameter eventTimestamp: the timestamp of the event
    /// - Returns: `true` if the timeout has expired, `false` otherwise
    private func isPushTokenSyncTimeoutExpired(_ eventTimestamp: Date) -> Bool {
        guard let lastPushTokenSyncTimestamp = lastPushTokenSyncTimestamp else {
            return true
        }
        return eventTimestamp.timeIntervalSince(lastPushTokenSyncTimestamp) > MessagingConstants.IGNORE_PUSH_SYNC_TIMEOUT_SECONDS
=======
    // MARK: - Private helper methods

    /// Retrieves the ECID from the Edge Identity shared state.
    /// - Parameters:
    ///   - edgeIdentitySharedState: The shared state dictionary from the Edge Identity module.
    /// - Returns: The ECID string if available; otherwise, nil.
    private func retrieveECID(from edgeIdentitySharedState: [AnyHashable: Any]) -> String? {
        // Retrieve the identity map from the shared state.
        guard let identityMap = edgeIdentitySharedState[MessagingConstants.SharedState.EdgeIdentity.IDENTITY_MAP] as? [AnyHashable: Any] else {
            Log.warning(label: MessagingConstants.LOG_TAG, "Unable to retrieve ECID. Identity map not found in Edge Identity shared state.")
            return nil
        }

        // Retrieve the ECID array from the identity map.
        guard let ecidArray = identityMap[MessagingConstants.SharedState.EdgeIdentity.ECID] as? [[AnyHashable: Any]],
              !ecidArray.isEmpty,
              let ecid = ecidArray[0][MessagingConstants.SharedState.EdgeIdentity.ID] as? String,
              !ecid.isEmpty else {
            Log.warning(label: MessagingConstants.LOG_TAG, "Unable to retrieve ECID: ECID not found or invalid in identity map.")
            return nil
        }

        return ecid
>>>>>>> ed4ea998
    }

    // MARK: - In-app Messaging methods

    /// Processes debug events triggered by the system.
    /// A debug event allows the messaging extension to processes non-production workflows.
    /// - Parameter event: the debug `Event` to be handled.
    private func handleDebugEvent(_ event: Event) {
        // handle rules consequence debug events
        if event.debugEventType == EventType.rulesEngine, event.debugEventSource == EventSource.responseContent {
            // we can only handle schema consequences
            guard event.isSchemaConsequence, event.data != nil else {
                Log.trace(label: MessagingConstants.LOG_TAG, "Ignoring rule consequence event. Either consequence is not of type 'schema' or 'eventData' is nil.")
                return
            }

            // create a temporary proposition item
            guard let temporaryPropositionItem = PropositionItem.fromRuleConsequenceEvent(event) else {
                return
            }

            switch temporaryPropositionItem.schema {
            case .inapp:
                if
                    let message = Message.fromPropositionItem(temporaryPropositionItem, with: self, triggeringEvent: event) {
                    message.trigger()
                    message.show(withMessagingDelegateControl: true)
                }
            default:
                return
            }
        }
    }

    /// Called on every event, used to allow processing of the Messaging rules engine
    private func handleWildcardEvent(_ event: Event) {
        rulesEngine.process(event: event)

        let qualifiedContentCardsBySurface = getPropositionsFromContentCardRulesEngine(event)
        for (surface, propositions) in qualifiedContentCardsBySurface {
            addOrReplaceContentCards(propositions, forSurface: surface)
        }
    }

    /// Prevents multiple propositions from being in `qualifiedContentCardsBySurface` at the same time
    /// If an existing entry for a proposition is found, it is replaced with the value in `propositions`.
    /// If no prior entry exists for a proposition, a `trigger` event will be sent (and written to event history).
    private func addOrReplaceContentCards(_ propositions: [Proposition], forSurface surface: Surface) {
        let startingCount = qualifiedContentCardsBySurface[surface]?.count ?? 0
        if var existingPropositionsArray = qualifiedContentCardsBySurface[surface] {
            var newPropositionsToTrack: [PropositionItem] = []

            for proposition in propositions {
                if let index = existingPropositionsArray.firstIndex(of: proposition) {
                    existingPropositionsArray.remove(at: index)
                } else {
                    // Add to batch tracking array if it's a new proposition
                    if let item = proposition.items.first {
                        newPropositionsToTrack.append(item)
                    }
                }
                existingPropositionsArray.append(proposition)
            }

            // Batch track new propositions
            if !newPropositionsToTrack.isEmpty {
                newPropositionsToTrack.track(withEdgeEventType: .trigger)
            }

            qualifiedContentCardsBySurface[surface] = existingPropositionsArray
        } else {
            // If no existing propositions, batch track all new propositions
            let propositionItems = propositions.compactMap { $0.items.first }
            if !propositionItems.isEmpty {
                propositionItems.track(withEdgeEventType: .trigger)
            }
            qualifiedContentCardsBySurface[surface] = propositions
        }

        let cardCount = qualifiedContentCardsBySurface[surface]?.count ?? 0
        if startingCount != cardCount {
            if cardCount > 0 {
                Log.trace(label: MessagingConstants.LOG_TAG, "User has qualified for \(cardCount) content card(s) for surface \(surface.uri).")
            } else {
                Log.trace(label: MessagingConstants.LOG_TAG, "User has not qualified for any content cards for surface \(surface.uri).")
            }
        }
    }

    /// Removes the `Proposition` from `qualifiedContentCardsBySurface` based on provided `activityId`.
    ///
    /// - Parameter activityId: the activityId of the `Proposition` to be removed from cache.
    private func removePropositionFromQualifiedCards(for activityId: String) {
        // find the matching proposition in `qualifiedContentCardsBySurface`
        for (surface, propositions) in qualifiedContentCardsBySurface {
            if let matchedProposition = propositions.filter({ $0.activityId == activityId }).first,
               let index = propositions.firstIndex(of: matchedProposition) {
                // we found the matching proposition - remove it from our cache
                qualifiedContentCardsBySurface[surface]?.remove(at: index)
                return
            }
        }
    }

    /// Generates and dispatches an event prompting the Edge extension to fetch propositions (in-app, content cards, or code-based experiences).
    ///
    /// The surface URIs used in the request are generated using the `bundleIdentifier` for the app.
    /// If the `bundleIdentifier` is unavailable, calling this method will do nothing.
    ///
    /// - Parameters:
    ///   - event - parent event requesting that the messages be fetched. Used for event chaining to help with debugging.
    ///   - surfaces: an array of surface path strings for fetching propositions, if available.
    private func fetchPropositions(_ event: Event, for surfaces: [Surface]? = nil) {
        // check for completion handler for requesting event
        let handler = completionHandlerFor(originatingEventId: event.id)

        var requestedSurfaces: [Surface] = []

        // if surfaces are provided, use them - otherwise assume the request is for base surface (mobileapp://{bundle identifier})
        if let surfaces = surfaces {
            requestedSurfaces = surfaces.filter { $0.isValid }

            guard !requestedSurfaces.isEmpty else {
                Log.debug(label: MessagingConstants.LOG_TAG, "Unable to update messages, no valid surfaces found.")
                handler?.handle?(false)
                return
            }
        } else {
            guard appSurface != "unknown" else {
                Log.warning(label: MessagingConstants.LOG_TAG, "Unable to update messages, cannot read the bundle identifier.")
                handler?.handle?(false)
                return
            }
            requestedSurfaces = [Surface(uri: appSurface)]
        }

        // begin construction of event data
        var eventData: [String: Any] = [:]

        // add `query` parameters containing supported schemas and requested surfaces
        eventData[MessagingConstants.XDM.Inbound.Key.QUERY] = [
            MessagingConstants.XDM.Inbound.Key.PERSONALIZATION: [
                MessagingConstants.XDM.Inbound.Key.SCHEMAS: Messaging.supportedSchemas,
                MessagingConstants.XDM.Inbound.Key.SURFACES: requestedSurfaces.compactMap { $0.uri }
            ]
        ]

        // add `xdm` with an event type of `personalization.request`
        eventData[MessagingConstants.XDM.Key.XDM] = [
            MessagingConstants.XDM.Key.EVENT_TYPE: MessagingConstants.XDM.Inbound.EventType.PERSONALIZATION_REQUEST
        ]

        // add a `data` object to the request specifying the format desired in the response from XAS
        eventData[MessagingConstants.Event.Data.Key.DATA] = [
            MessagingConstants.Event.Data.AdobeKeys.NAMESPACE: [
                MessagingConstants.Event.Data.AdobeKeys.AJO: [
                    MessagingConstants.Event.Data.AdobeKeys.INAPP_RESPONSE_FORMAT: MessagingConstants.XDM.Inbound.Value.IAM_RESPONSE_FORMAT
                ]
            ]
        ]

        // add a `request` object so we get a response event from edge when the propositions stream is closed for this event
        eventData[MessagingConstants.XDM.Key.REQUEST] = [
            MessagingConstants.XDM.Key.SEND_COMPLETION: true
        ]
        // end construction of event data

        let newEvent = event.createChainedEvent(name: MessagingConstants.Event.Name.RETRIEVE_MESSAGE_DEFINITIONS,
                                                type: EventType.edge,
                                                source: EventSource.requestContent,
                                                data: eventData)

        // create entries in our local containers for managing streamed responses from edge
        beginRequestFor(newEvent, with: requestedSurfaces)

        if var handler = handler {
            handler.edgeRequestEventId = newEvent.id
            Messaging.completionHandlers.append(handler)
        }

        // dispatch the event and implement handler for the completion event
        MobileCore.dispatch(event: newEvent, timeout: 10.0) { responseEvent in
            // responseEvent is the event dispatched by Edge extension when a request's stream has been closed
            guard let responseEvent = responseEvent,
                  let endingEventId = responseEvent.requestEventId
            else {
                // response event failed or timed out, need to remove this event from the queue
                self.requestedSurfacesForEventId.removeValue(forKey: newEvent.id.uuidString)
                self.eventsQueue.start()

                Log.warning(label: MessagingConstants.LOG_TAG, "Unable to run completion logic for a personalization request event - unable to obtain parent event ID")
                return
            }

            // dispatch an event signaling messaging extension needs to finalize this event
            // it must be dispatched to the event queue to avoid a race with the events containing propositions
            let processCompletedEvent = responseEvent.createChainedEvent(name: MessagingConstants.Event.Name.FINALIZE_PROPOSITIONS_RESPONSE,
                                                                         type: EventType.messaging,
                                                                         source: EventSource.contentComplete,
                                                                         data: [MessagingConstants.Event.Data.Key.ENDING_EVENT_ID: endingEventId])
            self.dispatch(event: processCompletedEvent)
        }
    }

    func handleProcessCompletedEvent(_ event: Event) {
        defer {
            // kick off processing the internal events queue after processing is completed for an update propositions request
            eventsQueue.start()
        }

        guard let endingEventId = event.data?[MessagingConstants.Event.Data.Key.ENDING_EVENT_ID] as? String,
              let requestedSurfaces = requestedSurfacesForEventId[endingEventId]
        else {
            // shouldn't ever get here, but if we do, we don't have anything to process so we should bail
            return
        }

        Log.trace(label: MessagingConstants.LOG_TAG, "End of streaming response events for requesting event '\(endingEventId)'")
        endRequestFor(eventId: endingEventId)

        // dispatch notification event for request
        dispatchNotificationEventFor(event, requestedSurfaces: requestedSurfaces)
    }

    private func getPropositionsFromContentCardRulesEngine(_ event: Event) -> [Surface: [Proposition]] {
        var surfacePropositions: [Surface: [Proposition]] = [:]

        if let propositionItemsBySurface = contentCardRulesEngine.evaluate(event: event) {
            for (surface, propositionItemsArray) in propositionItemsBySurface {
                var tempPropositions: [Proposition] = []
                for propositionItem in propositionItemsArray {
                    guard let propositionInfo = propositionInfo[propositionItem.itemId] else {
                        continue
                    }

                    // get proposition that this item belongs to
                    let proposition = Proposition(
                        uniqueId: propositionInfo.id,
                        scope: propositionInfo.scope,
                        scopeDetails: propositionInfo.scopeDetails,
                        items: [propositionItem]
                    )

                    // check to see if that proposition is already in the array (based on ID)
                    // if yes, append the propositionItem.  if not, create a new entry for the
                    // proposition with the new item.

                    if let existingProposition = tempPropositions.first(where: { $0.uniqueId == proposition.uniqueId }) {
                        propositionItem.proposition = existingProposition
                        existingProposition.items.append(propositionItem)
                    } else {
                        propositionItem.proposition = proposition
                        tempPropositions.append(proposition)
                    }
                }

                surfacePropositions.addArray(tempPropositions, forKey: surface)
            }
        }

        return surfacePropositions
    }

    private func dispatchNotificationEventFor(_ event: Event, requestedSurfaces: [Surface]) {
        let requestedPropositions = retrieveCachedPropositions(for: requestedSurfaces)
        guard !requestedPropositions.isEmpty else {
            Log.trace(label: MessagingConstants.LOG_TAG, "Not dispatching a notification event, personalization:decisions response does not contain propositions.")
            return
        }

        // dispatch an event with the propositions received from the remote
        let eventData = [MessagingConstants.Event.Data.Key.PROPOSITIONS: requestedPropositions.flatMap { $0.value }].asDictionary()

        let notificationEvent = event.createChainedEvent(name: MessagingConstants.Event.Name.MESSAGE_PROPOSITIONS_NOTIFICATION,
                                                         type: EventType.messaging,
                                                         source: EventSource.notification,
                                                         data: eventData)

        dispatch(event: notificationEvent)
    }

    private func beginRequestFor(_ event: Event, with surfaces: [Surface]) {
        requestedSurfacesForEventId[event.id.uuidString] = surfaces

        // add the Edge request event to update propositions in the events queue.
        eventsQueue.add(event)
    }

    private func endRequestFor(eventId: String) {
        // update in memory propositions
        applyPropositionChangeFor(eventId: eventId)

        // remove event from surfaces dictionary
        requestedSurfacesForEventId.removeValue(forKey: eventId)

        // clear pending propositions
        inProgressPropositions.removeAll()

        // call the handler if we have one
        if let handler = completionHandlerFor(edgeRequestEventId: UUID(uuidString: eventId)) {
            handler.handle?(true)
        }
    }

    private func applyPropositionChangeFor(eventId: String) {
        // get the list of requested surfaces for this event
        guard let requestedSurfaces = requestedSurfacesForEventId[eventId] else {
            return
        }

        let parsedPropositions = ParsedPropositions(with: inProgressPropositions, requestedSurfaces: requestedSurfaces, runtime: runtime)

        // we need to preserve cache for any surfaces that were not a part of this request
        // any requested surface that is absent from the response needs to be removed from cache and persistence
        let returnedSurfaces = Array(inProgressPropositions.keys) as [Surface]
        let surfacesToRemove = requestedSurfaces.minus(returnedSurfaces)

        // update persistence, reporting data cache, and finally rules engine for in-app messages
        // order matters here because the rules engine must be a full replace, and when we update
        // persistence we will be removing empty surfaces and making sure unrequested surfaces
        // continue to have their rules active
        updatePropositions(parsedPropositions.propositionsToCache, removing: surfacesToRemove)
        updatePropositionInfo(parsedPropositions.propositionInfoToCache, removing: surfacesToRemove)
        cache.updatePropositions(parsedPropositions.propositionsToPersist, removing: surfacesToRemove)

        // apply rules
        updateRulesEngines(with: parsedPropositions.surfaceRulesBySchemaType, requestedSurfaces: requestedSurfaces)
    }

    private func updateRulesEngines(with surfaceRulesBySchemaType: [SchemaType: [Surface: [LaunchRule]]], requestedSurfaces: [Surface]) {
        // Process rules for each schema type
        processRulesForSchemaType(.inapp, surfaceRulesBySchemaType: surfaceRulesBySchemaType, requestedSurfaces: requestedSurfaces, rulesBySurface: &inAppRulesBySurface)
        processRulesForSchemaType(.contentCard, surfaceRulesBySchemaType: surfaceRulesBySchemaType, requestedSurfaces: requestedSurfaces, rulesBySurface: &contentCardRulesBySurface)
        processRulesForSchemaType(.eventHistoryOperation, surfaceRulesBySchemaType: surfaceRulesBySchemaType, requestedSurfaces: requestedSurfaces, rulesBySurface: &eventHistoryRulesBySurface)

        // Content card rules engine
        if surfaceRulesBySchemaType[.contentCard] != nil {
            let collectedContentCardRules = collectRules(from: contentCardRulesBySurface)
            contentCardRulesEngine.launchRulesEngine.replaceRules(with: collectedContentCardRules)

            // Seed content cards qualification
            let seedEvent = Event(name: "Seed content cards", type: EventType.messaging, source: EventSource.requestContent, data: nil)
            let qualified = getPropositionsFromContentCardRulesEngine(seedEvent)
            for (surface, propositions) in qualified {
                addOrReplaceContentCards(propositions, forSurface: surface)
            }
        }

        // In-app + event history rules engine
        if surfaceRulesBySchemaType[.inapp] != nil || surfaceRulesBySchemaType[.eventHistoryOperation] != nil {
            let collectedInAppRules = collectRules(from: inAppRulesBySurface)

            // Prefetch assets only if we actually received in-app rules this time
            if surfaceRulesBySchemaType[.inapp] != nil {
                rulesEngine.cacheRemoteAssetsFor(collectedInAppRules)
            }

            // Combine in-app + event history rules
            var combined = collectedInAppRules
            combined.append(contentsOf: collectRules(from: eventHistoryRulesBySurface))

            rulesEngine.launchRulesEngine.replaceRules(with: combined)
        }
    }

    private func processRulesForSchemaType(
        _ schemaType: SchemaType,
        surfaceRulesBySchemaType: [SchemaType: [Surface: [LaunchRule]]],
        requestedSurfaces: [Surface],
<<<<<<< HEAD
        rulesBySurface: inout [Surface: [LaunchRule]]) {
=======
        rulesBySurface: inout [Surface: [LaunchRule]]
    ) {
>>>>>>> ed4ea998
        if let newRules = surfaceRulesBySchemaType[schemaType] {
            let newSurfaces = Array(newRules.keys)
            Log.trace(label: MessagingConstants.LOG_TAG, "Processing schema type \(schemaType): for requested surfaces [\(requestedSurfaces.map { $0.uri })], returned surfaces [\(newSurfaces.map { $0.uri })].")

            // merge / replace rules for surfaces present in response
            rulesBySurface.merge(newRules) { _, new in new }

            // Remove any requested surfaces missing in the response
            let surfacesToRemove = requestedSurfaces.minus(newSurfaces)
            for surface in surfacesToRemove {
                rulesBySurface.removeValue(forKey: surface)
            }
        } else {
            // No rules of this schema type in response – clear any existing rules for requested surfaces
            for surface in requestedSurfaces {
                rulesBySurface.removeValue(forKey: surface)
            }
        }
    }

    private func collectRules(from rulesBySurface: [Surface: [LaunchRule]]) -> [LaunchRule] {
        rulesBySurface.flatMap { $0.value }
    }

    /// Dispatch an event containing all propositions for the given surface
    private func retrieveMessages(for surfaces: [Surface], event: Event) {
        let requestedSurfaces = surfaces.filter { $0.isValid }

        guard !requestedSurfaces.isEmpty else {
            Log.debug(label: MessagingConstants.LOG_TAG, "Unable to retrieve propositions, no valid surface paths found.")
            dispatch(event: event.createErrorResponseEvent(AEPError.invalidRequest))
            return
        }

        // get requested content cards from cache
        let requestedContentCards = qualifiedContentCardsBySurface.filter { surfaces.contains($0.key) }

        // get requested propositions (cbe) from cache
        let requestedPropositions = retrieveCachedPropositions(for: requestedSurfaces)

        // merge the two maps
        var mergedPropositions = requestedContentCards
        for (surface, propositions) in requestedPropositions {
            mergedPropositions.addArray(propositions, forKey: surface)
        }

        let eventData = [MessagingConstants.Event.Data.Key.PROPOSITIONS: mergedPropositions.flatMap { $0.value }].asDictionary()

        let responseEvent = event.createResponseEvent(
            name: MessagingConstants.Event.Name.MESSAGE_PROPOSITIONS_RESPONSE,
            type: EventType.messaging,
            source: EventSource.responseContent,
            data: eventData
        )
        dispatch(event: responseEvent)
    }

    /// Validates that the received event contains in-app message definitions and loads them in the `MessagingRulesEngine`.
    /// - Parameter event: an `Event` containing an in-app message definition in its data
    private func handleEdgePersonalizationNotification(_ event: Event) {
        // validate this is one of our events
        guard event.isPersonalizationDecisionResponse,
              let requestEventId = event.requestEventId,
              requestedSurfacesForEventId.contains(where: { $0.key == requestEventId })
        else {
            // either this isn't the type of response we are waiting for, or it's not a response to one of our requests
            return
        }

        Log.trace(label: MessagingConstants.LOG_TAG, "Processing propositions from personalization:decisions network response for event '\(requestEventId)'.")
        updateInProgressPropositionsWith(event)
    }

    private func updateInProgressPropositionsWith(_ event: Event) {
        guard event.requestEventId != nil else {
            Log.trace(label: MessagingConstants.LOG_TAG, "Ignoring personalization:decisions response with no requesting Event ID.")
            return
        }

        guard let eventPropositions = event.payload else {
            Log.trace(label: MessagingConstants.LOG_TAG, "Ignoring personalization:decisions response with no propositions.")
            return
        }

        // loop through propositions for this event and add them to existing props by surface
        for proposition in eventPropositions {
            let surface = Surface(uri: proposition.scope)
            inProgressPropositions.add(proposition, forKey: surface)
        }
    }

    /// Returns propositions by surface from `cbePropositions` matching the provided `surfaces`
    private func retrieveCachedPropositions(for surfaces: [Surface]) -> [Surface: [Proposition]] {
        inMemoryPropositions.filter { surface, _ in
            surfaces.contains(where: { $0.uri == surface.uri })
        }
    }

    /// Handles rules engine response events (consequences)
    private func handleRulesResponse(_ event: Event) {
        guard event.isSchemaConsequence, event.data != nil else {
            Log.trace(label: MessagingConstants.LOG_TAG, "Ignoring rule consequence event. Either consequence is not of type 'schema' or 'eventData' is nil.")
            return
        }

        // Attempt to create a proposition item from the consequence event
        guard let propositionItem = PropositionItem.fromRuleConsequenceEvent(event) else {
            Log.debug(label: MessagingConstants.LOG_TAG, "handleRulesResponse - Ignoring rule consequence event, propositionItem is nil")
            return
        }

        switch propositionItem.schema {
        case .inapp:
            if let message = Message.fromPropositionItem(propositionItem,
                                                         with: self,
                                                         triggeringEvent: event),
                let propInfo = propositionInfoFor(messageId: propositionItem.itemId) {
                message.propositionInfo = propInfo
                message.trigger()
                message.show(withMessagingDelegateControl: true)
            }

        case .eventHistoryOperation:
            guard let schemaData = propositionItem.eventHistoryOperationSchemaData,
                  let activityId = schemaData.messageId,
                  let eventType = schemaData.eventType,
                  !activityId.isEmpty else {
                Log.trace(label: MessagingConstants.LOG_TAG, "Ignoring event-history operation consequence: required fields missing.")
                return
            }

            // Disqualify or unqualify operations should remove the card from qualified status
            if eventType == MessagingConstants.XDM.Inbound.PropositionEventType.DISQUALIFY ||
                eventType == MessagingConstants.XDM.Inbound.PropositionEventType.UNQUALIFY {
                removePropositionFromQualifiedCards(for: activityId)
            }

        default:
            return
        }
    }

    func propositionInfoFor(messageId: String) -> PropositionInfo? {
        propositionInfo[messageId]
    }

    /// Removes and returns a `CompletionHandler` for the provided originatingEventId
    private func completionHandlerFor(originatingEventId: UUID?) -> CompletionHandler? {
        let handlerIndex = Messaging.completionHandlers.firstIndex { $0.originatingEventId == originatingEventId }
        if let index = handlerIndex {
            return Messaging.completionHandlers.remove(at: index)
        }

        return nil
    }

    /// Removes and returns a `CompletionHandler` for the provided edgeRequestEventId
    private func completionHandlerFor(edgeRequestEventId: UUID?) -> CompletionHandler? {
        let handlerIndex = Messaging.completionHandlers.firstIndex { $0.edgeRequestEventId == edgeRequestEventId }
        if let index = handlerIndex {
            return Messaging.completionHandlers.remove(at: index)
        }

        return nil
    }

    // MARK: - debug methods below are used for testing purposes only

    #if DEBUG
        func propositionInfoCount() -> Int {
            propositionInfo.count
        }

        func inMemoryPropositionsCount() -> Int {
            inMemoryPropositions.count
        }

        func setRequestedSurfacesforEventId(_ eventId: String, expectedSurfaces: [Surface]) {
            requestedSurfacesForEventId[eventId] = expectedSurfaces
        }

        func callUpdateRulesEngines(with rules: [SchemaType: [Surface: [LaunchRule]]], requestedSurfaces: [Surface]) {
            updateRulesEngines(with: rules, requestedSurfaces: requestedSurfaces)
        }
    #endif
}<|MERGE_RESOLUTION|>--- conflicted
+++ resolved
@@ -107,16 +107,13 @@
         set { queue.async { self._qualifiedContentCardsBySurface = newValue } }
     }
 
-<<<<<<< HEAD
+    /// Messaging properties
+    private var stateManager = MessagingStateManager()
     /// Messaging properties to hold the persisted push identifier
     private var messagingProperties: MessagingProperties = .init()
 
     /// the timestamp of the last push token sync
     private var lastPushTokenSyncTimestamp: Date?
-=======
-    /// Messaging properties
-    private var stateManager = MessagingStateManager()
->>>>>>> ed4ea998
 
     /// Array containing the schema strings for the proposition items supported by the SDK, sent in the personalization query request.
     static let supportedSchemas = [
@@ -316,14 +313,6 @@
                 return
             }
 
-<<<<<<< HEAD
-            if !shouldSyncPushToken(event) {
-                return
-            }
-
-            // If the push token is valid update the shared state.
-            createMessagingSharedState(token: token, event: event)
-=======
             if let channelID = event.liveActivityChannelID,
                !channelID.isEmpty,
                let attributeType = event.liveActivityAttributeType {
@@ -334,7 +323,6 @@
             sendLiveActivityStart(channelID: event.liveActivityChannelID, liveActivityID: event.liveActivityID, origin: origin, event: event)
             return
         }
->>>>>>> ed4ea998
 
         // Handles removal of Live Activity update tokens when the activity reaches an ended or dismissed state
         if event.isLiveActivityStateEvent {
@@ -426,19 +414,69 @@
                 return
             }
 
-            // TODO: update when push token implementation is in MessagingProperties
+            if !shouldSyncPushToken(event) {
+                return
+            }
+
             // If the push token is valid update the shared state.
-            runtime.createSharedState(data: [MessagingConstants.SharedState.Messaging.PUSH_IDENTIFIER: token], event: event)
-
-            guard let ecid = retrieveECID(from: edgeIdentitySharedState) else {
-                Log.warning(label: MessagingConstants.LOG_TAG, "Unable to process event (\(event.id.uuidString)) because the ECID is not available.")
-                return
-            }
+            createMessagingSharedState(token: token, event: event)
+
+            // get identityMap from the edge identity xdm shared state
+            guard let identityMap = edgeIdentitySharedState[MessagingConstants.SharedState.EdgeIdentity.IDENTITY_MAP] as? [AnyHashable: Any] else {
+                Log.warning(label: MessagingConstants.LOG_TAG, "Cannot process event that identity map is not available" +
+                    "from edge identity xdm shared state - '\(event.id.uuidString)'.")
+                return
+            }
+
+            // get the ECID array from the identityMap
+            guard let ecidArray = identityMap[MessagingConstants.SharedState.EdgeIdentity.ECID] as? [[AnyHashable: Any]],
+                  !ecidArray.isEmpty, let ecid = ecidArray[0][MessagingConstants.SharedState.EdgeIdentity.ID] as? String,
+                  !ecid.isEmpty
+            else {
+                Log.warning(label: MessagingConstants.LOG_TAG, "Cannot process event as ecid is not available in the identity map - '\(event.id.uuidString)'.")
+
+
+
+
+
+
+
+
+
+
+
+                return
+            }
+
             sendPushToken(ecid: ecid, token: token, event: event)
         }
     }
 
-<<<<<<< HEAD
+    // MARK: - Private helper methods
+
+    /// Retrieves the ECID from the Edge Identity shared state.
+    /// - Parameters:
+    ///   - edgeIdentitySharedState: The shared state dictionary from the Edge Identity module.
+    /// - Returns: The ECID string if available; otherwise, nil.
+    private func retrieveECID(from edgeIdentitySharedState: [AnyHashable: Any]) -> String? {
+        // Retrieve the identity map from the shared state.
+        guard let identityMap = edgeIdentitySharedState[MessagingConstants.SharedState.EdgeIdentity.IDENTITY_MAP] as? [AnyHashable: Any] else {
+            Log.warning(label: MessagingConstants.LOG_TAG, "Unable to retrieve ECID. Identity map not found in Edge Identity shared state.")
+            return nil
+        }
+
+        // Retrieve the ECID array from the identity map.
+        guard let ecidArray = identityMap[MessagingConstants.SharedState.EdgeIdentity.ECID] as? [[AnyHashable: Any]],
+              !ecidArray.isEmpty,
+              let ecid = ecidArray[0][MessagingConstants.SharedState.EdgeIdentity.ID] as? String,
+              !ecid.isEmpty else {
+            Log.warning(label: MessagingConstants.LOG_TAG, "Unable to retrieve ECID: ECID not found or invalid in identity map.")
+            return nil
+        }
+
+        return ecid
+    }
+
     /// Creates a shared state for the messaging extension with the provided push token.
     /// - Parameters:
     ///   - token: the push identifier to be set in the shared state
@@ -507,31 +545,6 @@
             return true
         }
         return eventTimestamp.timeIntervalSince(lastPushTokenSyncTimestamp) > MessagingConstants.IGNORE_PUSH_SYNC_TIMEOUT_SECONDS
-=======
-    // MARK: - Private helper methods
-
-    /// Retrieves the ECID from the Edge Identity shared state.
-    /// - Parameters:
-    ///   - edgeIdentitySharedState: The shared state dictionary from the Edge Identity module.
-    /// - Returns: The ECID string if available; otherwise, nil.
-    private func retrieveECID(from edgeIdentitySharedState: [AnyHashable: Any]) -> String? {
-        // Retrieve the identity map from the shared state.
-        guard let identityMap = edgeIdentitySharedState[MessagingConstants.SharedState.EdgeIdentity.IDENTITY_MAP] as? [AnyHashable: Any] else {
-            Log.warning(label: MessagingConstants.LOG_TAG, "Unable to retrieve ECID. Identity map not found in Edge Identity shared state.")
-            return nil
-        }
-
-        // Retrieve the ECID array from the identity map.
-        guard let ecidArray = identityMap[MessagingConstants.SharedState.EdgeIdentity.ECID] as? [[AnyHashable: Any]],
-              !ecidArray.isEmpty,
-              let ecid = ecidArray[0][MessagingConstants.SharedState.EdgeIdentity.ID] as? String,
-              !ecid.isEmpty else {
-            Log.warning(label: MessagingConstants.LOG_TAG, "Unable to retrieve ECID: ECID not found or invalid in identity map.")
-            return nil
-        }
-
-        return ecid
->>>>>>> ed4ea998
     }
 
     // MARK: - In-app Messaging methods
@@ -901,12 +914,7 @@
         _ schemaType: SchemaType,
         surfaceRulesBySchemaType: [SchemaType: [Surface: [LaunchRule]]],
         requestedSurfaces: [Surface],
-<<<<<<< HEAD
         rulesBySurface: inout [Surface: [LaunchRule]]) {
-=======
-        rulesBySurface: inout [Surface: [LaunchRule]]
-    ) {
->>>>>>> ed4ea998
         if let newRules = surfaceRulesBySchemaType[schemaType] {
             let newSurfaces = Array(newRules.keys)
             Log.trace(label: MessagingConstants.LOG_TAG, "Processing schema type \(schemaType): for requested surfaces [\(requestedSurfaces.map { $0.uri })], returned surfaces [\(newSurfaces.map { $0.uri })].")
