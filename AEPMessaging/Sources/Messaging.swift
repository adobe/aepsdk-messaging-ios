--- conflicted
+++ resolved
@@ -589,7 +589,6 @@
             return
         }
 
-<<<<<<< HEAD
         // hard dependency on configuration shared state
         guard let configSharedState = getSharedState(extensionName: MessagingConstants.SharedState.Configuration.NAME, event: event)?.value else {
             Log.debug(label: MessagingConstants.LOG_TAG, "Event processing is paused, waiting for valid configuration - '\(event.id.uuidString)'.")
@@ -612,8 +611,6 @@
             return
         }
 
-=======
->>>>>>> da23275c
         // handle an event for refreshing in-app messages from the remote
         if event.isRefreshMessageEvent {
             Log.debug(label: MessagingConstants.LOG_TAG, "Processing manual request to refresh In-App Message definitions from the remote.")
@@ -673,7 +670,6 @@
     }
 
     #if DEBUG
-<<<<<<< HEAD
         /// For testing purposes only
         func propositionInfoCount() -> Int {
             propositionInfo.count
@@ -687,16 +683,6 @@
         /// Used for testing only
         func setRequestedSurfacesforEventId(_ eventId: String, expectedSurfaces: [Surface]) {
             requestedSurfacesForEventId[eventId] = expectedSurfaces
-=======
-        /// Used for testing only
-        func setMessagesRequestEventId(_ newId: String?) {
-            messagesRequestEventId = newId
-        }
-
-        /// Used for testing only
-        func setLastProcessedRequestEventId(_ newId: String?) {
-            lastProcessedRequestEventId = newId
->>>>>>> da23275c
         }
     #endif
 }