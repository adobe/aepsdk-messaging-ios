--- conflicted
+++ resolved
@@ -40,36 +40,21 @@
     // update entries for surfaces already existing
     // remove surfaces listed by `surfaces`
     // write or remove cache file based on result
-<<<<<<< HEAD
-    func updatePropositions(_ newPropositions: [Surface: [Proposition]]?, removing surfaces: [Surface]? = nil) {
-        let existingPropositions = propositions ?? [:]
-        var updatedPropositions = existingPropositions.merging(newPropositions ?? [:]) { _, new in new }
-=======
     func updatePropositions(_ newPropositions: [Surface: [MessagingProposition]]?, removing surfaces: [Surface]? = nil) {
         var updatedPropositions = propositions?.merging(newPropositions ?? [:]) { _, new in new }
->>>>>>> b06a62d1
         if let surfaces = surfaces {
-            updatedPropositions = updatedPropositions.filter {
+            updatedPropositions = updatedPropositions?.filter {
                 !surfaces.contains($0.key)
             }
         }
 
-<<<<<<< HEAD
-        guard !updatedPropositions.isEmpty else {
-=======
         guard let propositions = updatedPropositions, !propositions.isEmpty else {
->>>>>>> b06a62d1
             try? remove(key: MessagingConstants.Caches.PROPOSITIONS)
             return
         }
 
-<<<<<<< HEAD
-        var propositionsToCache: [String: [Proposition]] = [:]
-        for (key, value) in updatedPropositions {
-=======
         var propositionsToCache: [String: [MessagingProposition]] = [:]
         for (key, value) in propositions {
->>>>>>> b06a62d1
             propositionsToCache[key.uri] = value
         }
 
