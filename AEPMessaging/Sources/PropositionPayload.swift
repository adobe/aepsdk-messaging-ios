--- conflicted
+++ resolved
@@ -15,7 +15,7 @@
 
 struct PropositionPayload: Codable {
     var propositionInfo: PropositionInfo
-    var items: [PropositionItem]
+    var items: [MessagingPropositionItem]
 
     enum CodingKeys: String, CodingKey {
         case id
@@ -31,7 +31,7 @@
         let scopeDetails = try values.decode([String: AnyCodable].self, forKey: .scopeDetails)
 
         propositionInfo = PropositionInfo(id: id, scope: scope, scopeDetails: scopeDetails)
-        items = try values.decode([PropositionItem].self, forKey: .items)
+        items = try values.decode([MessagingPropositionItem].self, forKey: .items)
     }
 
     func encode(to encoder: Encoder) throws {
@@ -43,7 +43,7 @@
     }
 
     /// internal use only for testing
-    init(propositionInfo: PropositionInfo, items: [PropositionItem]) {
+    init(propositionInfo: PropositionInfo, items: [MessagingPropositionItem]) {
         self.propositionInfo = propositionInfo
         self.items = items
     }
@@ -51,14 +51,7 @@
     func convertToProposition() -> MessagingProposition {
         var propItems: [MessagingPropositionItem] = []
         for item in items {
-<<<<<<< HEAD
-            propItems.append(PropositionItem(propositionId: item.propositionId, schema: item.schema, propositionData: item.propositionData))
-=======
-            guard let uniqueId = item.id, let schema = item.schema else {
-                continue
-            }
-            propItems.append(MessagingPropositionItem(uniqueId: uniqueId, schema: schema, content: item.data.content))
->>>>>>> b06a62d1
+            propItems.append(MessagingPropositionItem(propositionId: item.propositionId, schema: item.schema, propositionData: item.propositionData))
         }
         return MessagingProposition(uniqueId: propositionInfo.id,
                                     scope: propositionInfo.scope,
