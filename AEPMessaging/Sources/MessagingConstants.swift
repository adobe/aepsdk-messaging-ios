/*
 Copyright 2021 Adobe. All rights reserved.
 This file is licensed to you under the Apache License, Version 2.0 (the "License");
 you may not use this file except in compliance with the License. You may obtain a copy
 of the License at http://www.apache.org/licenses/LICENSE-2.0

 Unless required by applicable law or agreed to in writing, software distributed under
 the License is distributed on an "AS IS" BASIS, WITHOUT WARRANTIES OR REPRESENTATIONS
 OF ANY KIND, either express or implied. See the License for the specific language
 governing permissions and limitations under the License.
 */

import Foundation

enum MessagingConstants {
    static let LOG_TAG = "Messaging"
    static let EXTENSION_NAME = "com.adobe.messaging"

    static let EXTENSION_VERSION = "5.8.0"
    static let FRIENDLY_NAME = "Messaging"
    static let RULES_ENGINE_NAME = EXTENSION_NAME + ".rulesengine"
    static let CONTENT_CARD_RULES_ENGINE_NAME = EXTENSION_NAME + "ContentCard" + ".rulesengine"
    static let THIRTY_DAYS_IN_SECONDS = TimeInterval(60 * 60 * 24 * 30)
    static let PATH_SEPARATOR = "/"
    static let DATA_STORE_NAME = EXTENSION_NAME
<<<<<<< HEAD
    static let IGNORE_PUSH_SYNC_TIMEOUT_SECONDS = TimeInterval(1) // 1 second
    static let OPTIMIZE_PUSH_SYNC_ENABLED = "Push token sync optimization is enabled"
    static let OPTIMIZE_PUSH_SYNC_DISABLED_SYNC_WITHIN_TIMEOUT = "Push registration sync optimization is disabled but the sync is within the 1 second timeout"
=======
>>>>>>> ed4ea998

    enum ContentTypes {
        static let APPLICATION_JSON = "application/json"
        static let TEXT_HTML = "text/html"
        static let TEXT_XML = "text/xml"
        static let TEXT_PLAIN = "text/plain"
    }

    enum Caches {
        static let CACHE_NAME = "com.adobe.messaging.cache"
        static let CONTENT_CARD_UI_CACHE_NAME = "com.adobe.messaging.contentcard.ui.cache"
        static let PROPOSITIONS = "propositions"
        static let PATH = "PATH"
    }

    enum ConsequenceTypes {
        static let SCHEMA = "schema"
    }

    enum PersonalizationSchemas {
        static let HTML_CONTENT = "https://ns.adobe.com/personalization/html-content-item"
        static let JSON_CONTENT = "https://ns.adobe.com/personalization/json-content-item"
        static let RULESET_ITEM = "https://ns.adobe.com/personalization/ruleset-item"
        static let DEFAULT_CONTENT = "https://ns.adobe.com/personalization/default-content-item"
        static let IN_APP = "https://ns.adobe.com/personalization/message/in-app"
        static let CONTENT_CARD = "https://ns.adobe.com/personalization/message/content-card"
        static let NATIVE_ALERT = "https://ns.adobe.com/personalization/message/native-alert"
        static let EVENT_HISTORY_OPERATION = "https://ns.adobe.com/personalization/eventHistoryOperation"

        @available(*, deprecated, renamed: "CONTENT_CARD")
        static let FEED_ITEM = "https://ns.adobe.com/personalization/message/feed-item"
    }

    enum Event {
        enum Name {
            static let MESSAGE_INTERACTION = "Messaging interaction event"
            static let PUSH_NOTIFICATION_INTERACTION = "Push notification interaction event"
            static let PUSH_PROFILE_EDGE = "Push notification token profile Edge event"
            static let PUSH_TRACKING_EDGE = "Push tracking edge event"
            static let REFRESH_MESSAGES = "Refresh in-app messages"
            static let RETRIEVE_MESSAGE_DEFINITIONS = "Retrieve message definitions"
            static let UPDATE_PROPOSITIONS = "Update propositions"
            static let GET_PROPOSITIONS = "Get propositions"
            static let TRACK_PROPOSITIONS = "Track propositions"
            static let MESSAGE_PROPOSITIONS_RESPONSE = "Message propositions response"
            static let MESSAGE_PROPOSITIONS_NOTIFICATION = "Message propositions notification"
            static let FINALIZE_PROPOSITIONS_RESPONSE = "Finalize propositions response"
            static let PUSH_TRACKING_STATUS = "Push tracking status event"
            static let EVENT_HISTORY_WRITE = "Write IAM event to history"
            static let PUSH_TO_IN_APP = "Push to in-app"
            static let LIVE_ACTIVITY = "Live Activity"

            enum LiveActivity {
                static let CONTENT_STATE = "Live Activity updated"
                static let PUSH_TO_START = "Live Activity push-to-start token"
                static let PUSH_TO_START_EDGE = "Live Activity push-to-start token to Edge"
                static let START = "Live Activity start event"
                static let START_EDGE = "Live Activity start to Edge"
                static let UPDATE_TOKEN = "Live Activity update token"
                static let UPDATE_TOKEN_EDGE = "Live Activity update token to Edge"
            }
        }

        enum Source {
            static let EVENT_HISTORY_WRITE = "com.adobe.eventSource.eventHistoryWrite"
            static let PERSONALIZATION_DECISIONS = "personalization:decisions"
        }

        enum Data {
            enum AdobeKeys {
                static let NAMESPACE = "__adobe"
                static let AJO = "ajo"
                static let INAPP_RESPONSE_FORMAT = "in-app-response-format"
            }

            enum Key {
                static let REFRESH_MESSAGES = "refreshmessages"
                static let REQUEST_EVENT_ID = "requestEventId"
                static let IAM_HISTORY = "iam"
                static let UPDATE_PROPOSITIONS = "updatepropositions"
                static let GET_PROPOSITIONS = "getpropositions"
                static let TRACK_PROPOSITIONS = "trackpropositions"
                static let PROPOSITION_INTERACTION = "propositioninteraction"
                static let SURFACES = "surfaces"
                static let PROPOSITIONS = "propositions"
                static let RESPONSE_ERROR = "responseerror"
                static let ENDING_EVENT_ID = "endingEventId"
                static let TRIGGERED_CONSEQUENCE = "triggeredconsequence"
                static let ID = "id"
                static let DETAIL = "detail"
                static let TYPE = "type"
                static let SCHEMA = "schema"
                static let DATA = "data"

                // MARK: Push Notification event keys

                static let PUSH_INTERACTION = "isPushInteractionEvent"
                static let PUSH_IDENTIFIER = "pushidentifier"
                static let EVENT_TYPE = "eventType"
                static let APPLICATION_OPENED = "applicationOpened"
                static let ACTION_ID = "actionId"
                static let PUSH_CLICK_THROUGH_URL = "clickThroughUrl"
                static let ADOBE_XDM = "adobe_xdm"
                static let PUSH_NOTIFICATION_TRACKING_STATUS = "pushTrackingStatus"
                static let PUSH_NOTIFICATION_TRACKING_MESSAGE = "pushTrackingStatusMessage"

                // MARK: Live Activity event keys

                enum LiveActivity {
                    static let APPLE_ID = "appleLiveActivityId"
                    /// The key for Live Activity Attribute type name. For example, "FoodDeliveryLiveActivityAttributes"
                    static let ATTRIBUTE_TYPE = "attributeType"
                    static let CONTENT_STATE = "contentState"
                    static let PUSH_TO_START_TOKEN = "isLiveActivityPushToStartTokenEvent"
                    static let STATE = "state"
                    static let TRACK_START = "isLiveActivityTrackStartEvent"
                    static let TRACK_STATE = "isLiveActivityTrackStateEvent"
                    static let UPDATE_TOKEN = "isLiveActivityUpdateTokenEvent"
                }

                enum Feed {
                    static let SURFACE = "surface"
                }

                // In-App Messages
                enum IAM {
                    static let REMOTE_ASSETS = "remoteAssets"

                    // layout keys
                    static let WIDTH = "width"
                    static let MAX_WIDTH = "maxWidth"
                    static let HEIGHT = "height"
                    static let VERTICAL_ALIGN = "verticalAlign"
                    static let VERTICAL_INSET = "verticalInset"
                    static let HORIZONTAL_ALIGN = "horizontalAlign"
                    static let HORIZONTAL_INSET = "horizontalInset"
                    static let UI_TAKEOVER = "uiTakeover"
                    static let FIT_TO_CONTENT = "fitToContent"
                    static let DISPLAY_ANIMATION = "displayAnimation"
                    static let DISMISS_ANIMATION = "dismissAnimation"
                    static let GESTURES = "gestures"
                    static let BACKDROP_COLOR = "backdropColor"
                    static let BACKDROP_OPACITY = "backdropOpacity"
                    static let CORNER_RADIUS = "cornerRadius"
                }

                enum Personalization {
                    static let PAYLOAD = "payload"
                    static let CORRELATION_ID = "correlationID"
                    static let ACTIVITY = "activity"
                    static let RANK = "rank"
                    static let PRIORITY = "priority"
                    static let ID = "id"
                }
            }
        }

        enum History {
            enum Keys {
                // these kvps are embedded in an object named `iam`,
                // so the mask path to them is e.g. "iam.eventType"
                static let EVENT_TYPE = "eventType"
                static let MESSAGE_ID = "id"
                static let TRACKING_ACTION = "action"
            }

            enum Mask {
                static let EVENT_TYPE = "iam.eventType"
                static let MESSAGE_ID = "iam.id"
                static let TRACKING_ACTION = "iam.action"
            }

            enum OperationKeys {
                static let MESSAGE_ID = "iam.id"
                static let EVENT_TYPE = "iam.eventType"
            }
        }
    }

    enum IAM {
        enum HTML {
            static let SCHEME = "adbinapp"
            static let INTERACTION = "interaction"
            static let DISMISS = "dismiss"
            static let LINK = "link"
            static let ANIMATE = "animate"
        }
    }

    enum XDM {
        enum AdobeKeys {
            static let _XDM = "_xdm"
            static let CJM = "cjm"
            static let MIXINS = "mixins"
            static let EXPERIENCE = "_experience"
            static let CUSTOMER_JOURNEY_MANAGEMENT = "customerJourneyManagement"
            static let APPLICATION = "application"
            static let LAUNCHES = "launches"
            static let LAUNCHES_VALUE = "value"

            /// messageProfile for push tracking in AJO
            static let MESSAGE_PROFILE = "messageProfile"
            static let CHANNEL = "channel"
            static let _ID = "_id"
            static let PUSH_CHANNEL_ID = "https://ns.adobe.com/xdm/channels/push"
            static let LIVE_ACTIVITY_CHANNEL_ID = "https://ns.adobe.com/xdm/channels/liveactivity"
            static let PUSH_CHANNEL_CONTEXT = "pushChannelContext"
            static let PLATFORM = "platform"
            static let APNS = "apns"
        }

        enum Key {
            static let ADOBE_XDM = "adobe_xdm"
            static let XDM = "xdm"
            static let META = "meta"
            static let COLLECT = "collect"
            static let DATASET_ID = "datasetId"
            static let ACTION_ID = "actionID"
            static let CUSTOM_ACTION = "customAction"
            static let PUSH_PROVIDER_MESSAGE_ID = "pushProviderMessageID"
            static let PUSH_PROVIDER = "pushProvider"
            static let EVENT_TYPE = "eventType"
            static let PUSH_NOTIFICATION_TRACKING = "pushNotificationTracking"
            static let DATA = "data"
            static let REQUEST = "request"
            static let SEND_COMPLETION = "sendCompletion"
            static let LIVE_ACTIVITY = "liveActivity"
        }

        enum Inbound {
            static let SURFACE_BASE = "mobileapp://"

            enum EventType {
                static let TRIGGER = "decisioning.propositionTrigger"
                static let DISPLAY = "decisioning.propositionDisplay"
                static let INTERACT = "decisioning.propositionInteract"
                static let DISMISS = "decisioning.propositionDismiss"
                static let DISQUALIFY = "decisioning.propositionDisqualify"
                static let SUPPRESSED_DISPLAY = "decisioning.propositionSuppressDisplay"
                static let PERSONALIZATION_REQUEST = "personalization.request"
            }

            enum PropositionEventType {
                static let TRIGGER = "trigger"
                static let DISPLAY = "display"
                static let INTERACT = "interact"
                static let DISMISS = "dismiss"
                static let DISQUALIFY = "disqualify"
                static let UNQUALIFY = "unqualify"
                static let SUPPRESSED_DISPLAY = "suppressDisplay"
            }

            enum Key {
                static let PERSONALIZATION = "personalization"
                static let QUERY = "query"
                static let SURFACES = "surfaces"
                static let SCHEMAS = "schemas"
                static let DECISIONING = "decisioning"
                static let PROPOSITION_ACTION = "propositionAction"
                static let LABEL = "label"
                static let ID = "id"
                static let REASON = "reason"
                static let PROPOSITION_EVENT_TYPE = "propositionEventType"
                static let PROPOSITIONS = "propositions"
                static let SCOPE = "scope"
                static let SCOPE_DETAILS = "scopeDetails"
                static let ITEMS = "items"
                static let CHARACTERISTICS = "characteristics"
                static let TOKENS = "tokens"
            }

            enum Value {
                /// enum (int) representing desired format returned by IDS for in-app message propositions
                static let IAM_RESPONSE_FORMAT = 2
            }
        }

        enum Push {
            static let PUSH_NOTIFICATION_DETAILS = "pushNotificationDetails"
            static let APP_ID = "appID"
            static let TOKEN = "token"
            static let PLATFORM = "platform"
            static let DENYLISTED = "denylisted"
            static let IDENTITY = "identity"
            static let NAMESPACE = "namespace"
            static let CODE = "code"
            static let ID = "id"

            enum EventType {
                static let APPLICATION_OPENED = "pushTracking.applicationOpened"
                static let CUSTOM_ACTION = "pushTracking.customAction"
            }

            enum Value {
                static let ECID = "ECID"
                static let APNS = "apns"
                static let APNS_SANDBOX = "apnsSandbox"
            }
        }

        enum LiveActivity {
            static let ATTRIBUTE_TYPE = "liveActivityAttributeType"
            static let CHANNEL_ID = "channelID"
            static let ID = "liveActivityID"
            static let START = "localstart"
            /// Represents whether the Live Activity was started remotely or locally.
            static let ORIGIN = "origin"
            static let PUSH_NOTIFICATION_DETAILS = "liveActivityPushNotificationDetails"
            /// Event name for the Live Activity operation (e.g., "start")
            static let EVENT = "event"

            enum EventType {
                static let PUSH_TO_START = "liveActivity.pushToStart"
                static let START = "liveActivity.start"
                static let UPDATE_TOKEN = "liveActivity.updateToken"
            }
        }
    }

    enum SharedState {
        enum Messaging {
            static let PUSH_IDENTIFIER = "pushidentifier"
            static let LIVE_ACTIVITY = "liveActivity"

            enum LiveActivity {
                static let CHANNEL_ACTIVITIES = "channelActivities"
                static let PUSH_TO_START_TOKENS = "pushToStartTokens"
                static let UPDATE_TOKENS = "updateTokens"
            }
        }

        enum Configuration {
            static let NAME = "com.adobe.module.configuration"

            // Messaging dataset ids
            static let EXPERIENCE_EVENT_DATASET = "messaging.eventDataset"

            // config for whether to useSandbox or not
            static let USE_SANDBOX = "messaging.useSandbox"

            // config for disabling the push token sync optimization
            static let OPTIMIZE_PUSH_SYNC = "messaging.optimizePushSync"
        }

        enum EdgeIdentity {
            static let NAME = "com.adobe.edge.identity"
            static let IDENTITY_MAP = "identityMap"
            static let ECID = "ECID"
            static let ID = "id"
        }
    }

    enum PushNotification {
        enum UserInfoKey {
            static let ACTION_URL = "adb_uri"
            static let PUSH_TO_INAPP = "adb_iam_id"
        }
    }

    enum NamedCollectionKeys {
<<<<<<< HEAD
        static let PUSH_IDENTIFIER = "pushidentifier"
=======
        enum LiveActivity {
            static let PUSH_TO_START_TOKENS = "liveActivity.pushToStartTokens"
            static let UPDATE_TOKENS = "liveActivity.updateTokens"
            static let CHANNEL_DETAILS = "liveActivity.channelDetails"
        }
    }

    enum LiveActivity {
        /// The maximum allowed lifetime for a Live Activity update token, in seconds.
        ///
        /// Tokens older than this duration (12 hours) are considered expired and may be
        /// automatically removed during initialization or cleanup.
        static let UPDATE_TOKEN_MAX_TTL = TimeInterval(60 * 60 * 12)
        static let CHANNEL_ACTIVITY_MAX_TTL = UPDATE_TOKEN_MAX_TTL

        enum States {
            static let DISMISSED = "dismissed"
            static let ENDED = "ended"
        }
>>>>>>> ed4ea998
    }
}<|MERGE_RESOLUTION|>--- conflicted
+++ resolved
@@ -23,12 +23,9 @@
     static let THIRTY_DAYS_IN_SECONDS = TimeInterval(60 * 60 * 24 * 30)
     static let PATH_SEPARATOR = "/"
     static let DATA_STORE_NAME = EXTENSION_NAME
-<<<<<<< HEAD
     static let IGNORE_PUSH_SYNC_TIMEOUT_SECONDS = TimeInterval(1) // 1 second
     static let OPTIMIZE_PUSH_SYNC_ENABLED = "Push token sync optimization is enabled"
     static let OPTIMIZE_PUSH_SYNC_DISABLED_SYNC_WITHIN_TIMEOUT = "Push registration sync optimization is disabled but the sync is within the 1 second timeout"
-=======
->>>>>>> ed4ea998
 
     enum ContentTypes {
         static let APPLICATION_JSON = "application/json"
@@ -389,9 +386,7 @@
     }
 
     enum NamedCollectionKeys {
-<<<<<<< HEAD
         static let PUSH_IDENTIFIER = "pushidentifier"
-=======
         enum LiveActivity {
             static let PUSH_TO_START_TOKENS = "liveActivity.pushToStartTokens"
             static let UPDATE_TOKENS = "liveActivity.updateTokens"
@@ -411,6 +406,5 @@
             static let DISMISSED = "dismissed"
             static let ENDED = "ended"
         }
->>>>>>> ed4ea998
     }
 }