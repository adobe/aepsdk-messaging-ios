--- conflicted
+++ resolved
@@ -68,11 +68,8 @@
 
       - run:
           name: Lint Source Code
-<<<<<<< HEAD
-          command: make lint 
-=======
+
           command: make lint
->>>>>>> 0fe4372a
 
   test-ios:
     macos:
