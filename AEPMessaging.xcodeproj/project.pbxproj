// !$*UTF8*$!
{
	archiveVersion = 1;
	classes = {
	};
	objectVersion = 54;
	objects = {

/* Begin PBXAggregateTarget section */
		928D8364254225A700FD0E6D /* AEPMessagingAllXCF */ = {
			isa = PBXAggregateTarget;
			buildConfigurationList = 928D8365254225A700FD0E6D /* Build configuration list for PBXAggregateTarget "AEPMessagingAllXCF" */;
			buildPhases = (
			);
			dependencies = (
				B64B9F9B2DCBB43700F77359 /* PBXTargetDependency */,
				928D836F254226A000FD0E6D /* PBXTargetDependency */,
			);
			name = AEPMessagingAllXCF;
			productName = AEPMessagingXCF;
		};
/* End PBXAggregateTarget section */

/* Begin PBXBuildFile section */
		090290C329D4EA9F00388226 /* MockCache.swift in Sources */ = {isa = PBXBuildFile; fileRef = 2469A5E8274C107100E56457 /* MockCache.swift */; };
		090290C529DCED0B00388226 /* ContentCardRulesEngine.swift in Sources */ = {isa = PBXBuildFile; fileRef = 090290C429DCED0B00388226 /* ContentCardRulesEngine.swift */; };
		090290C929DD11EA00388226 /* RuleConsequence+Messaging.swift in Sources */ = {isa = PBXBuildFile; fileRef = 090290C829DD11EA00388226 /* RuleConsequence+Messaging.swift */; };
		090290CB29DE3F8200388226 /* MockContentCardRulesEngine.swift in Sources */ = {isa = PBXBuildFile; fileRef = 090290CA29DE3F8200388226 /* MockContentCardRulesEngine.swift */; };
		091881E72A16BAE300615481 /* MessagingDemoAppSwiftUIApp.swift in Sources */ = {isa = PBXBuildFile; fileRef = 091881E62A16BAE300615481 /* MessagingDemoAppSwiftUIApp.swift */; };
		091881E92A16BAE300615481 /* HomeView.swift in Sources */ = {isa = PBXBuildFile; fileRef = 091881E82A16BAE300615481 /* HomeView.swift */; };
		091881EB2A16BAE400615481 /* Assets.xcassets in Resources */ = {isa = PBXBuildFile; fileRef = 091881EA2A16BAE400615481 /* Assets.xcassets */; };
		091881F42A16C2A200615481 /* InAppView.swift in Sources */ = {isa = PBXBuildFile; fileRef = 091881F22A16C2A200615481 /* InAppView.swift */; };
		091881F72A16C2D600615481 /* CardsView.swift in Sources */ = {isa = PBXBuildFile; fileRef = 091881F52A16C2D600615481 /* CardsView.swift */; };
		091881FB2A16D15100615481 /* AEPMessaging.framework in Frameworks */ = {isa = PBXBuildFile; fileRef = 925DF4A525227C4700A5DE31 /* AEPMessaging.framework */; };
		091881FC2A16D15100615481 /* AEPMessaging.framework in Embed Frameworks */ = {isa = PBXBuildFile; fileRef = 925DF4A525227C4700A5DE31 /* AEPMessaging.framework */; settings = {ATTRIBUTES = (CodeSignOnCopy, RemoveHeadersOnCopy, ); }; };
		091881FF2A16D7A200615481 /* PushView.swift in Sources */ = {isa = PBXBuildFile; fileRef = 091881FE2A16D7A200615481 /* PushView.swift */; };
		09265D602B74497E0085D825 /* codeBasedPropositionHtml.json in Resources */ = {isa = PBXBuildFile; fileRef = 09265D5C2B74497E0085D825 /* codeBasedPropositionHtml.json */; };
		09265D612B74497E0085D825 /* codeBasedPropositionHtmlContent.json in Resources */ = {isa = PBXBuildFile; fileRef = 09265D5D2B74497E0085D825 /* codeBasedPropositionHtmlContent.json */; };
		09265D622B74497E0085D825 /* codeBasedPropositionJsonContent.json in Resources */ = {isa = PBXBuildFile; fileRef = 09265D5E2B74497E0085D825 /* codeBasedPropositionJsonContent.json */; };
		09265D632B74497E0085D825 /* codeBasedPropositionJson.json in Resources */ = {isa = PBXBuildFile; fileRef = 09265D5F2B74497E0085D825 /* codeBasedPropositionJson.json */; };
		092A77F22A757CB40026D325 /* CodeBasedView.swift in Sources */ = {isa = PBXBuildFile; fileRef = 092A77F12A757CB40026D325 /* CodeBasedView.swift */; };
		0969D6342A75D55E00A00BF7 /* CustomImageView.swift in Sources */ = {isa = PBXBuildFile; fileRef = 0969D6332A75D55E00A00BF7 /* CustomImageView.swift */; };
		0969D6362A760AF900A00BF7 /* CustomHtmlView.swift in Sources */ = {isa = PBXBuildFile; fileRef = 0969D6352A760AF900A00BF7 /* CustomHtmlView.swift */; };
		0969D6382A79BB3C00A00BF7 /* Messaging+State.swift in Sources */ = {isa = PBXBuildFile; fileRef = 0969D6372A79BB3C00A00BF7 /* Messaging+State.swift */; };
		0969D63C2A7A0EF600A00BF7 /* CustomTextView.swift in Sources */ = {isa = PBXBuildFile; fileRef = 0969D63B2A7A0EF600A00BF7 /* CustomTextView.swift */; };
		0969D6402A7A9DC600A00BF7 /* MessagingMigrator.swift in Sources */ = {isa = PBXBuildFile; fileRef = 0969D63F2A7A9DC600A00BF7 /* MessagingMigrator.swift */; };
		0969D6D12A7AFB3800A00BF7 /* Preview Content in Resources */ = {isa = PBXBuildFile; fileRef = 0969D6D02A7AFB3800A00BF7 /* Preview Content */; };
		09B071E62A64D3D900F259C1 /* Surface.swift in Sources */ = {isa = PBXBuildFile; fileRef = 09B071E52A64D3D900F259C1 /* Surface.swift */; };
		09B071E82A64D80E00F259C1 /* Bundle+Messaging.swift in Sources */ = {isa = PBXBuildFile; fileRef = 09B071E72A64D80E00F259C1 /* Bundle+Messaging.swift */; };
		09B071EC2A651C7800F259C1 /* Proposition.swift in Sources */ = {isa = PBXBuildFile; fileRef = 09B071EB2A651C7800F259C1 /* Proposition.swift */; };
		09B071EE2A651CB200F259C1 /* PropositionItem.swift in Sources */ = {isa = PBXBuildFile; fileRef = 09B071ED2A651CB200F259C1 /* PropositionItem.swift */; };
		09B071F62A7318CB00F259C1 /* Array+Messaging.swift in Sources */ = {isa = PBXBuildFile; fileRef = 09B071F52A7318CB00F259C1 /* Array+Messaging.swift */; };
		09F5D9402B5CF35F00117437 /* PropositionInteraction.swift in Sources */ = {isa = PBXBuildFile; fileRef = 09F5D93F2B5CF35F00117437 /* PropositionInteraction.swift */; };
		1168DE412A8ADE12A1489749 /* Pods_E2EFunctionalTests.framework in Frameworks */ = {isa = PBXBuildFile; fileRef = 36D3F6949A279969C6766FF5 /* Pods_E2EFunctionalTests.framework */; };
		11809F1839C1AFE69C2A61CA /* Pods_MessagingDemoAppSwiftUI.framework in Frameworks */ = {isa = PBXBuildFile; fileRef = 233D0E8FD8252487C368E8F3 /* Pods_MessagingDemoAppSwiftUI.framework */; };
		2313E365F83F4D96774FA00E /* Pods_MessagingDemoApp.framework in Frameworks */ = {isa = PBXBuildFile; fileRef = A4674E5E3D4CA595638A62EB /* Pods_MessagingDemoApp.framework */; };
		2402745C29FC424000884DFE /* TestableMessagingDelegate.swift in Sources */ = {isa = PBXBuildFile; fileRef = 2402745B29FC424000884DFE /* TestableMessagingDelegate.swift */; };
		2402745E29FC424000884DFE /* TestableMessagingDelegate.swift in Sources */ = {isa = PBXBuildFile; fileRef = 2402745B29FC424000884DFE /* TestableMessagingDelegate.swift */; };
		240316B82A83DDD80016B0D9 /* Cache+Messaging.swift in Sources */ = {isa = PBXBuildFile; fileRef = 240316B72A83DDD80016B0D9 /* Cache+Messaging.swift */; };
		240436CC2C765C41008CCD6D /* MockPropositionItem.swift in Sources */ = {isa = PBXBuildFile; fileRef = 240436CB2C765C41008CCD6D /* MockPropositionItem.swift */; };
		240436CE2C76685C008CCD6D /* MockProposition.swift in Sources */ = {isa = PBXBuildFile; fileRef = 240436CD2C76685C008CCD6D /* MockProposition.swift */; };
		240BDFF72B72F10000AE8547 /* mockPropositionItem.json in Resources */ = {isa = PBXBuildFile; fileRef = 240BDFF52B72E83E00AE8547 /* mockPropositionItem.json */; };
		240F71FB26868F7100846587 /* SharedStateResult+Messaging.swift in Sources */ = {isa = PBXBuildFile; fileRef = 240F71FA26868F7100846587 /* SharedStateResult+Messaging.swift */; };
		240FC42E2AA920D400AFEEEB /* ParsedPropositions.swift in Sources */ = {isa = PBXBuildFile; fileRef = 240FC42D2AA920D400AFEEEB /* ParsedPropositions.swift */; };
		240FC4302AAFB08E00AFEEEB /* ParsedPropositionsTests.swift in Sources */ = {isa = PBXBuildFile; fileRef = 240FC42F2AAFB08E00AFEEEB /* ParsedPropositionsTests.swift */; };
		240FC4362AAFCBE500AFEEEB /* feedProposition.json in Resources */ = {isa = PBXBuildFile; fileRef = 240FC4352AAFCBE500AFEEEB /* feedProposition.json */; };
		240FC4382AAFCE3400AFEEEB /* inappPropositionV2.json in Resources */ = {isa = PBXBuildFile; fileRef = 240FC4372AAFCE3400AFEEEB /* inappPropositionV2.json */; };
		240FC43F2AB0B8A300AFEEEB /* feedPropositionContent.json in Resources */ = {isa = PBXBuildFile; fileRef = 240FC43B2AB0B8A200AFEEEB /* feedPropositionContent.json */; };
		240FC4422AB0B8A300AFEEEB /* inappPropositionV2Content.json in Resources */ = {isa = PBXBuildFile; fileRef = 240FC43E2AB0B8A300AFEEEB /* inappPropositionV2Content.json */; };
		2414ED832899BA080036D505 /* AppDelegate.m in Sources */ = {isa = PBXBuildFile; fileRef = 2414ED822899BA080036D505 /* AppDelegate.m */; };
		2414ED862899BA080036D505 /* SceneDelegate.m in Sources */ = {isa = PBXBuildFile; fileRef = 2414ED852899BA080036D505 /* SceneDelegate.m */; };
		2414ED892899BA080036D505 /* ViewController.m in Sources */ = {isa = PBXBuildFile; fileRef = 2414ED882899BA080036D505 /* ViewController.m */; };
		2414ED8C2899BA080036D505 /* Main.storyboard in Resources */ = {isa = PBXBuildFile; fileRef = 2414ED8A2899BA080036D505 /* Main.storyboard */; };
		2414ED8E2899BA0A0036D505 /* Assets.xcassets in Resources */ = {isa = PBXBuildFile; fileRef = 2414ED8D2899BA0A0036D505 /* Assets.xcassets */; };
		2414ED912899BA0A0036D505 /* LaunchScreen.storyboard in Resources */ = {isa = PBXBuildFile; fileRef = 2414ED8F2899BA0A0036D505 /* LaunchScreen.storyboard */; };
		2414ED942899BA0A0036D505 /* main.m in Sources */ = {isa = PBXBuildFile; fileRef = 2414ED932899BA0A0036D505 /* main.m */; };
		2414ED982899BAC50036D505 /* AEPMessaging.framework in Frameworks */ = {isa = PBXBuildFile; fileRef = 925DF4A525227C4700A5DE31 /* AEPMessaging.framework */; platformFilter = ios; };
		2414ED992899BAC50036D505 /* AEPMessaging.framework in Embed Frameworks */ = {isa = PBXBuildFile; fileRef = 925DF4A525227C4700A5DE31 /* AEPMessaging.framework */; settings = {ATTRIBUTES = (CodeSignOnCopy, RemoveHeadersOnCopy, ); }; };
		2415598528D1217500729136 /* nativeMethodCallingSample.html in Resources */ = {isa = PBXBuildFile; fileRef = 2415598428D1217500729136 /* nativeMethodCallingSample.html */; };
		241B2DD42821C80C00E4FF67 /* URL+QueryParams.swift in Sources */ = {isa = PBXBuildFile; fileRef = 241B2DD32821C80C00E4FF67 /* URL+QueryParams.swift */; };
		241B2DD62821C99500E4FF67 /* URL+QueryParamsTests.swift in Sources */ = {isa = PBXBuildFile; fileRef = 241B2DD52821C99500E4FF67 /* URL+QueryParamsTests.swift */; };
		242920D42ABCA559000DB2CD /* ruleWithNoConsequence.json in Resources */ = {isa = PBXBuildFile; fileRef = 242920D32ABCA559000DB2CD /* ruleWithNoConsequence.json */; };
		242920D62ABCD8A6000DB2CD /* ruleWithUnknownConsequenceSchema.json in Resources */ = {isa = PBXBuildFile; fileRef = 242920D52ABCD8A6000DB2CD /* ruleWithUnknownConsequenceSchema.json */; };
		242920DA2ABCF488000DB2CD /* RuleConsequence+MessagingTests.swift in Sources */ = {isa = PBXBuildFile; fileRef = 242920D92ABCF488000DB2CD /* RuleConsequence+MessagingTests.swift */; };
		242920E42AC4D060000DB2CD /* FeedTests.swift in Sources */ = {isa = PBXBuildFile; fileRef = 242920E22AC4D060000DB2CD /* FeedTests.swift */; };
		242920E92AC4EE2D000DB2CD /* Messaging+StateTests.swift in Sources */ = {isa = PBXBuildFile; fileRef = 242920E82AC4EE2D000DB2CD /* Messaging+StateTests.swift */; };
		242920EB2AC5D745000DB2CD /* cachedProposition.json in Resources */ = {isa = PBXBuildFile; fileRef = 242920EA2AC5D744000DB2CD /* cachedProposition.json */; };
		242920ED2ACF7760000DB2CD /* SchemaType.swift in Sources */ = {isa = PBXBuildFile; fileRef = 242920EC2ACF7760000DB2CD /* SchemaType.swift */; };
		242920EF2AD05AFA000DB2CD /* InAppSchemaData.swift in Sources */ = {isa = PBXBuildFile; fileRef = 242920EE2AD05AFA000DB2CD /* InAppSchemaData.swift */; };
		242920F12AD061F3000DB2CD /* FeedItemSchemaData.swift in Sources */ = {isa = PBXBuildFile; fileRef = 242920F02AD061F3000DB2CD /* FeedItemSchemaData.swift */; };
		242920F32AD06207000DB2CD /* JsonContentSchemaData.swift in Sources */ = {isa = PBXBuildFile; fileRef = 242920F22AD06207000DB2CD /* JsonContentSchemaData.swift */; };
		242920F52AD06215000DB2CD /* HtmlContentSchemaData.swift in Sources */ = {isa = PBXBuildFile; fileRef = 242920F42AD06215000DB2CD /* HtmlContentSchemaData.swift */; };
		242920F82AD06791000DB2CD /* RulesetSchemaData.swift in Sources */ = {isa = PBXBuildFile; fileRef = 242920F72AD06791000DB2CD /* RulesetSchemaData.swift */; };
		2438B92C29C10B2D001D6F3A /* wrongScopeRule.json in Resources */ = {isa = PBXBuildFile; fileRef = 2438B92B29C10B2D001D6F3A /* wrongScopeRule.json */; };
		2438B92F29C12179001D6F3A /* emptyContentStringRule.json in Resources */ = {isa = PBXBuildFile; fileRef = 2438B92D29C12179001D6F3A /* emptyContentStringRule.json */; };
		2438B93029C12179001D6F3A /* malformedContentRule.json in Resources */ = {isa = PBXBuildFile; fileRef = 2438B92E29C12179001D6F3A /* malformedContentRule.json */; };
		243B1AFC28AD7FCE0074327E /* PropositionPayload.swift in Sources */ = {isa = PBXBuildFile; fileRef = 243B1AFB28AD7FCE0074327E /* PropositionPayload.swift */; };
		243B1AFE28AEB1E60074327E /* PropositionInfo.swift in Sources */ = {isa = PBXBuildFile; fileRef = 243B1AFD28AEB1E60074327E /* PropositionInfo.swift */; };
		243EA6C92733258600195945 /* Dictionary+MessagingTests.swift in Sources */ = {isa = PBXBuildFile; fileRef = 243EA6C82733258600195945 /* Dictionary+MessagingTests.swift */; };
		243EA6CB273325A000195945 /* FullscreenMessage+MessageTests.swift in Sources */ = {isa = PBXBuildFile; fileRef = 243EA6CA273325A000195945 /* FullscreenMessage+MessageTests.swift */; };
		243EA6CF273325CC00195945 /* Message+FullscreenMessageDelegateTests.swift in Sources */ = {isa = PBXBuildFile; fileRef = 243EA6CE273325CC00195945 /* Message+FullscreenMessageDelegateTests.swift */; };
		243EA6D0273325DC00195945 /* MessageTests.swift in Sources */ = {isa = PBXBuildFile; fileRef = 243EA6CC273325B700195945 /* MessageTests.swift */; };
		243EA6D22733260000195945 /* Messaging+EdgeEventsTests.swift in Sources */ = {isa = PBXBuildFile; fileRef = 243EA6D12733260000195945 /* Messaging+EdgeEventsTests.swift */; };
		243EA6D42733261E00195945 /* MessagingEdgeEventTypeTests.swift in Sources */ = {isa = PBXBuildFile; fileRef = 243EA6D32733261E00195945 /* MessagingEdgeEventTypeTests.swift */; };
		243EA6D62733263D00195945 /* SharedStateResult+MessagingTests.swift in Sources */ = {isa = PBXBuildFile; fileRef = 243EA6D52733263D00195945 /* SharedStateResult+MessagingTests.swift */; };
		243EA6D82733265400195945 /* String+JSONTests.swift in Sources */ = {isa = PBXBuildFile; fileRef = 243EA6D72733265400195945 /* String+JSONTests.swift */; };
		243EA6DA2739D47500195945 /* MockMessaging.swift in Sources */ = {isa = PBXBuildFile; fileRef = 243EA6D92739D47400195945 /* MockMessaging.swift */; };
		243EA6DC2739D48900195945 /* MockMessage.swift in Sources */ = {isa = PBXBuildFile; fileRef = 243EA6DB2739D48900195945 /* MockMessage.swift */; };
		243EA6DE2739D4A400195945 /* MockFullscreenMessage.swift in Sources */ = {isa = PBXBuildFile; fileRef = 243EA6DD2739D4A400195945 /* MockFullscreenMessage.swift */; };
		243EA6E02739D9D700195945 /* TestableMessagingMobileParameters.swift in Sources */ = {isa = PBXBuildFile; fileRef = 243EA6DF2739D9D700195945 /* TestableMessagingMobileParameters.swift */; };
		243EA6E2273B436400195945 /* MockMessagingRulesEngine.swift in Sources */ = {isa = PBXBuildFile; fileRef = 243EA6E1273B436400195945 /* MockMessagingRulesEngine.swift */; };
		243EC1EB2CD036C600BD546E /* inAppMessagePriority100.json in Resources */ = {isa = PBXBuildFile; fileRef = 243EC1EA2CD036A200BD546E /* inAppMessagePriority100.json */; };
		243EC1EE2CD0387100BD546E /* inAppMessagePriority20.json in Resources */ = {isa = PBXBuildFile; fileRef = 243EC1EC2CD0387100BD546E /* inAppMessagePriority20.json */; };
		243EC1EF2CD0387100BD546E /* inAppMessagePriority60.json in Resources */ = {isa = PBXBuildFile; fileRef = 243EC1ED2CD0387100BD546E /* inAppMessagePriority60.json */; };
		244C2BD826B36480008F086A /* MessagingEdgeEventType.swift in Sources */ = {isa = PBXBuildFile; fileRef = 244C2BD726B36480008F086A /* MessagingEdgeEventType.swift */; };
		244C2BDE26B36A4B008F086A /* Message+FullscreenMessageDelegate.swift in Sources */ = {isa = PBXBuildFile; fileRef = 244C2BDD26B36A4B008F086A /* Message+FullscreenMessageDelegate.swift */; };
		244E954B267BAEBE001DC957 /* Messaging+EdgeEvents.swift in Sources */ = {isa = PBXBuildFile; fileRef = 244E954A267BAEBE001DC957 /* Messaging+EdgeEvents.swift */; };
		244E9555267BB018001DC957 /* String+JSON.swift in Sources */ = {isa = PBXBuildFile; fileRef = 244E9554267BB018001DC957 /* String+JSON.swift */; };
		244E955B267BB253001DC957 /* Dictionary+Messaging.swift in Sources */ = {isa = PBXBuildFile; fileRef = 244E955A267BB253001DC957 /* Dictionary+Messaging.swift */; };
		244E9584268262C8001DC957 /* Message.swift in Sources */ = {isa = PBXBuildFile; fileRef = 244E9583268262C7001DC957 /* Message.swift */; };
		244F19052D0106C2009F0209 /* CompletionHandlerTests.swift in Sources */ = {isa = PBXBuildFile; fileRef = 244F19042D0106BA009F0209 /* CompletionHandlerTests.swift */; };
		244FEA4429B6A1060058FA1C /* FeedItem.swift in Sources */ = {isa = PBXBuildFile; fileRef = 244FEA4329B6A1060058FA1C /* FeedItem.swift */; };
		244FEA4629B6A5D30058FA1C /* FeedItemTests.swift in Sources */ = {isa = PBXBuildFile; fileRef = 244FEA4529B6A5D30058FA1C /* FeedItemTests.swift */; };
		244FEA4829B8E2950058FA1C /* Feed.swift in Sources */ = {isa = PBXBuildFile; fileRef = 244FEA4729B8E2950058FA1C /* Feed.swift */; };
		245059522671283F00CC7CA0 /* MessagingRulesEngine.swift in Sources */ = {isa = PBXBuildFile; fileRef = 2450594D2671283F00CC7CA0 /* MessagingRulesEngine.swift */; };
		2450596F2673DBFE00CC7CA0 /* Event+MessagingTests.swift in Sources */ = {isa = PBXBuildFile; fileRef = 245059622673DBFD00CC7CA0 /* Event+MessagingTests.swift */; };
		245059702673DBFE00CC7CA0 /* Messaging+PublicApiTest.swift in Sources */ = {isa = PBXBuildFile; fileRef = 245059632673DBFD00CC7CA0 /* Messaging+PublicApiTest.swift */; };
		245059712673DBFE00CC7CA0 /* MessagingTests.swift in Sources */ = {isa = PBXBuildFile; fileRef = 245059642673DBFD00CC7CA0 /* MessagingTests.swift */; };
		245059762673DBFE00CC7CA0 /* MessagingRulesEngineTests.swift in Sources */ = {isa = PBXBuildFile; fileRef = 2450596B2673DBFE00CC7CA0 /* MessagingRulesEngineTests.swift */; };
		245059982673F94D00CC7CA0 /* MessagingConstants.swift in Sources */ = {isa = PBXBuildFile; fileRef = 92315437261E3B36004AE7D3 /* MessagingConstants.swift */; };
		2450599D2673FABF00CC7CA0 /* Messaging+PublicAPI.swift in Sources */ = {isa = PBXBuildFile; fileRef = 92315434261E3B36004AE7D3 /* Messaging+PublicAPI.swift */; };
		245059A22673FAC200CC7CA0 /* Messaging.swift in Sources */ = {isa = PBXBuildFile; fileRef = 92315436261E3B36004AE7D3 /* Messaging.swift */; };
		245059A72673FAC700CC7CA0 /* Event+Messaging.swift in Sources */ = {isa = PBXBuildFile; fileRef = 923155762620FC53004AE7D3 /* Event+Messaging.swift */; };
		24552E69291F08CF000744AD /* Environment.swift in Sources */ = {isa = PBXBuildFile; fileRef = 24552E68291F08CF000744AD /* Environment.swift */; };
		24569A8F2AE2CD6E00FC356F /* ContentType.swift in Sources */ = {isa = PBXBuildFile; fileRef = 24569A8E2AE2CD6E00FC356F /* ContentType.swift */; };
		2469A5DC27445CAF00E56457 /* MockLaunchRulesEngine.swift in Sources */ = {isa = PBXBuildFile; fileRef = 2469A5DB27445CAF00E56457 /* MockLaunchRulesEngine.swift */; };
		2469A5DF274465C900E56457 /* showOnceRule.json in Resources */ = {isa = PBXBuildFile; fileRef = 2469A5DE274465C900E56457 /* showOnceRule.json */; };
		2469A5E12744696400E56457 /* eventSequenceRule.json in Resources */ = {isa = PBXBuildFile; fileRef = 2469A5E02744696400E56457 /* eventSequenceRule.json */; };
		2469A5E3274863F600E56457 /* MessagingRulesEngine+Caching.swift in Sources */ = {isa = PBXBuildFile; fileRef = 2469A5E2274863F600E56457 /* MessagingRulesEngine+Caching.swift */; };
		2469A5E7274C0FA900E56457 /* MessagingRulesEngine+CachingTests.swift in Sources */ = {isa = PBXBuildFile; fileRef = 2469A5E6274C0FA900E56457 /* MessagingRulesEngine+CachingTests.swift */; };
		2469A5E9274C107100E56457 /* MockCache.swift in Sources */ = {isa = PBXBuildFile; fileRef = 2469A5E8274C107100E56457 /* MockCache.swift */; };
		2469A5EB274D49B100E56457 /* JSONFileLoader.swift in Sources */ = {isa = PBXBuildFile; fileRef = 2469A5EA274D49B100E56457 /* JSONFileLoader.swift */; };
		2469A5ED2755A60E00E56457 /* functionalTestConfigStage.json in Resources */ = {isa = PBXBuildFile; fileRef = 2469A5EC2755A60E00E56457 /* functionalTestConfigStage.json */; };
		2469A5FB2759401900E56457 /* ConfigurationLoader.swift in Sources */ = {isa = PBXBuildFile; fileRef = 2469A5FA2759401900E56457 /* ConfigurationLoader.swift */; };
		2469A6052759999E00E56457 /* AppDelegate.swift in Sources */ = {isa = PBXBuildFile; fileRef = 2469A6042759999E00E56457 /* AppDelegate.swift */; };
		2469A6072759999E00E56457 /* SceneDelegate.swift in Sources */ = {isa = PBXBuildFile; fileRef = 2469A6062759999E00E56457 /* SceneDelegate.swift */; };
		2469A6092759999E00E56457 /* ViewController.swift in Sources */ = {isa = PBXBuildFile; fileRef = 2469A6082759999E00E56457 /* ViewController.swift */; };
		2469A60C2759999E00E56457 /* Main.storyboard in Resources */ = {isa = PBXBuildFile; fileRef = 2469A60A2759999E00E56457 /* Main.storyboard */; };
		2469A60E275999A000E56457 /* Assets.xcassets in Resources */ = {isa = PBXBuildFile; fileRef = 2469A60D275999A000E56457 /* Assets.xcassets */; };
		2469A611275999A000E56457 /* LaunchScreen.storyboard in Resources */ = {isa = PBXBuildFile; fileRef = 2469A60F275999A000E56457 /* LaunchScreen.storyboard */; };
		246CF1442C923D23009CBE3A /* MockEvaluable.swift in Sources */ = {isa = PBXBuildFile; fileRef = 246CF1432C923D23009CBE3A /* MockEvaluable.swift */; };
		246EF0602BFFC6B5002A9B22 /* PropositionHistory.swift in Sources */ = {isa = PBXBuildFile; fileRef = 246EF05F2BFFC6B5002A9B22 /* PropositionHistory.swift */; };
		246EF0622C013D4A002A9B22 /* ContentCardSchemaData.swift in Sources */ = {isa = PBXBuildFile; fileRef = 246EF0612C013D4A002A9B22 /* ContentCardSchemaData.swift */; };
		246EF0642C013DED002A9B22 /* ContentCard.swift in Sources */ = {isa = PBXBuildFile; fileRef = 246EF0632C013DED002A9B22 /* ContentCard.swift */; };
		246EF0662C06803B002A9B22 /* ContentCardTests.swift in Sources */ = {isa = PBXBuildFile; fileRef = 246EF0652C06803B002A9B22 /* ContentCardTests.swift */; };
		246EF0682C068750002A9B22 /* ContentCardSchemaDataTests.swift in Sources */ = {isa = PBXBuildFile; fileRef = 246EF0672C068750002A9B22 /* ContentCardSchemaDataTests.swift */; };
		246EFA1027973E7400C76A6B /* E2EFunctionalTests.swift in Sources */ = {isa = PBXBuildFile; fileRef = 246EFA0F27973E7400C76A6B /* E2EFunctionalTests.swift */; };
		246EFA1127973E7400C76A6B /* AEPMessaging.framework in Frameworks */ = {isa = PBXBuildFile; fileRef = 925DF4A525227C4700A5DE31 /* AEPMessaging.framework */; platformFilter = ios; };
		246EFA19279743EB00C76A6B /* ConfigurationLoader.swift in Sources */ = {isa = PBXBuildFile; fileRef = 2469A5FA2759401900E56457 /* ConfigurationLoader.swift */; };
		246EFA1A2797441600C76A6B /* Dictionary+Flatten.swift in Sources */ = {isa = PBXBuildFile; fileRef = 928639FB263757A7000AFA53 /* Dictionary+Flatten.swift */; };
		246EFA1C2797441600C76A6B /* JSONFileLoader.swift in Sources */ = {isa = PBXBuildFile; fileRef = 2469A5EA274D49B100E56457 /* JSONFileLoader.swift */; };
		246EFA1D2797441600C76A6B /* MockCache.swift in Sources */ = {isa = PBXBuildFile; fileRef = 2469A5E8274C107100E56457 /* MockCache.swift */; };
		246EFA1F2797441600C76A6B /* MockFullscreenMessage.swift in Sources */ = {isa = PBXBuildFile; fileRef = 243EA6DD2739D4A400195945 /* MockFullscreenMessage.swift */; };
		246EFA202797441600C76A6B /* MockLaunchRulesEngine.swift in Sources */ = {isa = PBXBuildFile; fileRef = 2469A5DB27445CAF00E56457 /* MockLaunchRulesEngine.swift */; };
		246EFA212797441600C76A6B /* MockMessage.swift in Sources */ = {isa = PBXBuildFile; fileRef = 243EA6DB2739D48900195945 /* MockMessage.swift */; };
		246EFA222797441600C76A6B /* MockMessaging.swift in Sources */ = {isa = PBXBuildFile; fileRef = 243EA6D92739D47400195945 /* MockMessaging.swift */; };
		246EFA232797441600C76A6B /* MockMessagingRulesEngine.swift in Sources */ = {isa = PBXBuildFile; fileRef = 243EA6E1273B436400195945 /* MockMessagingRulesEngine.swift */; };
		246EFA252797441600C76A6B /* MockNotificationResponseCoder.swift in Sources */ = {isa = PBXBuildFile; fileRef = 92FC594426372E34005BAE02 /* MockNotificationResponseCoder.swift */; };
		246EFA272797441600C76A6B /* TestableMessagingMobileParameters.swift in Sources */ = {isa = PBXBuildFile; fileRef = 243EA6DF2739D9D700195945 /* TestableMessagingMobileParameters.swift */; };
		246EFA292797620800C76A6B /* functionalTestConfigStage.json in Resources */ = {isa = PBXBuildFile; fileRef = 2469A5EC2755A60E00E56457 /* functionalTestConfigStage.json */; };
		246FD07226B9F86F00FD130B /* FullscreenMessage+Message.swift in Sources */ = {isa = PBXBuildFile; fileRef = 246FD07126B9F86F00FD130B /* FullscreenMessage+Message.swift */; };
		248BD9CA28BD56A200C49B94 /* PropositionInfoTests.swift in Sources */ = {isa = PBXBuildFile; fileRef = 248BD9C928BD56A200C49B94 /* PropositionInfoTests.swift */; };
		248BD9CC28BD56B300C49B94 /* PropositionPayloadTests.swift in Sources */ = {isa = PBXBuildFile; fileRef = 248BD9CB28BD56B300C49B94 /* PropositionPayloadTests.swift */; };
		24B071A829072E9800F4B18A /* AppDelegate.swift in Sources */ = {isa = PBXBuildFile; fileRef = 24B071A729072E9800F4B18A /* AppDelegate.swift */; };
		24B071AA29072E9800F4B18A /* SceneDelegate.swift in Sources */ = {isa = PBXBuildFile; fileRef = 24B071A929072E9800F4B18A /* SceneDelegate.swift */; };
		24B071AC29072E9800F4B18A /* ViewController.swift in Sources */ = {isa = PBXBuildFile; fileRef = 24B071AB29072E9800F4B18A /* ViewController.swift */; };
		24B071AF29072E9800F4B18A /* Main.storyboard in Resources */ = {isa = PBXBuildFile; fileRef = 24B071AD29072E9800F4B18A /* Main.storyboard */; };
		24B071B129072E9900F4B18A /* Assets.xcassets in Resources */ = {isa = PBXBuildFile; fileRef = 24B071B029072E9900F4B18A /* Assets.xcassets */; };
		24B071B429072E9900F4B18A /* LaunchScreen.storyboard in Resources */ = {isa = PBXBuildFile; fileRef = 24B071B229072E9900F4B18A /* LaunchScreen.storyboard */; };
		24B071BA29072EBF00F4B18A /* AEPMessaging.framework in Frameworks */ = {isa = PBXBuildFile; fileRef = 925DF4A525227C4700A5DE31 /* AEPMessaging.framework */; };
		24B3413728F724CB00D07FB1 /* AEPMessaging.framework in Frameworks */ = {isa = PBXBuildFile; fileRef = 925DF4A525227C4700A5DE31 /* AEPMessaging.framework */; };
		24B3413828F724CB00D07FB1 /* AEPMessaging.framework in Embed Frameworks */ = {isa = PBXBuildFile; fileRef = 925DF4A525227C4700A5DE31 /* AEPMessaging.framework */; settings = {ATTRIBUTES = (CodeSignOnCopy, RemoveHeadersOnCopy, ); }; };
		24CA4BC12B6178EE00D16369 /* InAppSchemaDataTests.swift in Sources */ = {isa = PBXBuildFile; fileRef = 24CA4BC02B6178EE00D16369 /* InAppSchemaDataTests.swift */; };
		24CA4BC32B6179F800D16369 /* ContentTypeTests.swift in Sources */ = {isa = PBXBuildFile; fileRef = 24CA4BC22B6179F800D16369 /* ContentTypeTests.swift */; };
		24CA4BC52B617A1000D16369 /* FeedItemSchemaDataTests.swift in Sources */ = {isa = PBXBuildFile; fileRef = 24CA4BC42B617A1000D16369 /* FeedItemSchemaDataTests.swift */; };
		24CA4BC72B617A2500D16369 /* HtmlContentSchemaDataTests.swift in Sources */ = {isa = PBXBuildFile; fileRef = 24CA4BC62B617A2500D16369 /* HtmlContentSchemaDataTests.swift */; };
		24CA4BC92B617A3F00D16369 /* JsonContentSchemaDataTests.swift in Sources */ = {isa = PBXBuildFile; fileRef = 24CA4BC82B617A3F00D16369 /* JsonContentSchemaDataTests.swift */; };
		24CA4BCB2B617A7100D16369 /* RulesetSchemaDataTests.swift in Sources */ = {isa = PBXBuildFile; fileRef = 24CA4BCA2B617A7100D16369 /* RulesetSchemaDataTests.swift */; };
		24CA4BCD2B617A8100D16369 /* SchemaTypeTests.swift in Sources */ = {isa = PBXBuildFile; fileRef = 24CA4BCC2B617A8100D16369 /* SchemaTypeTests.swift */; };
		24CA4BCF2B617AA900D16369 /* Array+MessagingTests.swift in Sources */ = {isa = PBXBuildFile; fileRef = 24CA4BCE2B617AA900D16369 /* Array+MessagingTests.swift */; };
		24CA4BD12B617AC800D16369 /* Bundle+MessagingTests.swift in Sources */ = {isa = PBXBuildFile; fileRef = 24CA4BD02B617AC800D16369 /* Bundle+MessagingTests.swift */; };
		24CA4BD32B617AED00D16369 /* Cache+MessagingTests.swift in Sources */ = {isa = PBXBuildFile; fileRef = 24CA4BD22B617AED00D16369 /* Cache+MessagingTests.swift */; };
		24CA4BD52B6195A500D16369 /* ContentCardRulesEngineTests.swift in Sources */ = {isa = PBXBuildFile; fileRef = 24CA4BD42B6195A500D16369 /* ContentCardRulesEngineTests.swift */; };
		24CA4BD92B6196DF00D16369 /* MessagingMigratorTests.swift in Sources */ = {isa = PBXBuildFile; fileRef = 24CA4BD82B6196DF00D16369 /* MessagingMigratorTests.swift */; };
		24CA4BDB2B61971000D16369 /* PropositionTests.swift in Sources */ = {isa = PBXBuildFile; fileRef = 24CA4BDA2B61971000D16369 /* PropositionTests.swift */; };
		24CA4BDD2B61972500D16369 /* PropositionItemTests.swift in Sources */ = {isa = PBXBuildFile; fileRef = 24CA4BDC2B61972500D16369 /* PropositionItemTests.swift */; };
		24CA4BDF2B61974300D16369 /* PropositionInteractionTests.swift in Sources */ = {isa = PBXBuildFile; fileRef = 24CA4BDE2B61974300D16369 /* PropositionInteractionTests.swift */; };
		24CA4BE12B61977800D16369 /* SurfaceTests.swift in Sources */ = {isa = PBXBuildFile; fileRef = 24CA4BE02B61977800D16369 /* SurfaceTests.swift */; };
		24FD5F752CEEA50F00AE4567 /* CompletionHandler.swift in Sources */ = {isa = PBXBuildFile; fileRef = 24FD5F742CEEA50400AE4567 /* CompletionHandler.swift */; };
		4C0111D72DB30FD900996757 /* LiveActivityOrigin.swift in Sources */ = {isa = PBXBuildFile; fileRef = 4C0111D62DB30FD900996757 /* LiveActivityOrigin.swift */; };
		4C075D6E2DDE74D70082B66C /* ChannelActivityStore.swift in Sources */ = {isa = PBXBuildFile; fileRef = 4C075D6D2DDE74D70082B66C /* ChannelActivityStore.swift */; };
		4C075D722DDE83D20082B66C /* PersistenceStoreBaseTests.swift in Sources */ = {isa = PBXBuildFile; fileRef = 4C075D712DDE83D20082B66C /* PersistenceStoreBaseTests.swift */; };
		4C075D742DDE85540082B66C /* TestElement.swift in Sources */ = {isa = PBXBuildFile; fileRef = 4C075D732DDE85540082B66C /* TestElement.swift */; };
		4C075D752DDE85540082B66C /* TestElement.swift in Sources */ = {isa = PBXBuildFile; fileRef = 4C075D732DDE85540082B66C /* TestElement.swift */; };
		4C075D782DDFE8000082B66C /* PersistenceStoreBase.swift in Sources */ = {isa = PBXBuildFile; fileRef = 4C075D772DDFE8000082B66C /* PersistenceStoreBase.swift */; };
		4C2157F32DC4441F0055C8C9 /* MessagingStateManager.swift in Sources */ = {isa = PBXBuildFile; fileRef = 4C2157F22DC4441F0055C8C9 /* MessagingStateManager.swift */; };
		4C2157F52DC444EA0055C8C9 /* UpdateTokenStore.swift in Sources */ = {isa = PBXBuildFile; fileRef = 4C2157F42DC444EA0055C8C9 /* UpdateTokenStore.swift */; };
		4C2157F72DC444FF0055C8C9 /* PushToStartTokenStore.swift in Sources */ = {isa = PBXBuildFile; fileRef = 4C2157F62DC444FF0055C8C9 /* PushToStartTokenStore.swift */; };
		4C2157F92DC445560055C8C9 /* LiveActivityTypes.swift in Sources */ = {isa = PBXBuildFile; fileRef = 4C2157F82DC445560055C8C9 /* LiveActivityTypes.swift */; };
		4C3A65DB2E56A2D700EEEF3B /* LiveActivityRegistrationCoordinator.swift in Sources */ = {isa = PBXBuildFile; fileRef = 4C3A65DA2E56A2D700EEEF3B /* LiveActivityRegistrationCoordinator.swift */; };
		4C3D44432E286BB100662A3F /* contentCardPropositionContentMissingData.json in Resources */ = {isa = PBXBuildFile; fileRef = 4C3D44402E286BB100662A3F /* contentCardPropositionContentMissingData.json */; };
		4C3D44442E286BB100662A3F /* contentCardPropositionContentMissingSurfaceMetadata.json in Resources */ = {isa = PBXBuildFile; fileRef = 4C3D44412E286BB100662A3F /* contentCardPropositionContentMissingSurfaceMetadata.json */; };
		4C3D44452E286BB100662A3F /* contentCardPropositionMultipleCardConsequences.json in Resources */ = {isa = PBXBuildFile; fileRef = 4C3D44422E286BB100662A3F /* contentCardPropositionMultipleCardConsequences.json */; };
		4C3D44472E28842300662A3F /* EventHistoryOperationSchemaData.swift in Sources */ = {isa = PBXBuildFile; fileRef = 4C3D44462E28842300662A3F /* EventHistoryOperationSchemaData.swift */; };
		4C55DB8F2E2F41C400379AF4 /* MessagingProcessCompletedEventTests.swift in Sources */ = {isa = PBXBuildFile; fileRef = 4C55DB8E2E2F41C400379AF4 /* MessagingProcessCompletedEventTests.swift */; };
		4C55DB912E303BDE00379AF4 /* MessagingTestConstants.swift in Sources */ = {isa = PBXBuildFile; fileRef = 4C55DB902E303BDE00379AF4 /* MessagingTestConstants.swift */; };
		4C627F582E1DFC7E001634BB /* feedPropositionContentMissingSurfaceMetadata.json in Resources */ = {isa = PBXBuildFile; fileRef = 4C627F572E1DFC7E001634BB /* feedPropositionContentMissingSurfaceMetadata.json */; };
		4C627F5B2E1DFE9C001634BB /* feedPropositionContentFeedItemConsequences.json in Resources */ = {isa = PBXBuildFile; fileRef = 4C627F592E1DFE9C001634BB /* feedPropositionContentFeedItemConsequences.json */; };
		4C627F5C2E1DFE9C001634BB /* feedPropositionContentMissingData.json in Resources */ = {isa = PBXBuildFile; fileRef = 4C627F5A2E1DFE9C001634BB /* feedPropositionContentMissingData.json */; };
		4C627F5F2E1E00D3001634BB /* contentCardProposition.json in Resources */ = {isa = PBXBuildFile; fileRef = 4C627F5D2E1E00D3001634BB /* contentCardProposition.json */; };
		4C627F602E1E00D3001634BB /* contentCardPropositionContent.json in Resources */ = {isa = PBXBuildFile; fileRef = 4C627F5E2E1E00D3001634BB /* contentCardPropositionContent.json */; };
		4C9BE8D42DAF59E500EF41A3 /* Data+Messaging.swift in Sources */ = {isa = PBXBuildFile; fileRef = 4C9BE8D32DAF59E500EF41A3 /* Data+Messaging.swift */; };
		4C9BE8D62DAF5A4000EF41A3 /* LiveActivityAttributes+Messaging.swift in Sources */ = {isa = PBXBuildFile; fileRef = 4C9BE8D52DAF5A4000EF41A3 /* LiveActivityAttributes+Messaging.swift */; };
		4C9BE8D82DAF5A6900EF41A3 /* ActivityTaskStore.swift in Sources */ = {isa = PBXBuildFile; fileRef = 4C9BE8D72DAF5A6900EF41A3 /* ActivityTaskStore.swift */; };
		4CB003F52E30AED6002152B0 /* EventHistoryOperationSchemaDataTests.swift in Sources */ = {isa = PBXBuildFile; fileRef = 4CB003F42E30AED6002152B0 /* EventHistoryOperationSchemaDataTests.swift */; };
		4CB003F72E30BEEA002152B0 /* ruleWithInvalidConsequenceDetail.json in Resources */ = {isa = PBXBuildFile; fileRef = 4CB003F62E30BEEA002152B0 /* ruleWithInvalidConsequenceDetail.json */; };
<<<<<<< HEAD
		56B08B522365B6DC2B556B40 /* Pods_UnitTests.framework in Frameworks */ = {isa = PBXBuildFile; fileRef = D685E0AE5C614B4788DE869A /* Pods_UnitTests.framework */; };
		754F49E92DFCA9EF002601E9 /* LargeImageTemplate.swift in Sources */ = {isa = PBXBuildFile; fileRef = 754F49E82DFCA9EA002601E9 /* LargeImageTemplate.swift */; };
		754F49EB2E007FD4002601E9 /* LargeImageTemplate.json in Resources */ = {isa = PBXBuildFile; fileRef = 754F49EA2E007FC1002601E9 /* LargeImageTemplate.json */; };
		755DB8AB2E02003100F3B21B /* LargeImageCustomizer.swift in Sources */ = {isa = PBXBuildFile; fileRef = 755DB8AA2E02003100F3B21B /* LargeImageCustomizer.swift */; };
		755DB8AD2E02007F00F3B21B /* LargeImageTemplateTests.swift in Sources */ = {isa = PBXBuildFile; fileRef = 755DB8AC2E02007F00F3B21B /* LargeImageTemplateTests.swift */; };
		755DB8AF2E0200E700F3B21B /* LargeImageTemplateTest.swift in Sources */ = {isa = PBXBuildFile; fileRef = 755DB8AE2E0200E700F3B21B /* LargeImageTemplateTest.swift */; };
		755DB8B42E0202FE00F3B21B /* LargeImageTemplate_noTitle.json in Resources */ = {isa = PBXBuildFile; fileRef = 755DB8B12E0202FE00F3B21B /* LargeImageTemplate_noTitle.json */; };
		755DB8B52E0202FE00F3B21B /* LargeImageTemplate_noBody.json in Resources */ = {isa = PBXBuildFile; fileRef = 755DB8B02E0202FE00F3B21B /* LargeImageTemplate_noBody.json */; };
		755DB8B62E0202FE00F3B21B /* LargeImageTemplate_onlyTitle.json in Resources */ = {isa = PBXBuildFile; fileRef = 755DB8B22E0202FE00F3B21B /* LargeImageTemplate_onlyTitle.json */; };
		755DB8B72E0202FE00F3B21B /* LargeImageTemplate_validTitle_invalidOther.json in Resources */ = {isa = PBXBuildFile; fileRef = 755DB8B32E0202FE00F3B21B /* LargeImageTemplate_validTitle_invalidOther.json */; };
		755DB8BE2E0353C700F3B21B /* large image no image.json in Resources */ = {isa = PBXBuildFile; fileRef = 755DB8BA2E0353C700F3B21B /* large image no image.json */; };
		755DB8BF2E0353C700F3B21B /* large image no title.json in Resources */ = {isa = PBXBuildFile; fileRef = 755DB8BB2E0353C700F3B21B /* large image no title.json */; };
		755DB8C02E0353C700F3B21B /* large image no body.json in Resources */ = {isa = PBXBuildFile; fileRef = 755DB8B82E0353C700F3B21B /* large image no body.json */; };
		755DB8C12E0353C700F3B21B /* LargeImageCard.json in Resources */ = {isa = PBXBuildFile; fileRef = 755DB8BC2E0353C700F3B21B /* LargeImageCard.json */; };
		755DB8C22E0353C700F3B21B /* large image no buttons.json in Resources */ = {isa = PBXBuildFile; fileRef = 755DB8B92E0353C700F3B21B /* large image no buttons.json */; };
		755DB8C42E0DC19100F3B21B /* ImageOnlyTemplate.swift in Sources */ = {isa = PBXBuildFile; fileRef = 755DB8C32E0DC19100F3B21B /* ImageOnlyTemplate.swift */; };
		755DB8CB2E1DBC2000F3B21B /* ImageOnlyTemplate_noImage.json in Resources */ = {isa = PBXBuildFile; fileRef = 755DB8C82E1DBC2000F3B21B /* ImageOnlyTemplate_noImage.json */; };
		755DB8CC2E1DBC2000F3B21B /* ImageOnlyTemplate_onlyImage.json in Resources */ = {isa = PBXBuildFile; fileRef = 755DB8C92E1DBC2000F3B21B /* ImageOnlyTemplate_onlyImage.json */; };
		755DB8CD2E1DBC2000F3B21B /* ImageOnlyTemplate.json in Resources */ = {isa = PBXBuildFile; fileRef = 755DB8C52E1DBC2000F3B21B /* ImageOnlyTemplate.json */; };
		755DB8CE2E1DBC2000F3B21B /* ImageOnlyTemplate_validImage_invalidOther.json in Resources */ = {isa = PBXBuildFile; fileRef = 755DB8CA2E1DBC2000F3B21B /* ImageOnlyTemplate_validImage_invalidOther.json */; };
		755DB8CF2E1DBC2000F3B21B /* ImageOnlyTemplate_noActionUrl.json in Resources */ = {isa = PBXBuildFile; fileRef = 755DB8C72E1DBC2000F3B21B /* ImageOnlyTemplate_noActionUrl.json */; };
		755DB8D02E1DBC2000F3B21B /* ImageOnlyTemplate_invalidImage.json in Resources */ = {isa = PBXBuildFile; fileRef = 755DB8C62E1DBC2000F3B21B /* ImageOnlyTemplate_invalidImage.json */; };
		755DB8D22E1EC50A00F3B21B /* ImageOnlyCustomizer.swift in Sources */ = {isa = PBXBuildFile; fileRef = 755DB8D12E1EC50A00F3B21B /* ImageOnlyCustomizer.swift */; };
		755DB8D42E1EC54700F3B21B /* ImageOnlyTemplateTest.swift in Sources */ = {isa = PBXBuildFile; fileRef = 755DB8D32E1EC54700F3B21B /* ImageOnlyTemplateTest.swift */; };
		755DB8D82E1EC5C200F3B21B /* ImageOnlyCard.json in Resources */ = {isa = PBXBuildFile; fileRef = 755DB8D62E1EC5C200F3B21B /* ImageOnlyCard.json */; };
		755DB8DA2E1EC67D00F3B21B /* ImageOnlyTemplateTests.swift in Sources */ = {isa = PBXBuildFile; fileRef = 755DB8D92E1EC67D00F3B21B /* ImageOnlyTemplateTests.swift */; };
		75B4333CC0B4F5BFAC707055 /* Pods_MessagingDemoAppObjC.framework in Frameworks */ = {isa = PBXBuildFile; fileRef = 28E46BC7A8F3939CF2DDDC8F /* Pods_MessagingDemoAppObjC.framework */; };
		899E1724E9B5AD078B0710E5 /* Pods_IntegrationTests.framework in Frameworks */ = {isa = PBXBuildFile; fileRef = CA09063EA0248339C5B2C535 /* Pods_IntegrationTests.framework */; };
		8C4723D49BD3F1EB4060FEAE /* Pods_FunctionalTestApp.framework in Frameworks */ = {isa = PBXBuildFile; fileRef = DB9F1A791A757B3C68D23B9D /* Pods_FunctionalTestApp.framework */; };
		8DEEA93D16C40CA285E20AD5 /* Pods_MessagingDemoAppSwiftUI.framework in Frameworks */ = {isa = PBXBuildFile; fileRef = 91A11E37A49E14EB847FB2DF /* Pods_MessagingDemoAppSwiftUI.framework */; };
=======
		4CE3F80F2DD6AD2200812544 /* TestMapBase.swift in Sources */ = {isa = PBXBuildFile; fileRef = 4CE3F80E2DD6AD2200812544 /* TestMapBase.swift */; };
		4CE3F8102DD6AD2200812544 /* TestMapBase.swift in Sources */ = {isa = PBXBuildFile; fileRef = 4CE3F80E2DD6AD2200812544 /* TestMapBase.swift */; };
		4CE3F8152DD6AE0600812544 /* CountingDataStore.swift in Sources */ = {isa = PBXBuildFile; fileRef = 4CE3F8142DD6AE0600812544 /* CountingDataStore.swift */; };
		4CE3F8162DD6AE0600812544 /* CountingDataStore.swift in Sources */ = {isa = PBXBuildFile; fileRef = 4CE3F8142DD6AE0600812544 /* CountingDataStore.swift */; };
		6C2343E8785E6B47C8D961F7 /* Pods_FunctionalTests.framework in Frameworks */ = {isa = PBXBuildFile; fileRef = 3D55E83254139642A1CAA76E /* Pods_FunctionalTests.framework */; };
		8306057F6EE4683383660BD8 /* Pods_MessagingDemoAppObjC.framework in Frameworks */ = {isa = PBXBuildFile; fileRef = 9BDCBFF342013F2FF0CE1472 /* Pods_MessagingDemoAppObjC.framework */; };
		846794A21245172CEE3FF1CA /* Pods_E2EFunctionalTestApp.framework in Frameworks */ = {isa = PBXBuildFile; fileRef = 8B18970846882D9DC0CD1C50 /* Pods_E2EFunctionalTestApp.framework */; };
>>>>>>> ed4ea998
		92315508261E444A004AE7D3 /* AEPMessaging.h in Headers */ = {isa = PBXBuildFile; fileRef = 92315435261E3B36004AE7D3 /* AEPMessaging.h */; settings = {ATTRIBUTES = (Public, ); }; };
		9249A4E2252292AB009193AB /* AEPMessaging.framework in Frameworks */ = {isa = PBXBuildFile; fileRef = 925DF4A525227C4700A5DE31 /* AEPMessaging.framework */; };
		9249A4E3252292AB009193AB /* AEPMessaging.framework in Embed Frameworks */ = {isa = PBXBuildFile; fileRef = 925DF4A525227C4700A5DE31 /* AEPMessaging.framework */; settings = {ATTRIBUTES = (CodeSignOnCopy, RemoveHeadersOnCopy, ); }; };
		92859411252287C600B2BE47 /* ViewController.swift in Sources */ = {isa = PBXBuildFile; fileRef = 925DF4462522785700A5DE31 /* ViewController.swift */; };
		92859412252287C600B2BE47 /* AppDelegate.swift in Sources */ = {isa = PBXBuildFile; fileRef = 925DF44C2522785700A5DE31 /* AppDelegate.swift */; };
		92859413252287C600B2BE47 /* SceneDelegate.swift in Sources */ = {isa = PBXBuildFile; fileRef = 925DF4502522785700A5DE31 /* SceneDelegate.swift */; };
		928594152522880900B2BE47 /* Assets.xcassets in Resources */ = {isa = PBXBuildFile; fileRef = 925DF4472522785700A5DE31 /* Assets.xcassets */; };
		928594162522880900B2BE47 /* LaunchScreen.storyboard in Resources */ = {isa = PBXBuildFile; fileRef = 925DF4482522785700A5DE31 /* LaunchScreen.storyboard */; };
		9285941C2522899700B2BE47 /* Main.storyboard in Resources */ = {isa = PBXBuildFile; fileRef = 925DF44A2522785700A5DE31 /* Main.storyboard */; };
		9285941E25228A1500B2BE47 /* ADBMobileConfig.json in Resources */ = {isa = PBXBuildFile; fileRef = 925DF44E2522785700A5DE31 /* ADBMobileConfig.json */; };
		92863A022637706F000AFA53 /* MessagingFunctionalTests.swift in Sources */ = {isa = PBXBuildFile; fileRef = 92863A012637706F000AFA53 /* MessagingFunctionalTests.swift */; };
		9296BA862537BFC0002C88F7 /* AEPMessaging.framework in Frameworks */ = {isa = PBXBuildFile; fileRef = 925DF4A525227C4700A5DE31 /* AEPMessaging.framework */; };
		92FC587B2636840C005BAE02 /* MessagingPublicAPITests.swift in Sources */ = {isa = PBXBuildFile; fileRef = 92FC587A2636840C005BAE02 /* MessagingPublicAPITests.swift */; };
		92FC587D2636840C005BAE02 /* AEPMessaging.framework in Frameworks */ = {isa = PBXBuildFile; fileRef = 925DF4A525227C4700A5DE31 /* AEPMessaging.framework */; };
		92FC594526372E34005BAE02 /* MockNotificationResponseCoder.swift in Sources */ = {isa = PBXBuildFile; fileRef = 92FC594426372E34005BAE02 /* MockNotificationResponseCoder.swift */; };
		92FC594626372E34005BAE02 /* MockNotificationResponseCoder.swift in Sources */ = {isa = PBXBuildFile; fileRef = 92FC594426372E34005BAE02 /* MockNotificationResponseCoder.swift */; };
		A583FC9173E905F9E5DF6D0F /* Pods_UnitTests.framework in Frameworks */ = {isa = PBXBuildFile; fileRef = B86A865B6338E5FAFD760F08 /* Pods_UnitTests.framework */; };
		B42C4B4F21284FB6EDC07676 /* Pods_IntegrationTests.framework in Frameworks */ = {isa = PBXBuildFile; fileRef = 7872C9FF7BE2CF1D18017C01 /* Pods_IntegrationTests.framework */; };
		B6165DA629A67ADA0031B84D /* NotificationService.swift in Sources */ = {isa = PBXBuildFile; fileRef = B6165DA529A67ADA0031B84D /* NotificationService.swift */; };
		B6165DAA29A67ADA0031B84D /* NotificationService.appex in Embed Foundation Extensions */ = {isa = PBXBuildFile; fileRef = B6165DA329A67AD90031B84D /* NotificationService.appex */; settings = {ATTRIBUTES = (RemoveHeadersOnCopy, ); }; };
		B61BD8AA2DA4656A007FE12E /* WidgetKit.framework in Frameworks */ = {isa = PBXBuildFile; fileRef = B61BD8A92DA4656A007FE12E /* WidgetKit.framework */; };
		B61BD8AC2DA4656A007FE12E /* SwiftUI.framework in Frameworks */ = {isa = PBXBuildFile; fileRef = B61BD8AB2DA4656A007FE12E /* SwiftUI.framework */; };
		B61BD8B92DA4656B007FE12E /* WidgetMessagingDemoAppSwiftUI.appex in Embed Foundation Extensions */ = {isa = PBXBuildFile; fileRef = B61BD8A82DA4656A007FE12E /* WidgetMessagingDemoAppSwiftUI.appex */; settings = {ATTRIBUTES = (RemoveHeadersOnCopy, ); }; };
		B61BD8E02DA466F9007FE12E /* GameScoreLiveActivityView.swift in Sources */ = {isa = PBXBuildFile; fileRef = B61BD8DE2DA466F9007FE12E /* GameScoreLiveActivityView.swift */; };
		B61BD8E12DA466F9007FE12E /* GameScoreLiveActivityAttributes.swift in Sources */ = {isa = PBXBuildFile; fileRef = B61BD8D92DA466F9007FE12E /* GameScoreLiveActivityAttributes.swift */; };
		B61BD8E22DA466F9007FE12E /* FoodDeliveryLiveActivityView.swift in Sources */ = {isa = PBXBuildFile; fileRef = B61BD8DD2DA466F9007FE12E /* FoodDeliveryLiveActivityView.swift */; };
		B61BD8E32DA466F9007FE12E /* CommonLiveActivityViews.swift in Sources */ = {isa = PBXBuildFile; fileRef = B61BD8DC2DA466F9007FE12E /* CommonLiveActivityViews.swift */; };
		B61BD8E42DA466F9007FE12E /* AirplaneTrackingLiveActivityView.swift in Sources */ = {isa = PBXBuildFile; fileRef = B61BD8DB2DA466F9007FE12E /* AirplaneTrackingLiveActivityView.swift */; };
		B61BD8E52DA466F9007FE12E /* FoodDeliveryLiveActivityAttributes.swift in Sources */ = {isa = PBXBuildFile; fileRef = B61BD8D82DA466F9007FE12E /* FoodDeliveryLiveActivityAttributes.swift */; };
		B61BD8E62DA466F9007FE12E /* AirplaneTrackingAttributes.swift in Sources */ = {isa = PBXBuildFile; fileRef = B61BD8D72DA466F9007FE12E /* AirplaneTrackingAttributes.swift */; };
		B61BD8E82DA4670C007FE12E /* GameScoreLiveActivityAttributes.swift in Sources */ = {isa = PBXBuildFile; fileRef = B61BD8D92DA466F9007FE12E /* GameScoreLiveActivityAttributes.swift */; };
		B61BD9152DA4A2AE007FE12E /* TokenCollector.swift in Sources */ = {isa = PBXBuildFile; fileRef = B61BD9142DA4A2AE007FE12E /* TokenCollector.swift */; };
		B61BD9172DA4A779007FE12E /* LiveActivityView.swift in Sources */ = {isa = PBXBuildFile; fileRef = B61BD9162DA4A779007FE12E /* LiveActivityView.swift */; };
		B61BD91D2DA4A96F007FE12E /* AirplaneTrackingAttributes.swift in Sources */ = {isa = PBXBuildFile; fileRef = B61BD8D72DA466F9007FE12E /* AirplaneTrackingAttributes.swift */; };
		B61BD91E2DA4A96F007FE12E /* FoodDeliveryLiveActivityAttributes.swift in Sources */ = {isa = PBXBuildFile; fileRef = B61BD8D82DA466F9007FE12E /* FoodDeliveryLiveActivityAttributes.swift */; };
		B61BD9CD2DA4BD16007FE12E /* Assets.xcassets in Resources */ = {isa = PBXBuildFile; fileRef = B61BD9C92DA4BD16007FE12E /* Assets.xcassets */; };
		B61BD9CF2DA4BD16007FE12E /* AirplaneLiveActivity.swift in Sources */ = {isa = PBXBuildFile; fileRef = B61BD9C12DA4BD16007FE12E /* AirplaneLiveActivity.swift */; };
		B61BD9D02DA4BD16007FE12E /* FoodDeliveryLiveActivity.swift in Sources */ = {isa = PBXBuildFile; fileRef = B61BD9C32DA4BD16007FE12E /* FoodDeliveryLiveActivity.swift */; };
		B61BD9D12DA4BD16007FE12E /* FoodDeliveryProgressView.swift in Sources */ = {isa = PBXBuildFile; fileRef = B61BD9C42DA4BD16007FE12E /* FoodDeliveryProgressView.swift */; };
		B61BD9D22DA4BD16007FE12E /* GameScoreLiveActivity.swift in Sources */ = {isa = PBXBuildFile; fileRef = B61BD9C62DA4BD16007FE12E /* GameScoreLiveActivity.swift */; };
		B61BD9D32DA4BD16007FE12E /* WidgetMessagingDemoAppSwiftUIBundle.swift in Sources */ = {isa = PBXBuildFile; fileRef = B61BD9CB2DA4BD16007FE12E /* WidgetMessagingDemoAppSwiftUIBundle.swift */; };
		B61BDAE72DA5EA43007FE12E /* AEPMessagingLiveActivity.h in Headers */ = {isa = PBXBuildFile; fileRef = B61BDAE12DA5EA43007FE12E /* AEPMessagingLiveActivity.h */; };
		B61BDAE92DA5EA43007FE12E /* LiveActivityAttributes.swift in Sources */ = {isa = PBXBuildFile; fileRef = B61BDAE32DA5EA43007FE12E /* LiveActivityAttributes.swift */; };
		B61BDAEA2DA5EA43007FE12E /* LiveActivityData.swift in Sources */ = {isa = PBXBuildFile; fileRef = B61BDAE42DA5EA43007FE12E /* LiveActivityData.swift */; };
		B631AE162A61336800E8B82E /* MessagingNotificationTrackingTests.swift in Sources */ = {isa = PBXBuildFile; fileRef = B631AE152A61336800E8B82E /* MessagingNotificationTrackingTests.swift */; };
		B6389A492A9B32D400B72FB4 /* PushTrackingStatus.swift in Sources */ = {isa = PBXBuildFile; fileRef = B6389A482A9B32D400B72FB4 /* PushTrackingStatus.swift */; };
<<<<<<< HEAD
		B64256B02D936B9700EDCAC5 /* BatchedPropositionInteraction.swift in Sources */ = {isa = PBXBuildFile; fileRef = B64256AF2D936B9700EDCAC5 /* BatchedPropositionInteraction.swift */; };
		B64256B22D936BD600EDCAC5 /* Collection+PropositionItem.swift in Sources */ = {isa = PBXBuildFile; fileRef = B64256B12D936BD600EDCAC5 /* Collection+PropositionItem.swift */; };
		B64256B42D936C1400EDCAC5 /* BatchedPropositionInteractionTests.swift in Sources */ = {isa = PBXBuildFile; fileRef = B64256B32D936C1400EDCAC5 /* BatchedPropositionInteractionTests.swift */; };
		B64256B62D936C4300EDCAC5 /* CollectionPropositionItemTests.swift in Sources */ = {isa = PBXBuildFile; fileRef = B64256B52D936C4300EDCAC5 /* CollectionPropositionItemTests.swift */; };
=======
		B64256B92D93B08900EDCAC5 /* Messaging+LiveActivityPublicAPI.swift in Sources */ = {isa = PBXBuildFile; fileRef = B64256B82D93B07C00EDCAC5 /* Messaging+LiveActivityPublicAPI.swift */; };
		B6471C7B2E00B0CB0013F127 /* LiveActivityDebuggable.swift in Sources */ = {isa = PBXBuildFile; fileRef = B6471C7A2E00B0CB0013F127 /* LiveActivityDebuggable.swift */; };
		B6471C7D2E01447E0013F127 /* LiveActivityDebugSchemaBuilder.swift in Sources */ = {isa = PBXBuildFile; fileRef = B6471C7C2E01447E0013F127 /* LiveActivityDebugSchemaBuilder.swift */; };
>>>>>>> ed4ea998
		B67CCF772CD08D5500CF08D1 /* AEPAsyncImageView.swift in Sources */ = {isa = PBXBuildFile; fileRef = B67CCF762CD08D4D00CF08D1 /* AEPAsyncImageView.swift */; };
		B67CCF792CD0BF8D00CF08D1 /* ContentCardImageCache.swift in Sources */ = {isa = PBXBuildFile; fileRef = B67CCF782CD0BF8700CF08D1 /* ContentCardImageCache.swift */; };
		B69573C82CD4447F0027E376 /* AEPBundleImageView.swift in Sources */ = {isa = PBXBuildFile; fileRef = B69573C72CD444790027E376 /* AEPBundleImageView.swift */; };
		B6D035E22D2F23E900031170 /* AppStateManager.swift in Sources */ = {isa = PBXBuildFile; fileRef = B6D035E12D2F23E900031170 /* AppStateManager.swift */; };
		B6D6A02B265FB1FA005042BE /* Dictionary+Flatten.swift in Sources */ = {isa = PBXBuildFile; fileRef = 928639FB263757A7000AFA53 /* Dictionary+Flatten.swift */; };
		B6E63D042A9EC71C007BB586 /* PushTrackingStatusTests.swift in Sources */ = {isa = PBXBuildFile; fileRef = B6E63D032A9EC71C007BB586 /* PushTrackingStatusTests.swift */; };
		B6F795E22DD30238004478B4 /* LiveActivityTests.swift in Sources */ = {isa = PBXBuildFile; fileRef = B6F795E12DD30238004478B4 /* LiveActivityTests.swift */; };
		B6F796552DD41330004478B4 /* AEPMessagingLiveActivity.framework in Frameworks */ = {isa = PBXBuildFile; fileRef = B61BDACE2DA5E861007FE12E /* AEPMessagingLiveActivity.framework */; };
		B6F796562DD41330004478B4 /* AEPMessagingLiveActivity.framework in Embed Frameworks */ = {isa = PBXBuildFile; fileRef = B61BDACE2DA5E861007FE12E /* AEPMessagingLiveActivity.framework */; settings = {ATTRIBUTES = (CodeSignOnCopy, RemoveHeadersOnCopy, ); }; };
		B6F7CBC92CC2089A00C35C64 /* DismissButtonStyle.swift in Sources */ = {isa = PBXBuildFile; fileRef = B6F7CBA72CC2089A00C35C64 /* DismissButtonStyle.swift */; };
		B6F7CBCA2CC2089A00C35C64 /* AEPImage.swift in Sources */ = {isa = PBXBuildFile; fileRef = B6F7CBA92CC2089A00C35C64 /* AEPImage.swift */; };
		B6F7CBCB2CC2089A00C35C64 /* AEPVStackView.swift in Sources */ = {isa = PBXBuildFile; fileRef = B6F7CBB12CC2089A00C35C64 /* AEPVStackView.swift */; };
		B6F7CBCC2CC2089A00C35C64 /* AEPVStack.swift in Sources */ = {isa = PBXBuildFile; fileRef = B6F7CBB02CC2089A00C35C64 /* AEPVStack.swift */; };
		B6F7CBCD2CC2089A00C35C64 /* TemplateBuilder.swift in Sources */ = {isa = PBXBuildFile; fileRef = B6F7CB9F2CC2089A00C35C64 /* TemplateBuilder.swift */; };
		B6F7CBCE2CC2089A00C35C64 /* AEPDismissButton.swift in Sources */ = {isa = PBXBuildFile; fileRef = B6F7CBA52CC2089A00C35C64 /* AEPDismissButton.swift */; };
		B6F7CBCF2CC2089A00C35C64 /* ContentCardUIEventListening.swift in Sources */ = {isa = PBXBuildFile; fileRef = B6F7CBC42CC2089A00C35C64 /* ContentCardUIEventListening.swift */; };
		B6F7CBD02CC2089A00C35C64 /* ContentCardUI+EventHandler.swift in Sources */ = {isa = PBXBuildFile; fileRef = B6F7CBC22CC2089A00C35C64 /* ContentCardUI+EventHandler.swift */; };
		B6F7CBD12CC2089A00C35C64 /* SmallImageTemplate.swift in Sources */ = {isa = PBXBuildFile; fileRef = B6F7CB9E2CC2089A00C35C64 /* SmallImageTemplate.swift */; };
		B6F7CBD22CC2089A00C35C64 /* AEPTextView.swift in Sources */ = {isa = PBXBuildFile; fileRef = B6F7CBB82CC2089A00C35C64 /* AEPTextView.swift */; };
		B6F7CBD32CC2089A00C35C64 /* View+CustomModifiers.swift in Sources */ = {isa = PBXBuildFile; fileRef = B6F7CBBC2CC2089A00C35C64 /* View+CustomModifiers.swift */; };
		B6F7CBD42CC2089A00C35C64 /* AEPHStack.swift in Sources */ = {isa = PBXBuildFile; fileRef = B6F7CBAD2CC2089A00C35C64 /* AEPHStack.swift */; };
		B6F7CBD52CC2089A00C35C64 /* AEPDismissButtonView.swift in Sources */ = {isa = PBXBuildFile; fileRef = B6F7CBA62CC2089A00C35C64 /* AEPDismissButtonView.swift */; };
		B6F7CBD62CC2089A00C35C64 /* ContentCardUI.swift in Sources */ = {isa = PBXBuildFile; fileRef = B6F7CBC12CC2089A00C35C64 /* ContentCardUI.swift */; };
		B6F7CBD72CC2089A00C35C64 /* AEPButtonView.swift in Sources */ = {isa = PBXBuildFile; fileRef = B6F7CBA32CC2089A00C35C64 /* AEPButtonView.swift */; };
		B6F7CBD82CC2089A00C35C64 /* AEPStackError.swift in Sources */ = {isa = PBXBuildFile; fileRef = B6F7CBB42CC2089A00C35C64 /* AEPStackError.swift */; };
		B6F7CBD92CC2089A00C35C64 /* AEPViewModel.swift in Sources */ = {isa = PBXBuildFile; fileRef = B6F7CBBA2CC2089A00C35C64 /* AEPViewModel.swift */; };
		B6F7CBDA2CC2089A00C35C64 /* ImageSourceType.swift in Sources */ = {isa = PBXBuildFile; fileRef = B6F7CBAB2CC2089A00C35C64 /* ImageSourceType.swift */; };
		B6F7CBDB2CC2089A00C35C64 /* ContentCardSchemaData+TemplateContent.swift in Sources */ = {isa = PBXBuildFile; fileRef = B6F7CBBF2CC2089A00C35C64 /* ContentCardSchemaData+TemplateContent.swift */; };
		B6F7CBDC2CC2089A00C35C64 /* AEPText.swift in Sources */ = {isa = PBXBuildFile; fileRef = B6F7CBB62CC2089A00C35C64 /* AEPText.swift */; };
		B6F7CBDD2CC2089A00C35C64 /* ContentCardCustomizing.swift in Sources */ = {isa = PBXBuildFile; fileRef = B6F7CBBE2CC2089A00C35C64 /* ContentCardCustomizing.swift */; };
		B6F7CBDE2CC2089A00C35C64 /* ContentCardTemplate.swift in Sources */ = {isa = PBXBuildFile; fileRef = B6F7CB9D2CC2089A00C35C64 /* ContentCardTemplate.swift */; };
		B6F7CBDF2CC2089A00C35C64 /* ContentCardTemplateType.swift in Sources */ = {isa = PBXBuildFile; fileRef = B6F7CBC02CC2089A00C35C64 /* ContentCardTemplateType.swift */; };
		B6F7CBE02CC2089A00C35C64 /* AEPTextType.swift in Sources */ = {isa = PBXBuildFile; fileRef = B6F7CBB72CC2089A00C35C64 /* AEPTextType.swift */; };
		B6F7CBE12CC2089A00C35C64 /* BaseTemplate.swift in Sources */ = {isa = PBXBuildFile; fileRef = B6F7CB9C2CC2089A00C35C64 /* BaseTemplate.swift */; };
		B6F7CBE22CC2089A00C35C64 /* Messaging+UIPublicAPI.swift in Sources */ = {isa = PBXBuildFile; fileRef = B6F7CBC62CC2089A00C35C64 /* Messaging+UIPublicAPI.swift */; };
		B6F7CBE32CC2089A00C35C64 /* UIConstants.swift in Sources */ = {isa = PBXBuildFile; fileRef = B6F7CBC72CC2089A00C35C64 /* UIConstants.swift */; };
		B6F7CBE42CC2089A00C35C64 /* AEPButton.swift in Sources */ = {isa = PBXBuildFile; fileRef = B6F7CBA22CC2089A00C35C64 /* AEPButton.swift */; };
		B6F7CBE52CC2089A00C35C64 /* ContentCardUIError.swift in Sources */ = {isa = PBXBuildFile; fileRef = B6F7CBC32CC2089A00C35C64 /* ContentCardUIError.swift */; };
		B6F7CBE62CC2089A00C35C64 /* AEPViewModifier.swift in Sources */ = {isa = PBXBuildFile; fileRef = B6F7CBBB2CC2089A00C35C64 /* AEPViewModifier.swift */; };
		B6F7CBE72CC2089A00C35C64 /* AEPHStackView.swift in Sources */ = {isa = PBXBuildFile; fileRef = B6F7CBAE2CC2089A00C35C64 /* AEPHStackView.swift */; };
		B6F7CBE82CC2089A00C35C64 /* AEPImageView.swift in Sources */ = {isa = PBXBuildFile; fileRef = B6F7CBAA2CC2089A00C35C64 /* AEPImageView.swift */; };
		B6F7CBE92CC2089A00C35C64 /* AEPStack.swift in Sources */ = {isa = PBXBuildFile; fileRef = B6F7CBB32CC2089A00C35C64 /* AEPStack.swift */; };
		B6F7CBEA2CC2089A00C35C64 /* TemplateEventHandler.swift in Sources */ = {isa = PBXBuildFile; fileRef = B6F7CBA02CC2089A00C35C64 /* TemplateEventHandler.swift */; };
		B6F7CBF92CC2EAF500C35C64 /* AEPStackTests.swift in Sources */ = {isa = PBXBuildFile; fileRef = B6F7CBEF2CC2EAF500C35C64 /* AEPStackTests.swift */; };
		B6F7CBFA2CC2EAF500C35C64 /* ContentCardTemplateTypeTests.swift in Sources */ = {isa = PBXBuildFile; fileRef = B6F7CBF42CC2EAF500C35C64 /* ContentCardTemplateTypeTests.swift */; };
		B6F7CBFB2CC2EAF500C35C64 /* TemplateBuilderTests.swift in Sources */ = {isa = PBXBuildFile; fileRef = B6F7CBF82CC2EAF500C35C64 /* TemplateBuilderTests.swift */; };
		B6F7CBFC2CC2EAF500C35C64 /* ContentCardSchemaData+TemplateContentTests.swift in Sources */ = {isa = PBXBuildFile; fileRef = B6F7CBF32CC2EAF500C35C64 /* ContentCardSchemaData+TemplateContentTests.swift */; };
		B6F7CBFD2CC2EAF500C35C64 /* DismissButtonStyleTests.swift in Sources */ = {isa = PBXBuildFile; fileRef = B6F7CBF62CC2EAF500C35C64 /* DismissButtonStyleTests.swift */; };
		B6F7CBFE2CC2EAF500C35C64 /* AEPImageTests.swift in Sources */ = {isa = PBXBuildFile; fileRef = B6F7CBEE2CC2EAF500C35C64 /* AEPImageTests.swift */; };
		B6F7CBFF2CC2EAF500C35C64 /* AEPTextTypeTests.swift in Sources */ = {isa = PBXBuildFile; fileRef = B6F7CBF22CC2EAF500C35C64 /* AEPTextTypeTests.swift */; };
		B6F7CC002CC2EAF500C35C64 /* AEPTextTests.swift in Sources */ = {isa = PBXBuildFile; fileRef = B6F7CBF12CC2EAF500C35C64 /* AEPTextTests.swift */; };
		B6F7CC012CC2EAF500C35C64 /* SmallImageTemplateTests.swift in Sources */ = {isa = PBXBuildFile; fileRef = B6F7CBF72CC2EAF500C35C64 /* SmallImageTemplateTests.swift */; };
		B6F7CC022CC2EAF500C35C64 /* AEPDismissButtonTests.swift in Sources */ = {isa = PBXBuildFile; fileRef = B6F7CBED2CC2EAF500C35C64 /* AEPDismissButtonTests.swift */; };
		B6F7CC042CC2EAF500C35C64 /* ContentCardUITests.swift in Sources */ = {isa = PBXBuildFile; fileRef = B6F7CBF52CC2EAF500C35C64 /* ContentCardUITests.swift */; };
		B6F7CC052CC2EAF500C35C64 /* AEPButtonTests.swift in Sources */ = {isa = PBXBuildFile; fileRef = B6F7CBEC2CC2EAF500C35C64 /* AEPButtonTests.swift */; };
		B6F7CC0C2CC2ED4100C35C64 /* EmptyCustomizer.swift in Sources */ = {isa = PBXBuildFile; fileRef = B6F7CC082CC2ED4100C35C64 /* EmptyCustomizer.swift */; };
		B6F7CC0D2CC2ED4100C35C64 /* ContentCardTestUtil.swift in Sources */ = {isa = PBXBuildFile; fileRef = B6F7CC072CC2ED4100C35C64 /* ContentCardTestUtil.swift */; };
		B6F7CC0E2CC2ED4100C35C64 /* FileReader.swift in Sources */ = {isa = PBXBuildFile; fileRef = B6F7CC092CC2ED4100C35C64 /* FileReader.swift */; };
		B6F7CC0F2CC2ED4100C35C64 /* MockTemplate.swift in Sources */ = {isa = PBXBuildFile; fileRef = B6F7CC0A2CC2ED4100C35C64 /* MockTemplate.swift */; };
		B6F7CC202CC2EFE400C35C64 /* SmallImageTemplate_onlyTitle.json in Resources */ = {isa = PBXBuildFile; fileRef = B6F7CC1D2CC2EFE400C35C64 /* SmallImageTemplate_onlyTitle.json */; };
		B6F7CC252CC2EFE400C35C64 /* SmallImageTemplate_noTitle.json in Resources */ = {isa = PBXBuildFile; fileRef = B6F7CC1C2CC2EFE400C35C64 /* SmallImageTemplate_noTitle.json */; };
		B6F7CC262CC2EFE400C35C64 /* SmallImageTemplate.json in Resources */ = {isa = PBXBuildFile; fileRef = B6F7CC1B2CC2EFE400C35C64 /* SmallImageTemplate.json */; };
		B6F7CC272CC2EFE400C35C64 /* SmallImageTemplate_validTitle_invalidOther.json in Resources */ = {isa = PBXBuildFile; fileRef = B6F7CC1E2CC2EFE400C35C64 /* SmallImageTemplate_validTitle_invalidOther.json */; };
		B6F7CC2A2CC2EFE400C35C64 /* InvalidTemplate.json in Resources */ = {isa = PBXBuildFile; fileRef = B6F7CC1A2CC2EFE400C35C64 /* InvalidTemplate.json */; };
		B6F7CC952CC80F4800C35C64 /* Constants.swift in Sources */ = {isa = PBXBuildFile; fileRef = B6F7CC942CC80F4800C35C64 /* Constants.swift */; };
		B6F7CC972CC873AB00C35C64 /* AppDelegate.swift in Sources */ = {isa = PBXBuildFile; fileRef = B6F7CC962CC873A400C35C64 /* AppDelegate.swift */; };
		B6F7CC992CC874E900C35C64 /* TabHeader.swift in Sources */ = {isa = PBXBuildFile; fileRef = B6F7CC982CC874E500C35C64 /* TabHeader.swift */; };
		B6F7CCA82CCA165B00C35C64 /* AEPMessaging.framework in Frameworks */ = {isa = PBXBuildFile; fileRef = 925DF4A525227C4700A5DE31 /* AEPMessaging.framework */; platformFilter = ios; };
		B6F7CCB92CCA186600C35C64 /* ContentCardTrackingTest.swift in Sources */ = {isa = PBXBuildFile; fileRef = B6F7CCB22CCA186600C35C64 /* ContentCardTrackingTest.swift */; };
		B6F7CCBA2CCA186600C35C64 /* SmallImageCustomizer.swift in Sources */ = {isa = PBXBuildFile; fileRef = B6F7CCB62CCA186600C35C64 /* SmallImageCustomizer.swift */; };
		B6F7CCBB2CCA186600C35C64 /* MockNetworkService.swift in Sources */ = {isa = PBXBuildFile; fileRef = B6F7CCB52CCA186600C35C64 /* MockNetworkService.swift */; };
		B6F7CCBC2CCA186600C35C64 /* IntegrationTestBase.swift in Sources */ = {isa = PBXBuildFile; fileRef = B6F7CCB42CCA186600C35C64 /* IntegrationTestBase.swift */; };
		B6F7CCBD2CCA186600C35C64 /* ContentCardEventListeningTest.swift in Sources */ = {isa = PBXBuildFile; fileRef = B6F7CCB12CCA186600C35C64 /* ContentCardEventListeningTest.swift */; };
		B6F7CCBE2CCA186600C35C64 /* GetContentCardUITest.swift in Sources */ = {isa = PBXBuildFile; fileRef = B6F7CCB32CCA186600C35C64 /* GetContentCardUITest.swift */; };
		B6F7CCBF2CCA186600C35C64 /* SmallImageTemplateTest.swift in Sources */ = {isa = PBXBuildFile; fileRef = B6F7CCB82CCA186600C35C64 /* SmallImageTemplateTest.swift */; };
		B6F7CCC02CCA1A9900C35C64 /* FileReader.swift in Sources */ = {isa = PBXBuildFile; fileRef = B6F7CC092CC2ED4100C35C64 /* FileReader.swift */; };
		B6F7CCC12CCA1D7100C35C64 /* small image no buttons.json in Resources */ = {isa = PBXBuildFile; fileRef = B6F7CC122CC2EFE400C35C64 /* small image no buttons.json */; };
		B6F7CCC22CCA1D7100C35C64 /* SmallImageCard.json in Resources */ = {isa = PBXBuildFile; fileRef = B6F7CC152CC2EFE400C35C64 /* SmallImageCard.json */; };
		B6F7CCC32CCA1D7100C35C64 /* small image no body.json in Resources */ = {isa = PBXBuildFile; fileRef = B6F7CC112CC2EFE400C35C64 /* small image no body.json */; };
		B6F7CCC42CCA1D7100C35C64 /* small image no title.json in Resources */ = {isa = PBXBuildFile; fileRef = B6F7CC142CC2EFE400C35C64 /* small image no title.json */; };
		B6F7CCC52CCA1D7100C35C64 /* small image no image.json in Resources */ = {isa = PBXBuildFile; fileRef = B6F7CC132CC2EFE400C35C64 /* small image no image.json */; };
		B6F7CCC62CCA1D7C00C35C64 /* NoCard.json in Resources */ = {isa = PBXBuildFile; fileRef = B6F7CC182CC2EFE400C35C64 /* NoCard.json */; };
		B6F7CCC72CCA1D7C00C35C64 /* MultipleCards.json in Resources */ = {isa = PBXBuildFile; fileRef = B6F7CC172CC2EFE400C35C64 /* MultipleCards.json */; };
<<<<<<< HEAD
		D63FC3AC2E00DACB00037B50 /* String+DataConversion.swift in Sources */ = {isa = PBXBuildFile; fileRef = D63FC3AB2E00DAB800037B50 /* String+DataConversion.swift */; };
		D66DF10C2DD5327E0021AC51 /* MessagingPropertiesTests.swift in Sources */ = {isa = PBXBuildFile; fileRef = D66DF10B2DD5327E0021AC51 /* MessagingPropertiesTests.swift */; };
		D66DF10E2DD533320021AC51 /* MockNamedKeyValueService.swift in Sources */ = {isa = PBXBuildFile; fileRef = D66DF10D2DD5332A0021AC51 /* MockNamedKeyValueService.swift */; };
		D66DF10F2DD533320021AC51 /* MockNamedKeyValueService.swift in Sources */ = {isa = PBXBuildFile; fileRef = D66DF10D2DD5332A0021AC51 /* MockNamedKeyValueService.swift */; };
		D6C020412DC2B4880094C9CD /* MessagingProperties.swift in Sources */ = {isa = PBXBuildFile; fileRef = D6C020402DC2B4800094C9CD /* MessagingProperties.swift */; };
=======
		CB4DB3613E8FD4B78B164916 /* Pods_FunctionalTestApp.framework in Frameworks */ = {isa = PBXBuildFile; fileRef = 1331B50C344AD02FE0C9E2BF /* Pods_FunctionalTestApp.framework */; };
		D70A920A4E9FB7E4D9071C40 /* Pods_AEPMessaging.framework in Frameworks */ = {isa = PBXBuildFile; fileRef = B7B411B1F9538EB09000C67E /* Pods_AEPMessaging.framework */; };
>>>>>>> ed4ea998
/* End PBXBuildFile section */

/* Begin PBXContainerItemProxy section */
		091881F82A16D12E00615481 /* PBXContainerItemProxy */ = {
			isa = PBXContainerItemProxy;
			containerPortal = 922FFCE7251B2BBA00BCE010 /* Project object */;
			proxyType = 1;
			remoteGlobalIDString = 925DF4A425227C4700A5DE31;
			remoteInfo = AEPMessaging;
		};
		2414ED9A2899BAC50036D505 /* PBXContainerItemProxy */ = {
			isa = PBXContainerItemProxy;
			containerPortal = 922FFCE7251B2BBA00BCE010 /* Project object */;
			proxyType = 1;
			remoteGlobalIDString = 925DF4A425227C4700A5DE31;
			remoteInfo = AEPMessaging;
		};
		2469A616275999B400E56457 /* PBXContainerItemProxy */ = {
			isa = PBXContainerItemProxy;
			containerPortal = 922FFCE7251B2BBA00BCE010 /* Project object */;
			proxyType = 1;
			remoteGlobalIDString = 2469A6012759999E00E56457;
			remoteInfo = FunctionalTestApp;
		};
		246EFA1227973E7400C76A6B /* PBXContainerItemProxy */ = {
			isa = PBXContainerItemProxy;
			containerPortal = 922FFCE7251B2BBA00BCE010 /* Project object */;
			proxyType = 1;
			remoteGlobalIDString = 925DF4A425227C4700A5DE31;
			remoteInfo = AEPMessaging;
		};
		24B071BB29072FAE00F4B18A /* PBXContainerItemProxy */ = {
			isa = PBXContainerItemProxy;
			containerPortal = 922FFCE7251B2BBA00BCE010 /* Project object */;
			proxyType = 1;
			remoteGlobalIDString = 24B071A429072E9800F4B18A;
			remoteInfo = E2EFunctionalTestApp;
		};
		24B071BD290730C900F4B18A /* PBXContainerItemProxy */ = {
			isa = PBXContainerItemProxy;
			containerPortal = 922FFCE7251B2BBA00BCE010 /* Project object */;
			proxyType = 1;
			remoteGlobalIDString = 925DF4A425227C4700A5DE31;
			remoteInfo = AEPMessaging;
		};
		24B3413928F724CB00D07FB1 /* PBXContainerItemProxy */ = {
			isa = PBXContainerItemProxy;
			containerPortal = 922FFCE7251B2BBA00BCE010 /* Project object */;
			proxyType = 1;
			remoteGlobalIDString = 925DF4A425227C4700A5DE31;
			remoteInfo = AEPMessaging;
		};
		9249A4E4252292AB009193AB /* PBXContainerItemProxy */ = {
			isa = PBXContainerItemProxy;
			containerPortal = 922FFCE7251B2BBA00BCE010 /* Project object */;
			proxyType = 1;
			remoteGlobalIDString = 925DF4A425227C4700A5DE31;
			remoteInfo = AEPMessaging;
		};
		928D836E254226A000FD0E6D /* PBXContainerItemProxy */ = {
			isa = PBXContainerItemProxy;
			containerPortal = 922FFCE7251B2BBA00BCE010 /* Project object */;
			proxyType = 1;
			remoteGlobalIDString = 925DF4A425227C4700A5DE31;
			remoteInfo = AEPMessaging;
		};
		9296BA872537BFC0002C88F7 /* PBXContainerItemProxy */ = {
			isa = PBXContainerItemProxy;
			containerPortal = 922FFCE7251B2BBA00BCE010 /* Project object */;
			proxyType = 1;
			remoteGlobalIDString = 925DF4A425227C4700A5DE31;
			remoteInfo = AEPMessaging;
		};
		92FC587E2636840C005BAE02 /* PBXContainerItemProxy */ = {
			isa = PBXContainerItemProxy;
			containerPortal = 922FFCE7251B2BBA00BCE010 /* Project object */;
			proxyType = 1;
			remoteGlobalIDString = 925DF4A425227C4700A5DE31;
			remoteInfo = AEPMessaging;
		};
		B6165DA829A67ADA0031B84D /* PBXContainerItemProxy */ = {
			isa = PBXContainerItemProxy;
			containerPortal = 922FFCE7251B2BBA00BCE010 /* Project object */;
			proxyType = 1;
			remoteGlobalIDString = B6165DA229A67AD90031B84D;
			remoteInfo = NotificationService;
		};
		B61BD8B72DA4656B007FE12E /* PBXContainerItemProxy */ = {
			isa = PBXContainerItemProxy;
			containerPortal = 922FFCE7251B2BBA00BCE010 /* Project object */;
			proxyType = 1;
			remoteGlobalIDString = B61BD8A72DA4656A007FE12E;
			remoteInfo = WidgetMessagingDemoAppSwiftUIExtension;
		};
		B61BDAF22DA5F632007FE12E /* PBXContainerItemProxy */ = {
			isa = PBXContainerItemProxy;
			containerPortal = 922FFCE7251B2BBA00BCE010 /* Project object */;
			proxyType = 1;
			remoteGlobalIDString = B61BDACD2DA5E861007FE12E;
			remoteInfo = AEPMessagingLiveActivity;
		};
		B64B9F9A2DCBB43700F77359 /* PBXContainerItemProxy */ = {
			isa = PBXContainerItemProxy;
			containerPortal = 922FFCE7251B2BBA00BCE010 /* Project object */;
			proxyType = 1;
			remoteGlobalIDString = B61BDACD2DA5E861007FE12E;
			remoteInfo = AEPMessagingLiveActivity;
		};
		B6D6AE912BA8C48100F0E975 /* PBXContainerItemProxy */ = {
			isa = PBXContainerItemProxy;
			containerPortal = 922FFCE7251B2BBA00BCE010 /* Project object */;
			proxyType = 1;
			remoteGlobalIDString = 2469A6012759999E00E56457;
			remoteInfo = FunctionalTestApp;
		};
		B6F796572DD41330004478B4 /* PBXContainerItemProxy */ = {
			isa = PBXContainerItemProxy;
			containerPortal = 922FFCE7251B2BBA00BCE010 /* Project object */;
			proxyType = 1;
			remoteGlobalIDString = B61BDACD2DA5E861007FE12E;
			remoteInfo = AEPMessagingLiveActivity;
		};
		B6F7CCA92CCA165B00C35C64 /* PBXContainerItemProxy */ = {
			isa = PBXContainerItemProxy;
			containerPortal = 922FFCE7251B2BBA00BCE010 /* Project object */;
			proxyType = 1;
			remoteGlobalIDString = 925DF4A425227C4700A5DE31;
			remoteInfo = AEPMessaging;
		};
/* End PBXContainerItemProxy section */

/* Begin PBXCopyFilesBuildPhase section */
		091881FD2A16D15100615481 /* Embed Frameworks */ = {
			isa = PBXCopyFilesBuildPhase;
			buildActionMask = 2147483647;
			dstPath = "";
			dstSubfolderSpec = 10;
			files = (
				091881FC2A16D15100615481 /* AEPMessaging.framework in Embed Frameworks */,
			);
			name = "Embed Frameworks";
			runOnlyForDeploymentPostprocessing = 0;
		};
		2414ED9C2899BAC50036D505 /* Embed Frameworks */ = {
			isa = PBXCopyFilesBuildPhase;
			buildActionMask = 2147483647;
			dstPath = "";
			dstSubfolderSpec = 10;
			files = (
				2414ED992899BAC50036D505 /* AEPMessaging.framework in Embed Frameworks */,
			);
			name = "Embed Frameworks";
			runOnlyForDeploymentPostprocessing = 0;
		};
		24B3413B28F724CB00D07FB1 /* Embed Frameworks */ = {
			isa = PBXCopyFilesBuildPhase;
			buildActionMask = 2147483647;
			dstPath = "";
			dstSubfolderSpec = 10;
			files = (
				24B3413828F724CB00D07FB1 /* AEPMessaging.framework in Embed Frameworks */,
			);
			name = "Embed Frameworks";
			runOnlyForDeploymentPostprocessing = 0;
		};
		9249A4E6252292AB009193AB /* Embed Frameworks */ = {
			isa = PBXCopyFilesBuildPhase;
			buildActionMask = 2147483647;
			dstPath = "";
			dstSubfolderSpec = 10;
			files = (
				9249A4E3252292AB009193AB /* AEPMessaging.framework in Embed Frameworks */,
			);
			name = "Embed Frameworks";
			runOnlyForDeploymentPostprocessing = 0;
		};
		B6165DAB29A67ADA0031B84D /* Embed Foundation Extensions */ = {
			isa = PBXCopyFilesBuildPhase;
			buildActionMask = 2147483647;
			dstPath = "";
			dstSubfolderSpec = 13;
			files = (
				B6165DAA29A67ADA0031B84D /* NotificationService.appex in Embed Foundation Extensions */,
			);
			name = "Embed Foundation Extensions";
			runOnlyForDeploymentPostprocessing = 0;
		};
		B61BD8BE2DA4656B007FE12E /* Embed Foundation Extensions */ = {
			isa = PBXCopyFilesBuildPhase;
			buildActionMask = 2147483647;
			dstPath = "";
			dstSubfolderSpec = 13;
			files = (
				B61BD8B92DA4656B007FE12E /* WidgetMessagingDemoAppSwiftUI.appex in Embed Foundation Extensions */,
			);
			name = "Embed Foundation Extensions";
			runOnlyForDeploymentPostprocessing = 0;
		};
		B6F796592DD41330004478B4 /* Embed Frameworks */ = {
			isa = PBXCopyFilesBuildPhase;
			buildActionMask = 2147483647;
			dstPath = "";
			dstSubfolderSpec = 10;
			files = (
				B6F796562DD41330004478B4 /* AEPMessagingLiveActivity.framework in Embed Frameworks */,
			);
			name = "Embed Frameworks";
			runOnlyForDeploymentPostprocessing = 0;
		};
/* End PBXCopyFilesBuildPhase section */

/* Begin PBXFileReference section */
		044515A93A2F747EBB972990 /* Pods-E2EFunctionalTests.debug.xcconfig */ = {isa = PBXFileReference; includeInIndex = 1; lastKnownFileType = text.xcconfig; name = "Pods-E2EFunctionalTests.debug.xcconfig"; path = "Target Support Files/Pods-E2EFunctionalTests/Pods-E2EFunctionalTests.debug.xcconfig"; sourceTree = "<group>"; };
		090290C429DCED0B00388226 /* ContentCardRulesEngine.swift */ = {isa = PBXFileReference; lastKnownFileType = sourcecode.swift; path = ContentCardRulesEngine.swift; sourceTree = "<group>"; };
		090290C829DD11EA00388226 /* RuleConsequence+Messaging.swift */ = {isa = PBXFileReference; lastKnownFileType = sourcecode.swift; path = "RuleConsequence+Messaging.swift"; sourceTree = "<group>"; };
		090290CA29DE3F8200388226 /* MockContentCardRulesEngine.swift */ = {isa = PBXFileReference; lastKnownFileType = sourcecode.swift; name = MockContentCardRulesEngine.swift; path = AEPMessaging/Tests/TestHelpers/MockContentCardRulesEngine.swift; sourceTree = SOURCE_ROOT; };
		091881E42A16BAE200615481 /* MessagingDemoAppSwiftUI.app */ = {isa = PBXFileReference; explicitFileType = wrapper.application; includeInIndex = 0; path = MessagingDemoAppSwiftUI.app; sourceTree = BUILT_PRODUCTS_DIR; };
		091881E62A16BAE300615481 /* MessagingDemoAppSwiftUIApp.swift */ = {isa = PBXFileReference; lastKnownFileType = sourcecode.swift; path = MessagingDemoAppSwiftUIApp.swift; sourceTree = "<group>"; };
		091881E82A16BAE300615481 /* HomeView.swift */ = {isa = PBXFileReference; lastKnownFileType = sourcecode.swift; path = HomeView.swift; sourceTree = "<group>"; };
		091881EA2A16BAE400615481 /* Assets.xcassets */ = {isa = PBXFileReference; lastKnownFileType = folder.assetcatalog; path = Assets.xcassets; sourceTree = "<group>"; };
		091881F22A16C2A200615481 /* InAppView.swift */ = {isa = PBXFileReference; lastKnownFileType = sourcecode.swift; path = InAppView.swift; sourceTree = "<group>"; };
		091881F52A16C2D600615481 /* CardsView.swift */ = {isa = PBXFileReference; lastKnownFileType = sourcecode.swift; path = CardsView.swift; sourceTree = "<group>"; };
		091881FE2A16D7A200615481 /* PushView.swift */ = {isa = PBXFileReference; lastKnownFileType = sourcecode.swift; path = PushView.swift; sourceTree = "<group>"; };
		09265D5C2B74497E0085D825 /* codeBasedPropositionHtml.json */ = {isa = PBXFileReference; fileEncoding = 4; lastKnownFileType = text.json; path = codeBasedPropositionHtml.json; sourceTree = "<group>"; };
		09265D5D2B74497E0085D825 /* codeBasedPropositionHtmlContent.json */ = {isa = PBXFileReference; fileEncoding = 4; lastKnownFileType = text.json; path = codeBasedPropositionHtmlContent.json; sourceTree = "<group>"; };
		09265D5E2B74497E0085D825 /* codeBasedPropositionJsonContent.json */ = {isa = PBXFileReference; fileEncoding = 4; lastKnownFileType = text.json; path = codeBasedPropositionJsonContent.json; sourceTree = "<group>"; };
		09265D5F2B74497E0085D825 /* codeBasedPropositionJson.json */ = {isa = PBXFileReference; fileEncoding = 4; lastKnownFileType = text.json; path = codeBasedPropositionJson.json; sourceTree = "<group>"; };
		092A77F12A757CB40026D325 /* CodeBasedView.swift */ = {isa = PBXFileReference; lastKnownFileType = sourcecode.swift; path = CodeBasedView.swift; sourceTree = "<group>"; };
		09305F0B2AC2EAFF00406607 /* MessagingDemoAppSwiftUI-Info.plist */ = {isa = PBXFileReference; lastKnownFileType = text.plist.xml; path = "MessagingDemoAppSwiftUI-Info.plist"; sourceTree = SOURCE_ROOT; };
		0969D6332A75D55E00A00BF7 /* CustomImageView.swift */ = {isa = PBXFileReference; lastKnownFileType = sourcecode.swift; path = CustomImageView.swift; sourceTree = "<group>"; };
		0969D6352A760AF900A00BF7 /* CustomHtmlView.swift */ = {isa = PBXFileReference; lastKnownFileType = sourcecode.swift; path = CustomHtmlView.swift; sourceTree = "<group>"; };
		0969D6372A79BB3C00A00BF7 /* Messaging+State.swift */ = {isa = PBXFileReference; lastKnownFileType = sourcecode.swift; path = "Messaging+State.swift"; sourceTree = "<group>"; };
		0969D63B2A7A0EF600A00BF7 /* CustomTextView.swift */ = {isa = PBXFileReference; lastKnownFileType = sourcecode.swift; path = CustomTextView.swift; sourceTree = "<group>"; };
		0969D63F2A7A9DC600A00BF7 /* MessagingMigrator.swift */ = {isa = PBXFileReference; lastKnownFileType = sourcecode.swift; path = MessagingMigrator.swift; sourceTree = "<group>"; };
		0969D6D02A7AFB3800A00BF7 /* Preview Content */ = {isa = PBXFileReference; lastKnownFileType = folder; path = "Preview Content"; sourceTree = "<group>"; };
		09B071E52A64D3D900F259C1 /* Surface.swift */ = {isa = PBXFileReference; lastKnownFileType = sourcecode.swift; path = Surface.swift; sourceTree = "<group>"; };
		09B071E72A64D80E00F259C1 /* Bundle+Messaging.swift */ = {isa = PBXFileReference; lastKnownFileType = sourcecode.swift; path = "Bundle+Messaging.swift"; sourceTree = "<group>"; };
		09B071EB2A651C7800F259C1 /* Proposition.swift */ = {isa = PBXFileReference; lastKnownFileType = sourcecode.swift; path = Proposition.swift; sourceTree = "<group>"; };
		09B071ED2A651CB200F259C1 /* PropositionItem.swift */ = {isa = PBXFileReference; lastKnownFileType = sourcecode.swift; path = PropositionItem.swift; sourceTree = "<group>"; };
		09B071F52A7318CB00F259C1 /* Array+Messaging.swift */ = {isa = PBXFileReference; lastKnownFileType = sourcecode.swift; path = "Array+Messaging.swift"; sourceTree = "<group>"; };
		09F5D93F2B5CF35F00117437 /* PropositionInteraction.swift */ = {isa = PBXFileReference; lastKnownFileType = sourcecode.swift; path = PropositionInteraction.swift; sourceTree = "<group>"; };
		0A20A058AD70A9C7E3085CFC /* Pods-MessagingDemoApp.release.xcconfig */ = {isa = PBXFileReference; includeInIndex = 1; lastKnownFileType = text.xcconfig; name = "Pods-MessagingDemoApp.release.xcconfig"; path = "Target Support Files/Pods-MessagingDemoApp/Pods-MessagingDemoApp.release.xcconfig"; sourceTree = "<group>"; };
		1331B50C344AD02FE0C9E2BF /* Pods_FunctionalTestApp.framework */ = {isa = PBXFileReference; explicitFileType = wrapper.framework; includeInIndex = 0; path = Pods_FunctionalTestApp.framework; sourceTree = BUILT_PRODUCTS_DIR; };
		1F4E259E7D8AA8C9CC161945 /* Pods-UnitTests.debug.xcconfig */ = {isa = PBXFileReference; includeInIndex = 1; lastKnownFileType = text.xcconfig; name = "Pods-UnitTests.debug.xcconfig"; path = "Target Support Files/Pods-UnitTests/Pods-UnitTests.debug.xcconfig"; sourceTree = "<group>"; };
		20F6C93A259B55959EF4EA0C /* Pods-E2EFunctionalTests.release.xcconfig */ = {isa = PBXFileReference; includeInIndex = 1; lastKnownFileType = text.xcconfig; name = "Pods-E2EFunctionalTests.release.xcconfig"; path = "Target Support Files/Pods-E2EFunctionalTests/Pods-E2EFunctionalTests.release.xcconfig"; sourceTree = "<group>"; };
		233D0E8FD8252487C368E8F3 /* Pods_MessagingDemoAppSwiftUI.framework */ = {isa = PBXFileReference; explicitFileType = wrapper.framework; includeInIndex = 0; path = Pods_MessagingDemoAppSwiftUI.framework; sourceTree = BUILT_PRODUCTS_DIR; };
		2402745B29FC424000884DFE /* TestableMessagingDelegate.swift */ = {isa = PBXFileReference; lastKnownFileType = sourcecode.swift; path = TestableMessagingDelegate.swift; sourceTree = "<group>"; };
		240316B72A83DDD80016B0D9 /* Cache+Messaging.swift */ = {isa = PBXFileReference; lastKnownFileType = sourcecode.swift; path = "Cache+Messaging.swift"; sourceTree = "<group>"; };
		240436CB2C765C41008CCD6D /* MockPropositionItem.swift */ = {isa = PBXFileReference; lastKnownFileType = sourcecode.swift; path = MockPropositionItem.swift; sourceTree = "<group>"; };
		240436CD2C76685C008CCD6D /* MockProposition.swift */ = {isa = PBXFileReference; lastKnownFileType = sourcecode.swift; path = MockProposition.swift; sourceTree = "<group>"; };
		240BDFF52B72E83E00AE8547 /* mockPropositionItem.json */ = {isa = PBXFileReference; lastKnownFileType = text.json; path = mockPropositionItem.json; sourceTree = "<group>"; };
		240F71FA26868F7100846587 /* SharedStateResult+Messaging.swift */ = {isa = PBXFileReference; lastKnownFileType = sourcecode.swift; path = "SharedStateResult+Messaging.swift"; sourceTree = "<group>"; };
		240FC42D2AA920D400AFEEEB /* ParsedPropositions.swift */ = {isa = PBXFileReference; lastKnownFileType = sourcecode.swift; path = ParsedPropositions.swift; sourceTree = "<group>"; };
		240FC42F2AAFB08E00AFEEEB /* ParsedPropositionsTests.swift */ = {isa = PBXFileReference; lastKnownFileType = sourcecode.swift; path = ParsedPropositionsTests.swift; sourceTree = "<group>"; };
		240FC4352AAFCBE500AFEEEB /* feedProposition.json */ = {isa = PBXFileReference; lastKnownFileType = text.json; path = feedProposition.json; sourceTree = "<group>"; };
		240FC4372AAFCE3400AFEEEB /* inappPropositionV2.json */ = {isa = PBXFileReference; lastKnownFileType = text.json; path = inappPropositionV2.json; sourceTree = "<group>"; };
		240FC43B2AB0B8A200AFEEEB /* feedPropositionContent.json */ = {isa = PBXFileReference; fileEncoding = 4; lastKnownFileType = text.json; path = feedPropositionContent.json; sourceTree = "<group>"; };
		240FC43E2AB0B8A300AFEEEB /* inappPropositionV2Content.json */ = {isa = PBXFileReference; fileEncoding = 4; lastKnownFileType = text.json; path = inappPropositionV2Content.json; sourceTree = "<group>"; };
		2414ED7F2899BA080036D505 /* MessagingDemoAppObjC.app */ = {isa = PBXFileReference; explicitFileType = wrapper.application; includeInIndex = 0; path = MessagingDemoAppObjC.app; sourceTree = BUILT_PRODUCTS_DIR; };
		2414ED812899BA080036D505 /* AppDelegate.h */ = {isa = PBXFileReference; lastKnownFileType = sourcecode.c.h; path = AppDelegate.h; sourceTree = "<group>"; };
		2414ED822899BA080036D505 /* AppDelegate.m */ = {isa = PBXFileReference; lastKnownFileType = sourcecode.c.objc; path = AppDelegate.m; sourceTree = "<group>"; };
		2414ED842899BA080036D505 /* SceneDelegate.h */ = {isa = PBXFileReference; lastKnownFileType = sourcecode.c.h; path = SceneDelegate.h; sourceTree = "<group>"; };
		2414ED852899BA080036D505 /* SceneDelegate.m */ = {isa = PBXFileReference; lastKnownFileType = sourcecode.c.objc; path = SceneDelegate.m; sourceTree = "<group>"; };
		2414ED872899BA080036D505 /* ViewController.h */ = {isa = PBXFileReference; lastKnownFileType = sourcecode.c.h; path = ViewController.h; sourceTree = "<group>"; };
		2414ED882899BA080036D505 /* ViewController.m */ = {isa = PBXFileReference; lastKnownFileType = sourcecode.c.objc; path = ViewController.m; sourceTree = "<group>"; };
		2414ED8B2899BA080036D505 /* Base */ = {isa = PBXFileReference; lastKnownFileType = file.storyboard; name = Base; path = Base.lproj/Main.storyboard; sourceTree = "<group>"; };
		2414ED8D2899BA0A0036D505 /* Assets.xcassets */ = {isa = PBXFileReference; lastKnownFileType = folder.assetcatalog; path = Assets.xcassets; sourceTree = "<group>"; };
		2414ED902899BA0A0036D505 /* Base */ = {isa = PBXFileReference; lastKnownFileType = file.storyboard; name = Base; path = Base.lproj/LaunchScreen.storyboard; sourceTree = "<group>"; };
		2414ED922899BA0A0036D505 /* Info.plist */ = {isa = PBXFileReference; lastKnownFileType = text.plist.xml; path = Info.plist; sourceTree = "<group>"; };
		2414ED932899BA0A0036D505 /* main.m */ = {isa = PBXFileReference; lastKnownFileType = sourcecode.c.objc; path = main.m; sourceTree = "<group>"; };
		2415598428D1217500729136 /* nativeMethodCallingSample.html */ = {isa = PBXFileReference; fileEncoding = 4; lastKnownFileType = text.html; path = nativeMethodCallingSample.html; sourceTree = "<group>"; };
		241B2DD32821C80C00E4FF67 /* URL+QueryParams.swift */ = {isa = PBXFileReference; lastKnownFileType = sourcecode.swift; path = "URL+QueryParams.swift"; sourceTree = "<group>"; };
		241B2DD52821C99500E4FF67 /* URL+QueryParamsTests.swift */ = {isa = PBXFileReference; lastKnownFileType = sourcecode.swift; path = "URL+QueryParamsTests.swift"; sourceTree = "<group>"; };
		242920D32ABCA559000DB2CD /* ruleWithNoConsequence.json */ = {isa = PBXFileReference; fileEncoding = 4; lastKnownFileType = text.json; path = ruleWithNoConsequence.json; sourceTree = "<group>"; };
		242920D52ABCD8A6000DB2CD /* ruleWithUnknownConsequenceSchema.json */ = {isa = PBXFileReference; fileEncoding = 4; lastKnownFileType = text.json; path = ruleWithUnknownConsequenceSchema.json; sourceTree = "<group>"; };
		242920D92ABCF488000DB2CD /* RuleConsequence+MessagingTests.swift */ = {isa = PBXFileReference; lastKnownFileType = sourcecode.swift; path = "RuleConsequence+MessagingTests.swift"; sourceTree = "<group>"; };
		242920E22AC4D060000DB2CD /* FeedTests.swift */ = {isa = PBXFileReference; fileEncoding = 4; lastKnownFileType = sourcecode.swift; path = FeedTests.swift; sourceTree = "<group>"; };
		242920E82AC4EE2D000DB2CD /* Messaging+StateTests.swift */ = {isa = PBXFileReference; lastKnownFileType = sourcecode.swift; path = "Messaging+StateTests.swift"; sourceTree = "<group>"; };
		242920EA2AC5D744000DB2CD /* cachedProposition.json */ = {isa = PBXFileReference; fileEncoding = 4; lastKnownFileType = text.json; path = cachedProposition.json; sourceTree = "<group>"; };
		242920EC2ACF7760000DB2CD /* SchemaType.swift */ = {isa = PBXFileReference; lastKnownFileType = sourcecode.swift; path = SchemaType.swift; sourceTree = "<group>"; };
		242920EE2AD05AFA000DB2CD /* InAppSchemaData.swift */ = {isa = PBXFileReference; lastKnownFileType = sourcecode.swift; path = InAppSchemaData.swift; sourceTree = "<group>"; };
		242920F02AD061F3000DB2CD /* FeedItemSchemaData.swift */ = {isa = PBXFileReference; lastKnownFileType = sourcecode.swift; path = FeedItemSchemaData.swift; sourceTree = "<group>"; };
		242920F22AD06207000DB2CD /* JsonContentSchemaData.swift */ = {isa = PBXFileReference; lastKnownFileType = sourcecode.swift; path = JsonContentSchemaData.swift; sourceTree = "<group>"; };
		242920F42AD06215000DB2CD /* HtmlContentSchemaData.swift */ = {isa = PBXFileReference; lastKnownFileType = sourcecode.swift; path = HtmlContentSchemaData.swift; sourceTree = "<group>"; };
		242920F72AD06791000DB2CD /* RulesetSchemaData.swift */ = {isa = PBXFileReference; lastKnownFileType = sourcecode.swift; path = RulesetSchemaData.swift; sourceTree = "<group>"; };
		2438B92B29C10B2D001D6F3A /* wrongScopeRule.json */ = {isa = PBXFileReference; fileEncoding = 4; lastKnownFileType = text.json; path = wrongScopeRule.json; sourceTree = "<group>"; };
		2438B92D29C12179001D6F3A /* emptyContentStringRule.json */ = {isa = PBXFileReference; fileEncoding = 4; lastKnownFileType = text.json; path = emptyContentStringRule.json; sourceTree = "<group>"; };
		2438B92E29C12179001D6F3A /* malformedContentRule.json */ = {isa = PBXFileReference; fileEncoding = 4; lastKnownFileType = text.json; path = malformedContentRule.json; sourceTree = "<group>"; };
		243B1AFB28AD7FCE0074327E /* PropositionPayload.swift */ = {isa = PBXFileReference; lastKnownFileType = sourcecode.swift; path = PropositionPayload.swift; sourceTree = "<group>"; };
		243B1AFD28AEB1E60074327E /* PropositionInfo.swift */ = {isa = PBXFileReference; lastKnownFileType = sourcecode.swift; path = PropositionInfo.swift; sourceTree = "<group>"; };
		243EA6C82733258600195945 /* Dictionary+MessagingTests.swift */ = {isa = PBXFileReference; lastKnownFileType = sourcecode.swift; path = "Dictionary+MessagingTests.swift"; sourceTree = "<group>"; };
		243EA6CA273325A000195945 /* FullscreenMessage+MessageTests.swift */ = {isa = PBXFileReference; lastKnownFileType = sourcecode.swift; path = "FullscreenMessage+MessageTests.swift"; sourceTree = "<group>"; };
		243EA6CC273325B700195945 /* MessageTests.swift */ = {isa = PBXFileReference; lastKnownFileType = sourcecode.swift; path = MessageTests.swift; sourceTree = "<group>"; };
		243EA6CE273325CC00195945 /* Message+FullscreenMessageDelegateTests.swift */ = {isa = PBXFileReference; lastKnownFileType = sourcecode.swift; path = "Message+FullscreenMessageDelegateTests.swift"; sourceTree = "<group>"; };
		243EA6D12733260000195945 /* Messaging+EdgeEventsTests.swift */ = {isa = PBXFileReference; lastKnownFileType = sourcecode.swift; path = "Messaging+EdgeEventsTests.swift"; sourceTree = "<group>"; };
		243EA6D32733261E00195945 /* MessagingEdgeEventTypeTests.swift */ = {isa = PBXFileReference; lastKnownFileType = sourcecode.swift; path = MessagingEdgeEventTypeTests.swift; sourceTree = "<group>"; };
		243EA6D52733263D00195945 /* SharedStateResult+MessagingTests.swift */ = {isa = PBXFileReference; lastKnownFileType = sourcecode.swift; path = "SharedStateResult+MessagingTests.swift"; sourceTree = "<group>"; };
		243EA6D72733265400195945 /* String+JSONTests.swift */ = {isa = PBXFileReference; lastKnownFileType = sourcecode.swift; path = "String+JSONTests.swift"; sourceTree = "<group>"; };
		243EA6D92739D47400195945 /* MockMessaging.swift */ = {isa = PBXFileReference; lastKnownFileType = sourcecode.swift; path = MockMessaging.swift; sourceTree = "<group>"; };
		243EA6DB2739D48900195945 /* MockMessage.swift */ = {isa = PBXFileReference; lastKnownFileType = sourcecode.swift; path = MockMessage.swift; sourceTree = "<group>"; };
		243EA6DD2739D4A400195945 /* MockFullscreenMessage.swift */ = {isa = PBXFileReference; lastKnownFileType = sourcecode.swift; path = MockFullscreenMessage.swift; sourceTree = "<group>"; };
		243EA6DF2739D9D700195945 /* TestableMessagingMobileParameters.swift */ = {isa = PBXFileReference; lastKnownFileType = sourcecode.swift; path = TestableMessagingMobileParameters.swift; sourceTree = "<group>"; };
		243EA6E1273B436400195945 /* MockMessagingRulesEngine.swift */ = {isa = PBXFileReference; lastKnownFileType = sourcecode.swift; path = MockMessagingRulesEngine.swift; sourceTree = "<group>"; };
		243EC1EA2CD036A200BD546E /* inAppMessagePriority100.json */ = {isa = PBXFileReference; lastKnownFileType = text.json; path = inAppMessagePriority100.json; sourceTree = "<group>"; };
		243EC1EC2CD0387100BD546E /* inAppMessagePriority20.json */ = {isa = PBXFileReference; lastKnownFileType = text.json; path = inAppMessagePriority20.json; sourceTree = "<group>"; };
		243EC1ED2CD0387100BD546E /* inAppMessagePriority60.json */ = {isa = PBXFileReference; lastKnownFileType = text.json; path = inAppMessagePriority60.json; sourceTree = "<group>"; };
		244C2BD726B36480008F086A /* MessagingEdgeEventType.swift */ = {isa = PBXFileReference; lastKnownFileType = sourcecode.swift; path = MessagingEdgeEventType.swift; sourceTree = "<group>"; };
		244C2BDD26B36A4B008F086A /* Message+FullscreenMessageDelegate.swift */ = {isa = PBXFileReference; lastKnownFileType = sourcecode.swift; path = "Message+FullscreenMessageDelegate.swift"; sourceTree = "<group>"; };
		244E954A267BAEBE001DC957 /* Messaging+EdgeEvents.swift */ = {isa = PBXFileReference; lastKnownFileType = sourcecode.swift; path = "Messaging+EdgeEvents.swift"; sourceTree = "<group>"; };
		244E9554267BB018001DC957 /* String+JSON.swift */ = {isa = PBXFileReference; lastKnownFileType = sourcecode.swift; path = "String+JSON.swift"; sourceTree = "<group>"; };
		244E955A267BB253001DC957 /* Dictionary+Messaging.swift */ = {isa = PBXFileReference; lastKnownFileType = sourcecode.swift; path = "Dictionary+Messaging.swift"; sourceTree = "<group>"; };
		244E9583268262C7001DC957 /* Message.swift */ = {isa = PBXFileReference; lastKnownFileType = sourcecode.swift; path = Message.swift; sourceTree = "<group>"; };
		244F19042D0106BA009F0209 /* CompletionHandlerTests.swift */ = {isa = PBXFileReference; lastKnownFileType = sourcecode.swift; path = CompletionHandlerTests.swift; sourceTree = "<group>"; };
		244FEA4329B6A1060058FA1C /* FeedItem.swift */ = {isa = PBXFileReference; lastKnownFileType = sourcecode.swift; path = FeedItem.swift; sourceTree = "<group>"; };
		244FEA4529B6A5D30058FA1C /* FeedItemTests.swift */ = {isa = PBXFileReference; lastKnownFileType = sourcecode.swift; path = FeedItemTests.swift; sourceTree = "<group>"; };
		244FEA4729B8E2950058FA1C /* Feed.swift */ = {isa = PBXFileReference; lastKnownFileType = sourcecode.swift; path = Feed.swift; sourceTree = "<group>"; };
		2450594D2671283F00CC7CA0 /* MessagingRulesEngine.swift */ = {isa = PBXFileReference; fileEncoding = 4; lastKnownFileType = sourcecode.swift; path = MessagingRulesEngine.swift; sourceTree = "<group>"; };
		245059612673DBFD00CC7CA0 /* Info.plist */ = {isa = PBXFileReference; fileEncoding = 4; lastKnownFileType = text.plist.xml; path = Info.plist; sourceTree = "<group>"; };
		245059622673DBFD00CC7CA0 /* Event+MessagingTests.swift */ = {isa = PBXFileReference; fileEncoding = 4; lastKnownFileType = sourcecode.swift; path = "Event+MessagingTests.swift"; sourceTree = "<group>"; };
		245059632673DBFD00CC7CA0 /* Messaging+PublicApiTest.swift */ = {isa = PBXFileReference; fileEncoding = 4; lastKnownFileType = sourcecode.swift; path = "Messaging+PublicApiTest.swift"; sourceTree = "<group>"; };
		245059642673DBFD00CC7CA0 /* MessagingTests.swift */ = {isa = PBXFileReference; fileEncoding = 4; lastKnownFileType = sourcecode.swift; path = MessagingTests.swift; sourceTree = "<group>"; };
		2450596B2673DBFE00CC7CA0 /* MessagingRulesEngineTests.swift */ = {isa = PBXFileReference; fileEncoding = 4; lastKnownFileType = sourcecode.swift; path = MessagingRulesEngineTests.swift; sourceTree = "<group>"; };
		24552E68291F08CF000744AD /* Environment.swift */ = {isa = PBXFileReference; lastKnownFileType = sourcecode.swift; path = Environment.swift; sourceTree = "<group>"; };
		24569A8E2AE2CD6E00FC356F /* ContentType.swift */ = {isa = PBXFileReference; lastKnownFileType = sourcecode.swift; path = ContentType.swift; sourceTree = "<group>"; };
		2469A5DB27445CAF00E56457 /* MockLaunchRulesEngine.swift */ = {isa = PBXFileReference; lastKnownFileType = sourcecode.swift; path = MockLaunchRulesEngine.swift; sourceTree = "<group>"; };
		2469A5DE274465C900E56457 /* showOnceRule.json */ = {isa = PBXFileReference; lastKnownFileType = text.json; path = showOnceRule.json; sourceTree = "<group>"; };
		2469A5E02744696400E56457 /* eventSequenceRule.json */ = {isa = PBXFileReference; lastKnownFileType = text.json; path = eventSequenceRule.json; sourceTree = "<group>"; };
		2469A5E2274863F600E56457 /* MessagingRulesEngine+Caching.swift */ = {isa = PBXFileReference; lastKnownFileType = sourcecode.swift; path = "MessagingRulesEngine+Caching.swift"; sourceTree = "<group>"; };
		2469A5E6274C0FA900E56457 /* MessagingRulesEngine+CachingTests.swift */ = {isa = PBXFileReference; lastKnownFileType = sourcecode.swift; path = "MessagingRulesEngine+CachingTests.swift"; sourceTree = "<group>"; };
		2469A5E8274C107100E56457 /* MockCache.swift */ = {isa = PBXFileReference; lastKnownFileType = sourcecode.swift; path = MockCache.swift; sourceTree = "<group>"; };
		2469A5EA274D49B100E56457 /* JSONFileLoader.swift */ = {isa = PBXFileReference; lastKnownFileType = sourcecode.swift; path = JSONFileLoader.swift; sourceTree = "<group>"; };
		2469A5EC2755A60E00E56457 /* functionalTestConfigStage.json */ = {isa = PBXFileReference; lastKnownFileType = text.json; path = functionalTestConfigStage.json; sourceTree = "<group>"; };
		2469A5FA2759401900E56457 /* ConfigurationLoader.swift */ = {isa = PBXFileReference; lastKnownFileType = sourcecode.swift; path = ConfigurationLoader.swift; sourceTree = "<group>"; };
		2469A6022759999E00E56457 /* FunctionalTestApp.app */ = {isa = PBXFileReference; explicitFileType = wrapper.application; includeInIndex = 0; path = FunctionalTestApp.app; sourceTree = BUILT_PRODUCTS_DIR; };
		2469A6042759999E00E56457 /* AppDelegate.swift */ = {isa = PBXFileReference; lastKnownFileType = sourcecode.swift; path = AppDelegate.swift; sourceTree = "<group>"; };
		2469A6062759999E00E56457 /* SceneDelegate.swift */ = {isa = PBXFileReference; lastKnownFileType = sourcecode.swift; path = SceneDelegate.swift; sourceTree = "<group>"; };
		2469A6082759999E00E56457 /* ViewController.swift */ = {isa = PBXFileReference; lastKnownFileType = sourcecode.swift; path = ViewController.swift; sourceTree = "<group>"; };
		2469A60B2759999E00E56457 /* Base */ = {isa = PBXFileReference; lastKnownFileType = file.storyboard; name = Base; path = Base.lproj/Main.storyboard; sourceTree = "<group>"; };
		2469A60D275999A000E56457 /* Assets.xcassets */ = {isa = PBXFileReference; lastKnownFileType = folder.assetcatalog; path = Assets.xcassets; sourceTree = "<group>"; };
		2469A610275999A000E56457 /* Base */ = {isa = PBXFileReference; lastKnownFileType = file.storyboard; name = Base; path = Base.lproj/LaunchScreen.storyboard; sourceTree = "<group>"; };
		2469A612275999A000E56457 /* Info.plist */ = {isa = PBXFileReference; lastKnownFileType = text.plist.xml; path = Info.plist; sourceTree = "<group>"; };
		246CF1432C923D23009CBE3A /* MockEvaluable.swift */ = {isa = PBXFileReference; lastKnownFileType = sourcecode.swift; path = MockEvaluable.swift; sourceTree = "<group>"; };
		246EF05F2BFFC6B5002A9B22 /* PropositionHistory.swift */ = {isa = PBXFileReference; lastKnownFileType = sourcecode.swift; path = PropositionHistory.swift; sourceTree = "<group>"; };
		246EF0612C013D4A002A9B22 /* ContentCardSchemaData.swift */ = {isa = PBXFileReference; lastKnownFileType = sourcecode.swift; path = ContentCardSchemaData.swift; sourceTree = "<group>"; };
		246EF0632C013DED002A9B22 /* ContentCard.swift */ = {isa = PBXFileReference; lastKnownFileType = sourcecode.swift; path = ContentCard.swift; sourceTree = "<group>"; };
		246EF0652C06803B002A9B22 /* ContentCardTests.swift */ = {isa = PBXFileReference; lastKnownFileType = sourcecode.swift; path = ContentCardTests.swift; sourceTree = "<group>"; };
		246EF0672C068750002A9B22 /* ContentCardSchemaDataTests.swift */ = {isa = PBXFileReference; lastKnownFileType = sourcecode.swift; path = ContentCardSchemaDataTests.swift; sourceTree = "<group>"; };
		246EFA0D27973E7400C76A6B /* E2EFunctionalTests.xctest */ = {isa = PBXFileReference; explicitFileType = wrapper.cfbundle; includeInIndex = 0; path = E2EFunctionalTests.xctest; sourceTree = BUILT_PRODUCTS_DIR; };
		246EFA0F27973E7400C76A6B /* E2EFunctionalTests.swift */ = {isa = PBXFileReference; lastKnownFileType = sourcecode.swift; path = E2EFunctionalTests.swift; sourceTree = "<group>"; };
		246FD07126B9F86F00FD130B /* FullscreenMessage+Message.swift */ = {isa = PBXFileReference; lastKnownFileType = sourcecode.swift; path = "FullscreenMessage+Message.swift"; sourceTree = "<group>"; };
		248BD9C928BD56A200C49B94 /* PropositionInfoTests.swift */ = {isa = PBXFileReference; lastKnownFileType = sourcecode.swift; path = PropositionInfoTests.swift; sourceTree = "<group>"; };
		248BD9CB28BD56B300C49B94 /* PropositionPayloadTests.swift */ = {isa = PBXFileReference; lastKnownFileType = sourcecode.swift; path = PropositionPayloadTests.swift; sourceTree = "<group>"; };
		24B071A529072E9800F4B18A /* E2EFunctionalTestApp.app */ = {isa = PBXFileReference; explicitFileType = wrapper.application; includeInIndex = 0; path = E2EFunctionalTestApp.app; sourceTree = BUILT_PRODUCTS_DIR; };
		24B071A729072E9800F4B18A /* AppDelegate.swift */ = {isa = PBXFileReference; lastKnownFileType = sourcecode.swift; path = AppDelegate.swift; sourceTree = "<group>"; };
		24B071A929072E9800F4B18A /* SceneDelegate.swift */ = {isa = PBXFileReference; lastKnownFileType = sourcecode.swift; path = SceneDelegate.swift; sourceTree = "<group>"; };
		24B071AB29072E9800F4B18A /* ViewController.swift */ = {isa = PBXFileReference; lastKnownFileType = sourcecode.swift; path = ViewController.swift; sourceTree = "<group>"; };
		24B071AE29072E9800F4B18A /* Base */ = {isa = PBXFileReference; lastKnownFileType = file.storyboard; name = Base; path = Base.lproj/Main.storyboard; sourceTree = "<group>"; };
		24B071B029072E9900F4B18A /* Assets.xcassets */ = {isa = PBXFileReference; lastKnownFileType = folder.assetcatalog; path = Assets.xcassets; sourceTree = "<group>"; };
		24B071B329072E9900F4B18A /* Base */ = {isa = PBXFileReference; lastKnownFileType = file.storyboard; name = Base; path = Base.lproj/LaunchScreen.storyboard; sourceTree = "<group>"; };
		24B071B529072E9900F4B18A /* Info.plist */ = {isa = PBXFileReference; lastKnownFileType = text.plist.xml; path = Info.plist; sourceTree = "<group>"; };
		24CA4BC02B6178EE00D16369 /* InAppSchemaDataTests.swift */ = {isa = PBXFileReference; lastKnownFileType = sourcecode.swift; path = InAppSchemaDataTests.swift; sourceTree = "<group>"; };
		24CA4BC22B6179F800D16369 /* ContentTypeTests.swift */ = {isa = PBXFileReference; lastKnownFileType = sourcecode.swift; path = ContentTypeTests.swift; sourceTree = "<group>"; };
		24CA4BC42B617A1000D16369 /* FeedItemSchemaDataTests.swift */ = {isa = PBXFileReference; lastKnownFileType = sourcecode.swift; path = FeedItemSchemaDataTests.swift; sourceTree = "<group>"; };
		24CA4BC62B617A2500D16369 /* HtmlContentSchemaDataTests.swift */ = {isa = PBXFileReference; lastKnownFileType = sourcecode.swift; path = HtmlContentSchemaDataTests.swift; sourceTree = "<group>"; };
		24CA4BC82B617A3F00D16369 /* JsonContentSchemaDataTests.swift */ = {isa = PBXFileReference; lastKnownFileType = sourcecode.swift; path = JsonContentSchemaDataTests.swift; sourceTree = "<group>"; };
		24CA4BCA2B617A7100D16369 /* RulesetSchemaDataTests.swift */ = {isa = PBXFileReference; lastKnownFileType = sourcecode.swift; path = RulesetSchemaDataTests.swift; sourceTree = "<group>"; };
		24CA4BCC2B617A8100D16369 /* SchemaTypeTests.swift */ = {isa = PBXFileReference; lastKnownFileType = sourcecode.swift; path = SchemaTypeTests.swift; sourceTree = "<group>"; };
		24CA4BCE2B617AA900D16369 /* Array+MessagingTests.swift */ = {isa = PBXFileReference; lastKnownFileType = sourcecode.swift; path = "Array+MessagingTests.swift"; sourceTree = "<group>"; };
		24CA4BD02B617AC800D16369 /* Bundle+MessagingTests.swift */ = {isa = PBXFileReference; lastKnownFileType = sourcecode.swift; path = "Bundle+MessagingTests.swift"; sourceTree = "<group>"; };
		24CA4BD22B617AED00D16369 /* Cache+MessagingTests.swift */ = {isa = PBXFileReference; lastKnownFileType = sourcecode.swift; path = "Cache+MessagingTests.swift"; sourceTree = "<group>"; };
		24CA4BD42B6195A500D16369 /* ContentCardRulesEngineTests.swift */ = {isa = PBXFileReference; lastKnownFileType = sourcecode.swift; path = ContentCardRulesEngineTests.swift; sourceTree = "<group>"; };
		24CA4BD82B6196DF00D16369 /* MessagingMigratorTests.swift */ = {isa = PBXFileReference; lastKnownFileType = sourcecode.swift; path = MessagingMigratorTests.swift; sourceTree = "<group>"; };
		24CA4BDA2B61971000D16369 /* PropositionTests.swift */ = {isa = PBXFileReference; lastKnownFileType = sourcecode.swift; path = PropositionTests.swift; sourceTree = "<group>"; };
		24CA4BDC2B61972500D16369 /* PropositionItemTests.swift */ = {isa = PBXFileReference; lastKnownFileType = sourcecode.swift; path = PropositionItemTests.swift; sourceTree = "<group>"; };
		24CA4BDE2B61974300D16369 /* PropositionInteractionTests.swift */ = {isa = PBXFileReference; lastKnownFileType = sourcecode.swift; path = PropositionInteractionTests.swift; sourceTree = "<group>"; };
		24CA4BE02B61977800D16369 /* SurfaceTests.swift */ = {isa = PBXFileReference; lastKnownFileType = sourcecode.swift; path = SurfaceTests.swift; sourceTree = "<group>"; };
		24EE301D28FF61F0005E417C /* InAppMessagingEventTests.swift */ = {isa = PBXFileReference; lastKnownFileType = sourcecode.swift; path = InAppMessagingEventTests.swift; sourceTree = "<group>"; };
		24FD5F742CEEA50400AE4567 /* CompletionHandler.swift */ = {isa = PBXFileReference; lastKnownFileType = sourcecode.swift; path = CompletionHandler.swift; sourceTree = "<group>"; };
		28D6E4E97B560158744075F9 /* Pods-FunctionalTests.debug.xcconfig */ = {isa = PBXFileReference; includeInIndex = 1; lastKnownFileType = text.xcconfig; name = "Pods-FunctionalTests.debug.xcconfig"; path = "Target Support Files/Pods-FunctionalTests/Pods-FunctionalTests.debug.xcconfig"; sourceTree = "<group>"; };
		29328F7F748796787B53604C /* Pods-FunctionalTestApp.debug.xcconfig */ = {isa = PBXFileReference; includeInIndex = 1; lastKnownFileType = text.xcconfig; name = "Pods-FunctionalTestApp.debug.xcconfig"; path = "Target Support Files/Pods-FunctionalTestApp/Pods-FunctionalTestApp.debug.xcconfig"; sourceTree = "<group>"; };
		2B84E8FD674BD07F86C712FD /* Pods-AEPMessaging.release.xcconfig */ = {isa = PBXFileReference; includeInIndex = 1; lastKnownFileType = text.xcconfig; name = "Pods-AEPMessaging.release.xcconfig"; path = "Target Support Files/Pods-AEPMessaging/Pods-AEPMessaging.release.xcconfig"; sourceTree = "<group>"; };
		36D3F6949A279969C6766FF5 /* Pods_E2EFunctionalTests.framework */ = {isa = PBXFileReference; explicitFileType = wrapper.framework; includeInIndex = 0; path = Pods_E2EFunctionalTests.framework; sourceTree = BUILT_PRODUCTS_DIR; };
		3D55E83254139642A1CAA76E /* Pods_FunctionalTests.framework */ = {isa = PBXFileReference; explicitFileType = wrapper.framework; includeInIndex = 0; path = Pods_FunctionalTests.framework; sourceTree = BUILT_PRODUCTS_DIR; };
		43204BBDCB8D5720A0D56E52 /* Pods-IntegrationTests.release.xcconfig */ = {isa = PBXFileReference; includeInIndex = 1; lastKnownFileType = text.xcconfig; name = "Pods-IntegrationTests.release.xcconfig"; path = "Target Support Files/Pods-IntegrationTests/Pods-IntegrationTests.release.xcconfig"; sourceTree = "<group>"; };
		4C0111D62DB30FD900996757 /* LiveActivityOrigin.swift */ = {isa = PBXFileReference; lastKnownFileType = sourcecode.swift; path = LiveActivityOrigin.swift; sourceTree = "<group>"; };
		4C075D6D2DDE74D70082B66C /* ChannelActivityStore.swift */ = {isa = PBXFileReference; lastKnownFileType = sourcecode.swift; path = ChannelActivityStore.swift; sourceTree = "<group>"; };
		4C075D712DDE83D20082B66C /* PersistenceStoreBaseTests.swift */ = {isa = PBXFileReference; lastKnownFileType = sourcecode.swift; path = PersistenceStoreBaseTests.swift; sourceTree = "<group>"; };
		4C075D732DDE85540082B66C /* TestElement.swift */ = {isa = PBXFileReference; lastKnownFileType = sourcecode.swift; path = TestElement.swift; sourceTree = "<group>"; };
		4C075D772DDFE8000082B66C /* PersistenceStoreBase.swift */ = {isa = PBXFileReference; lastKnownFileType = sourcecode.swift; path = PersistenceStoreBase.swift; sourceTree = "<group>"; };
		4C2157F22DC4441F0055C8C9 /* MessagingStateManager.swift */ = {isa = PBXFileReference; lastKnownFileType = sourcecode.swift; path = MessagingStateManager.swift; sourceTree = "<group>"; };
		4C2157F42DC444EA0055C8C9 /* UpdateTokenStore.swift */ = {isa = PBXFileReference; lastKnownFileType = sourcecode.swift; path = UpdateTokenStore.swift; sourceTree = "<group>"; };
		4C2157F62DC444FF0055C8C9 /* PushToStartTokenStore.swift */ = {isa = PBXFileReference; lastKnownFileType = sourcecode.swift; path = PushToStartTokenStore.swift; sourceTree = "<group>"; };
		4C2157F82DC445560055C8C9 /* LiveActivityTypes.swift */ = {isa = PBXFileReference; lastKnownFileType = sourcecode.swift; path = LiveActivityTypes.swift; sourceTree = "<group>"; };
		4C3A65DA2E56A2D700EEEF3B /* LiveActivityRegistrationCoordinator.swift */ = {isa = PBXFileReference; lastKnownFileType = sourcecode.swift; path = LiveActivityRegistrationCoordinator.swift; sourceTree = "<group>"; };
		4C3B9F882AE3385B00A7D395 /* AEPTestUtils.framework */ = {isa = PBXFileReference; explicitFileType = wrapper.framework; path = AEPTestUtils.framework; sourceTree = BUILT_PRODUCTS_DIR; };
		4C3D44402E286BB100662A3F /* contentCardPropositionContentMissingData.json */ = {isa = PBXFileReference; lastKnownFileType = text.json; path = contentCardPropositionContentMissingData.json; sourceTree = "<group>"; };
		4C3D44412E286BB100662A3F /* contentCardPropositionContentMissingSurfaceMetadata.json */ = {isa = PBXFileReference; lastKnownFileType = text.json; path = contentCardPropositionContentMissingSurfaceMetadata.json; sourceTree = "<group>"; };
		4C3D44422E286BB100662A3F /* contentCardPropositionMultipleCardConsequences.json */ = {isa = PBXFileReference; lastKnownFileType = text.json; path = contentCardPropositionMultipleCardConsequences.json; sourceTree = "<group>"; };
		4C3D44462E28842300662A3F /* EventHistoryOperationSchemaData.swift */ = {isa = PBXFileReference; lastKnownFileType = sourcecode.swift; path = EventHistoryOperationSchemaData.swift; sourceTree = "<group>"; };
		4C55DB8E2E2F41C400379AF4 /* MessagingProcessCompletedEventTests.swift */ = {isa = PBXFileReference; lastKnownFileType = sourcecode.swift; path = MessagingProcessCompletedEventTests.swift; sourceTree = "<group>"; };
		4C55DB902E303BDE00379AF4 /* MessagingTestConstants.swift */ = {isa = PBXFileReference; lastKnownFileType = sourcecode.swift; path = MessagingTestConstants.swift; sourceTree = "<group>"; };
		4C627F572E1DFC7E001634BB /* feedPropositionContentMissingSurfaceMetadata.json */ = {isa = PBXFileReference; lastKnownFileType = text.json; path = feedPropositionContentMissingSurfaceMetadata.json; sourceTree = "<group>"; };
		4C627F592E1DFE9C001634BB /* feedPropositionContentFeedItemConsequences.json */ = {isa = PBXFileReference; lastKnownFileType = text.json; path = feedPropositionContentFeedItemConsequences.json; sourceTree = "<group>"; };
		4C627F5A2E1DFE9C001634BB /* feedPropositionContentMissingData.json */ = {isa = PBXFileReference; lastKnownFileType = text.json; path = feedPropositionContentMissingData.json; sourceTree = "<group>"; };
		4C627F5D2E1E00D3001634BB /* contentCardProposition.json */ = {isa = PBXFileReference; lastKnownFileType = text.json; path = contentCardProposition.json; sourceTree = "<group>"; };
		4C627F5E2E1E00D3001634BB /* contentCardPropositionContent.json */ = {isa = PBXFileReference; lastKnownFileType = text.json; path = contentCardPropositionContent.json; sourceTree = "<group>"; };
		4C9BE8D32DAF59E500EF41A3 /* Data+Messaging.swift */ = {isa = PBXFileReference; lastKnownFileType = sourcecode.swift; path = "Data+Messaging.swift"; sourceTree = "<group>"; };
		4C9BE8D52DAF5A4000EF41A3 /* LiveActivityAttributes+Messaging.swift */ = {isa = PBXFileReference; lastKnownFileType = sourcecode.swift; path = "LiveActivityAttributes+Messaging.swift"; sourceTree = "<group>"; };
		4C9BE8D72DAF5A6900EF41A3 /* ActivityTaskStore.swift */ = {isa = PBXFileReference; lastKnownFileType = sourcecode.swift; path = ActivityTaskStore.swift; sourceTree = "<group>"; };
		4CB003F42E30AED6002152B0 /* EventHistoryOperationSchemaDataTests.swift */ = {isa = PBXFileReference; lastKnownFileType = sourcecode.swift; path = EventHistoryOperationSchemaDataTests.swift; sourceTree = "<group>"; };
		4CB003F62E30BEEA002152B0 /* ruleWithInvalidConsequenceDetail.json */ = {isa = PBXFileReference; lastKnownFileType = text.json; path = ruleWithInvalidConsequenceDetail.json; sourceTree = "<group>"; };
<<<<<<< HEAD
		4DBE357820DAAEE02A221D75 /* Pods-E2EFunctionalTests.debug.xcconfig */ = {isa = PBXFileReference; includeInIndex = 1; lastKnownFileType = text.xcconfig; name = "Pods-E2EFunctionalTests.debug.xcconfig"; path = "Target Support Files/Pods-E2EFunctionalTests/Pods-E2EFunctionalTests.debug.xcconfig"; sourceTree = "<group>"; };
		53FA287A1BFC0714D83A6419 /* Pods-UnitTests.debug.xcconfig */ = {isa = PBXFileReference; includeInIndex = 1; lastKnownFileType = text.xcconfig; name = "Pods-UnitTests.debug.xcconfig"; path = "Target Support Files/Pods-UnitTests/Pods-UnitTests.debug.xcconfig"; sourceTree = "<group>"; };
		69F23BE01498B5A36EEE4CDC /* Pods_MessagingDemoApp.framework */ = {isa = PBXFileReference; explicitFileType = wrapper.framework; includeInIndex = 0; path = Pods_MessagingDemoApp.framework; sourceTree = BUILT_PRODUCTS_DIR; };
		754F49E82DFCA9EA002601E9 /* LargeImageTemplate.swift */ = {isa = PBXFileReference; lastKnownFileType = sourcecode.swift; path = LargeImageTemplate.swift; sourceTree = "<group>"; };
		754F49EA2E007FC1002601E9 /* LargeImageTemplate.json */ = {isa = PBXFileReference; lastKnownFileType = text.json; path = LargeImageTemplate.json; sourceTree = "<group>"; };
		755DB8AA2E02003100F3B21B /* LargeImageCustomizer.swift */ = {isa = PBXFileReference; lastKnownFileType = sourcecode.swift; path = LargeImageCustomizer.swift; sourceTree = "<group>"; };
		755DB8AC2E02007F00F3B21B /* LargeImageTemplateTests.swift */ = {isa = PBXFileReference; lastKnownFileType = sourcecode.swift; path = LargeImageTemplateTests.swift; sourceTree = "<group>"; };
		755DB8AE2E0200E700F3B21B /* LargeImageTemplateTest.swift */ = {isa = PBXFileReference; lastKnownFileType = sourcecode.swift; path = LargeImageTemplateTest.swift; sourceTree = "<group>"; };
		755DB8B02E0202FE00F3B21B /* LargeImageTemplate_noBody.json */ = {isa = PBXFileReference; lastKnownFileType = text.json; path = LargeImageTemplate_noBody.json; sourceTree = "<group>"; };
		755DB8B12E0202FE00F3B21B /* LargeImageTemplate_noTitle.json */ = {isa = PBXFileReference; lastKnownFileType = text.json; path = LargeImageTemplate_noTitle.json; sourceTree = "<group>"; };
		755DB8B22E0202FE00F3B21B /* LargeImageTemplate_onlyTitle.json */ = {isa = PBXFileReference; lastKnownFileType = text.json; path = LargeImageTemplate_onlyTitle.json; sourceTree = "<group>"; };
		755DB8B32E0202FE00F3B21B /* LargeImageTemplate_validTitle_invalidOther.json */ = {isa = PBXFileReference; lastKnownFileType = text.json; path = LargeImageTemplate_validTitle_invalidOther.json; sourceTree = "<group>"; };
		755DB8B82E0353C700F3B21B /* large image no body.json */ = {isa = PBXFileReference; lastKnownFileType = text.json; path = "large image no body.json"; sourceTree = "<group>"; };
		755DB8B92E0353C700F3B21B /* large image no buttons.json */ = {isa = PBXFileReference; lastKnownFileType = text.json; path = "large image no buttons.json"; sourceTree = "<group>"; };
		755DB8BA2E0353C700F3B21B /* large image no image.json */ = {isa = PBXFileReference; lastKnownFileType = text.json; path = "large image no image.json"; sourceTree = "<group>"; };
		755DB8BB2E0353C700F3B21B /* large image no title.json */ = {isa = PBXFileReference; lastKnownFileType = text.json; path = "large image no title.json"; sourceTree = "<group>"; };
		755DB8BC2E0353C700F3B21B /* LargeImageCard.json */ = {isa = PBXFileReference; lastKnownFileType = text.json; path = LargeImageCard.json; sourceTree = "<group>"; };
		755DB8C32E0DC19100F3B21B /* ImageOnlyTemplate.swift */ = {isa = PBXFileReference; lastKnownFileType = sourcecode.swift; path = ImageOnlyTemplate.swift; sourceTree = "<group>"; };
		755DB8C52E1DBC2000F3B21B /* ImageOnlyTemplate.json */ = {isa = PBXFileReference; lastKnownFileType = text.json; path = ImageOnlyTemplate.json; sourceTree = "<group>"; };
		755DB8C62E1DBC2000F3B21B /* ImageOnlyTemplate_invalidImage.json */ = {isa = PBXFileReference; lastKnownFileType = text.json; path = ImageOnlyTemplate_invalidImage.json; sourceTree = "<group>"; };
		755DB8C72E1DBC2000F3B21B /* ImageOnlyTemplate_noActionUrl.json */ = {isa = PBXFileReference; lastKnownFileType = text.json; path = ImageOnlyTemplate_noActionUrl.json; sourceTree = "<group>"; };
		755DB8C82E1DBC2000F3B21B /* ImageOnlyTemplate_noImage.json */ = {isa = PBXFileReference; lastKnownFileType = text.json; path = ImageOnlyTemplate_noImage.json; sourceTree = "<group>"; };
		755DB8C92E1DBC2000F3B21B /* ImageOnlyTemplate_onlyImage.json */ = {isa = PBXFileReference; lastKnownFileType = text.json; path = ImageOnlyTemplate_onlyImage.json; sourceTree = "<group>"; };
		755DB8CA2E1DBC2000F3B21B /* ImageOnlyTemplate_validImage_invalidOther.json */ = {isa = PBXFileReference; lastKnownFileType = text.json; path = ImageOnlyTemplate_validImage_invalidOther.json; sourceTree = "<group>"; };
		755DB8D12E1EC50A00F3B21B /* ImageOnlyCustomizer.swift */ = {isa = PBXFileReference; lastKnownFileType = sourcecode.swift; path = ImageOnlyCustomizer.swift; sourceTree = "<group>"; };
		755DB8D32E1EC54700F3B21B /* ImageOnlyTemplateTest.swift */ = {isa = PBXFileReference; lastKnownFileType = sourcecode.swift; path = ImageOnlyTemplateTest.swift; sourceTree = "<group>"; };
		755DB8D62E1EC5C200F3B21B /* ImageOnlyCard.json */ = {isa = PBXFileReference; lastKnownFileType = text.json; path = ImageOnlyCard.json; sourceTree = "<group>"; };
		755DB8D92E1EC67D00F3B21B /* ImageOnlyTemplateTests.swift */ = {isa = PBXFileReference; lastKnownFileType = sourcecode.swift; path = ImageOnlyTemplateTests.swift; sourceTree = "<group>"; };
		7BB455BF61D9D261AC490547 /* Pods-MessagingDemoAppSwiftUI.debug.xcconfig */ = {isa = PBXFileReference; includeInIndex = 1; lastKnownFileType = text.xcconfig; name = "Pods-MessagingDemoAppSwiftUI.debug.xcconfig"; path = "Target Support Files/Pods-MessagingDemoAppSwiftUI/Pods-MessagingDemoAppSwiftUI.debug.xcconfig"; sourceTree = "<group>"; };
		91A11E37A49E14EB847FB2DF /* Pods_MessagingDemoAppSwiftUI.framework */ = {isa = PBXFileReference; explicitFileType = wrapper.framework; includeInIndex = 0; path = Pods_MessagingDemoAppSwiftUI.framework; sourceTree = BUILT_PRODUCTS_DIR; };
=======
		4CE3F80E2DD6AD2200812544 /* TestMapBase.swift */ = {isa = PBXFileReference; lastKnownFileType = sourcecode.swift; path = TestMapBase.swift; sourceTree = "<group>"; };
		4CE3F8142DD6AE0600812544 /* CountingDataStore.swift */ = {isa = PBXFileReference; lastKnownFileType = sourcecode.swift; path = CountingDataStore.swift; sourceTree = "<group>"; };
		6346827F4BC239DF7DDFD044 /* Pods-MessagingDemoApp.debug.xcconfig */ = {isa = PBXFileReference; includeInIndex = 1; lastKnownFileType = text.xcconfig; name = "Pods-MessagingDemoApp.debug.xcconfig"; path = "Target Support Files/Pods-MessagingDemoApp/Pods-MessagingDemoApp.debug.xcconfig"; sourceTree = "<group>"; };
		6912F64FC8C8BFAF5ACD8EF0 /* Pods-UnitTests.release.xcconfig */ = {isa = PBXFileReference; includeInIndex = 1; lastKnownFileType = text.xcconfig; name = "Pods-UnitTests.release.xcconfig"; path = "Target Support Files/Pods-UnitTests/Pods-UnitTests.release.xcconfig"; sourceTree = "<group>"; };
		71895CC75A7A5B934C60718F /* Pods-E2EFunctionalTestApp.debug.xcconfig */ = {isa = PBXFileReference; includeInIndex = 1; lastKnownFileType = text.xcconfig; name = "Pods-E2EFunctionalTestApp.debug.xcconfig"; path = "Target Support Files/Pods-E2EFunctionalTestApp/Pods-E2EFunctionalTestApp.debug.xcconfig"; sourceTree = "<group>"; };
		7872C9FF7BE2CF1D18017C01 /* Pods_IntegrationTests.framework */ = {isa = PBXFileReference; explicitFileType = wrapper.framework; includeInIndex = 0; path = Pods_IntegrationTests.framework; sourceTree = BUILT_PRODUCTS_DIR; };
		7F70E88849D525557B4248E5 /* Pods-FunctionalTests.release.xcconfig */ = {isa = PBXFileReference; includeInIndex = 1; lastKnownFileType = text.xcconfig; name = "Pods-FunctionalTests.release.xcconfig"; path = "Target Support Files/Pods-FunctionalTests/Pods-FunctionalTests.release.xcconfig"; sourceTree = "<group>"; };
		815925477A42C1BB986AD2BA /* Pods-MessagingDemoAppObjC.release.xcconfig */ = {isa = PBXFileReference; includeInIndex = 1; lastKnownFileType = text.xcconfig; name = "Pods-MessagingDemoAppObjC.release.xcconfig"; path = "Target Support Files/Pods-MessagingDemoAppObjC/Pods-MessagingDemoAppObjC.release.xcconfig"; sourceTree = "<group>"; };
		8B18970846882D9DC0CD1C50 /* Pods_E2EFunctionalTestApp.framework */ = {isa = PBXFileReference; explicitFileType = wrapper.framework; includeInIndex = 0; path = Pods_E2EFunctionalTestApp.framework; sourceTree = BUILT_PRODUCTS_DIR; };
		8D7745B1452107BAE150E518 /* Pods-MessagingDemoAppSwiftUI.release.xcconfig */ = {isa = PBXFileReference; includeInIndex = 1; lastKnownFileType = text.xcconfig; name = "Pods-MessagingDemoAppSwiftUI.release.xcconfig"; path = "Target Support Files/Pods-MessagingDemoAppSwiftUI/Pods-MessagingDemoAppSwiftUI.release.xcconfig"; sourceTree = "<group>"; };
>>>>>>> ed4ea998
		92085982251BEB7100B9C65A /* MessagingDemoApp.app */ = {isa = PBXFileReference; explicitFileType = wrapper.application; includeInIndex = 0; path = MessagingDemoApp.app; sourceTree = BUILT_PRODUCTS_DIR; };
		92315434261E3B36004AE7D3 /* Messaging+PublicAPI.swift */ = {isa = PBXFileReference; fileEncoding = 4; lastKnownFileType = sourcecode.swift; path = "Messaging+PublicAPI.swift"; sourceTree = "<group>"; };
		92315435261E3B36004AE7D3 /* AEPMessaging.h */ = {isa = PBXFileReference; fileEncoding = 4; lastKnownFileType = sourcecode.c.h; path = AEPMessaging.h; sourceTree = "<group>"; };
		92315436261E3B36004AE7D3 /* Messaging.swift */ = {isa = PBXFileReference; fileEncoding = 4; lastKnownFileType = sourcecode.swift; path = Messaging.swift; sourceTree = "<group>"; };
		92315437261E3B36004AE7D3 /* MessagingConstants.swift */ = {isa = PBXFileReference; fileEncoding = 4; lastKnownFileType = sourcecode.swift; path = MessagingConstants.swift; sourceTree = "<group>"; };
		92315438261E3B36004AE7D3 /* Info.plist */ = {isa = PBXFileReference; fileEncoding = 4; lastKnownFileType = text.plist.xml; path = Info.plist; sourceTree = "<group>"; };
		923155762620FC53004AE7D3 /* Event+Messaging.swift */ = {isa = PBXFileReference; lastKnownFileType = sourcecode.swift; path = "Event+Messaging.swift"; sourceTree = "<group>"; };
		9249A4E8252294AD009193AB /* AEPCore.framework */ = {isa = PBXFileReference; explicitFileType = wrapper.framework; path = AEPCore.framework; sourceTree = BUILT_PRODUCTS_DIR; };
		9249A4EA252294AD009193AB /* AEPIdentity.framework */ = {isa = PBXFileReference; explicitFileType = wrapper.framework; path = AEPIdentity.framework; sourceTree = BUILT_PRODUCTS_DIR; };
		9249A4EC252294AD009193AB /* AEPLifecycle.framework */ = {isa = PBXFileReference; explicitFileType = wrapper.framework; path = AEPLifecycle.framework; sourceTree = BUILT_PRODUCTS_DIR; };
		9249A4EE252294AD009193AB /* AEPRulesEngine.framework */ = {isa = PBXFileReference; explicitFileType = wrapper.framework; path = AEPRulesEngine.framework; sourceTree = BUILT_PRODUCTS_DIR; };
		9249A4F0252294AD009193AB /* AEPServices.framework */ = {isa = PBXFileReference; explicitFileType = wrapper.framework; path = AEPServices.framework; sourceTree = BUILT_PRODUCTS_DIR; };
		925DF4462522785700A5DE31 /* ViewController.swift */ = {isa = PBXFileReference; fileEncoding = 4; lastKnownFileType = sourcecode.swift; path = ViewController.swift; sourceTree = "<group>"; };
		925DF4472522785700A5DE31 /* Assets.xcassets */ = {isa = PBXFileReference; lastKnownFileType = folder.assetcatalog; path = Assets.xcassets; sourceTree = "<group>"; };
		925DF4492522785700A5DE31 /* Base */ = {isa = PBXFileReference; lastKnownFileType = file.storyboard; name = Base; path = Base.lproj/LaunchScreen.storyboard; sourceTree = "<group>"; };
		925DF44B2522785700A5DE31 /* Base */ = {isa = PBXFileReference; lastKnownFileType = file.storyboard; name = Base; path = Base.lproj/Main.storyboard; sourceTree = "<group>"; };
		925DF44C2522785700A5DE31 /* AppDelegate.swift */ = {isa = PBXFileReference; fileEncoding = 4; lastKnownFileType = sourcecode.swift; path = AppDelegate.swift; sourceTree = "<group>"; };
		925DF44E2522785700A5DE31 /* ADBMobileConfig.json */ = {isa = PBXFileReference; fileEncoding = 4; lastKnownFileType = text.json; path = ADBMobileConfig.json; sourceTree = "<group>"; };
		925DF44F2522785700A5DE31 /* Info.plist */ = {isa = PBXFileReference; fileEncoding = 4; lastKnownFileType = text.plist.xml; path = Info.plist; sourceTree = "<group>"; };
		925DF4502522785700A5DE31 /* SceneDelegate.swift */ = {isa = PBXFileReference; fileEncoding = 4; lastKnownFileType = sourcecode.swift; path = SceneDelegate.swift; sourceTree = "<group>"; };
		925DF4A525227C4700A5DE31 /* AEPMessaging.framework */ = {isa = PBXFileReference; explicitFileType = wrapper.framework; includeInIndex = 0; path = AEPMessaging.framework; sourceTree = BUILT_PRODUCTS_DIR; };
		928639FB263757A7000AFA53 /* Dictionary+Flatten.swift */ = {isa = PBXFileReference; lastKnownFileType = sourcecode.swift; path = "Dictionary+Flatten.swift"; sourceTree = "<group>"; };
		92863A012637706F000AFA53 /* MessagingFunctionalTests.swift */ = {isa = PBXFileReference; lastKnownFileType = sourcecode.swift; path = MessagingFunctionalTests.swift; sourceTree = "<group>"; };
		9296BA812537BFC0002C88F7 /* UnitTests.xctest */ = {isa = PBXFileReference; explicitFileType = wrapper.cfbundle; includeInIndex = 0; path = UnitTests.xctest; sourceTree = BUILT_PRODUCTS_DIR; };
		92BCEC9C2538FC0E0068F8B8 /* AEPEdge.framework */ = {isa = PBXFileReference; explicitFileType = wrapper.framework; path = AEPEdge.framework; sourceTree = BUILT_PRODUCTS_DIR; };
		92FC58782636840C005BAE02 /* FunctionalTests.xctest */ = {isa = PBXFileReference; explicitFileType = wrapper.cfbundle; includeInIndex = 0; path = FunctionalTests.xctest; sourceTree = BUILT_PRODUCTS_DIR; };
		92FC587A2636840C005BAE02 /* MessagingPublicAPITests.swift */ = {isa = PBXFileReference; lastKnownFileType = sourcecode.swift; path = MessagingPublicAPITests.swift; sourceTree = "<group>"; };
		92FC587C2636840C005BAE02 /* Info.plist */ = {isa = PBXFileReference; lastKnownFileType = text.plist.xml; path = Info.plist; sourceTree = "<group>"; };
		92FC594426372E34005BAE02 /* MockNotificationResponseCoder.swift */ = {isa = PBXFileReference; lastKnownFileType = sourcecode.swift; path = MockNotificationResponseCoder.swift; sourceTree = "<group>"; };
		9BDCBFF342013F2FF0CE1472 /* Pods_MessagingDemoAppObjC.framework */ = {isa = PBXFileReference; explicitFileType = wrapper.framework; includeInIndex = 0; path = Pods_MessagingDemoAppObjC.framework; sourceTree = BUILT_PRODUCTS_DIR; };
		A4674E5E3D4CA595638A62EB /* Pods_MessagingDemoApp.framework */ = {isa = PBXFileReference; explicitFileType = wrapper.framework; includeInIndex = 0; path = Pods_MessagingDemoApp.framework; sourceTree = BUILT_PRODUCTS_DIR; };
		B6165DA329A67AD90031B84D /* NotificationService.appex */ = {isa = PBXFileReference; explicitFileType = "wrapper.app-extension"; includeInIndex = 0; path = NotificationService.appex; sourceTree = BUILT_PRODUCTS_DIR; };
		B6165DA529A67ADA0031B84D /* NotificationService.swift */ = {isa = PBXFileReference; lastKnownFileType = sourcecode.swift; path = NotificationService.swift; sourceTree = "<group>"; };
		B6165DA729A67ADA0031B84D /* Info.plist */ = {isa = PBXFileReference; lastKnownFileType = text.plist.xml; path = Info.plist; sourceTree = "<group>"; };
		B61BD8A82DA4656A007FE12E /* WidgetMessagingDemoAppSwiftUI.appex */ = {isa = PBXFileReference; explicitFileType = "wrapper.app-extension"; includeInIndex = 0; path = WidgetMessagingDemoAppSwiftUI.appex; sourceTree = BUILT_PRODUCTS_DIR; };
		B61BD8A92DA4656A007FE12E /* WidgetKit.framework */ = {isa = PBXFileReference; lastKnownFileType = wrapper.framework; name = WidgetKit.framework; path = System/Library/Frameworks/WidgetKit.framework; sourceTree = SDKROOT; };
		B61BD8AB2DA4656A007FE12E /* SwiftUI.framework */ = {isa = PBXFileReference; lastKnownFileType = wrapper.framework; name = SwiftUI.framework; path = System/Library/Frameworks/SwiftUI.framework; sourceTree = SDKROOT; };
		B61BD8D72DA466F9007FE12E /* AirplaneTrackingAttributes.swift */ = {isa = PBXFileReference; lastKnownFileType = sourcecode.swift; path = AirplaneTrackingAttributes.swift; sourceTree = "<group>"; };
		B61BD8D82DA466F9007FE12E /* FoodDeliveryLiveActivityAttributes.swift */ = {isa = PBXFileReference; lastKnownFileType = sourcecode.swift; path = FoodDeliveryLiveActivityAttributes.swift; sourceTree = "<group>"; };
		B61BD8D92DA466F9007FE12E /* GameScoreLiveActivityAttributes.swift */ = {isa = PBXFileReference; lastKnownFileType = sourcecode.swift; path = GameScoreLiveActivityAttributes.swift; sourceTree = "<group>"; };
		B61BD8DB2DA466F9007FE12E /* AirplaneTrackingLiveActivityView.swift */ = {isa = PBXFileReference; lastKnownFileType = sourcecode.swift; path = AirplaneTrackingLiveActivityView.swift; sourceTree = "<group>"; };
		B61BD8DC2DA466F9007FE12E /* CommonLiveActivityViews.swift */ = {isa = PBXFileReference; lastKnownFileType = sourcecode.swift; path = CommonLiveActivityViews.swift; sourceTree = "<group>"; };
		B61BD8DD2DA466F9007FE12E /* FoodDeliveryLiveActivityView.swift */ = {isa = PBXFileReference; lastKnownFileType = sourcecode.swift; path = FoodDeliveryLiveActivityView.swift; sourceTree = "<group>"; };
		B61BD8DE2DA466F9007FE12E /* GameScoreLiveActivityView.swift */ = {isa = PBXFileReference; lastKnownFileType = sourcecode.swift; path = GameScoreLiveActivityView.swift; sourceTree = "<group>"; };
		B61BD9142DA4A2AE007FE12E /* TokenCollector.swift */ = {isa = PBXFileReference; lastKnownFileType = sourcecode.swift; path = TokenCollector.swift; sourceTree = "<group>"; };
		B61BD9162DA4A779007FE12E /* LiveActivityView.swift */ = {isa = PBXFileReference; lastKnownFileType = sourcecode.swift; path = LiveActivityView.swift; sourceTree = "<group>"; };
		B61BD9C12DA4BD16007FE12E /* AirplaneLiveActivity.swift */ = {isa = PBXFileReference; lastKnownFileType = sourcecode.swift; path = AirplaneLiveActivity.swift; sourceTree = "<group>"; };
		B61BD9C32DA4BD16007FE12E /* FoodDeliveryLiveActivity.swift */ = {isa = PBXFileReference; lastKnownFileType = sourcecode.swift; path = FoodDeliveryLiveActivity.swift; sourceTree = "<group>"; };
		B61BD9C42DA4BD16007FE12E /* FoodDeliveryProgressView.swift */ = {isa = PBXFileReference; lastKnownFileType = sourcecode.swift; path = FoodDeliveryProgressView.swift; sourceTree = "<group>"; };
		B61BD9C62DA4BD16007FE12E /* GameScoreLiveActivity.swift */ = {isa = PBXFileReference; lastKnownFileType = sourcecode.swift; path = GameScoreLiveActivity.swift; sourceTree = "<group>"; };
		B61BD9C92DA4BD16007FE12E /* Assets.xcassets */ = {isa = PBXFileReference; lastKnownFileType = folder.assetcatalog; path = Assets.xcassets; sourceTree = "<group>"; };
		B61BD9CA2DA4BD16007FE12E /* Info.plist */ = {isa = PBXFileReference; lastKnownFileType = text.plist.xml; path = Info.plist; sourceTree = "<group>"; };
		B61BD9CB2DA4BD16007FE12E /* WidgetMessagingDemoAppSwiftUIBundle.swift */ = {isa = PBXFileReference; lastKnownFileType = sourcecode.swift; path = WidgetMessagingDemoAppSwiftUIBundle.swift; sourceTree = "<group>"; };
		B61BDAA82DA4ECEA007FE12E /* MessagingDemoAppSwiftUI.entitlements */ = {isa = PBXFileReference; lastKnownFileType = text.plist.entitlements; path = MessagingDemoAppSwiftUI.entitlements; sourceTree = SOURCE_ROOT; };
		B61BDAB52DA5E826007FE12E /* AEPMessagingLiveActivityTests.xctest */ = {isa = PBXFileReference; explicitFileType = wrapper.cfbundle; includeInIndex = 0; path = AEPMessagingLiveActivityTests.xctest; sourceTree = BUILT_PRODUCTS_DIR; };
		B61BDACE2DA5E861007FE12E /* AEPMessagingLiveActivity.framework */ = {isa = PBXFileReference; explicitFileType = wrapper.framework; includeInIndex = 0; path = AEPMessagingLiveActivity.framework; sourceTree = BUILT_PRODUCTS_DIR; };
		B61BDAE12DA5EA43007FE12E /* AEPMessagingLiveActivity.h */ = {isa = PBXFileReference; lastKnownFileType = sourcecode.c.h; path = AEPMessagingLiveActivity.h; sourceTree = "<group>"; };
		B61BDAE22DA5EA43007FE12E /* Info.plist */ = {isa = PBXFileReference; lastKnownFileType = text.plist.xml; path = Info.plist; sourceTree = "<group>"; };
		B61BDAE32DA5EA43007FE12E /* LiveActivityAttributes.swift */ = {isa = PBXFileReference; lastKnownFileType = sourcecode.swift; path = LiveActivityAttributes.swift; sourceTree = "<group>"; };
		B61BDAE42DA5EA43007FE12E /* LiveActivityData.swift */ = {isa = PBXFileReference; lastKnownFileType = sourcecode.swift; path = LiveActivityData.swift; sourceTree = "<group>"; };
		B631AE152A61336800E8B82E /* MessagingNotificationTrackingTests.swift */ = {isa = PBXFileReference; lastKnownFileType = sourcecode.swift; path = MessagingNotificationTrackingTests.swift; sourceTree = "<group>"; };
		B6389A482A9B32D400B72FB4 /* PushTrackingStatus.swift */ = {isa = PBXFileReference; lastKnownFileType = sourcecode.swift; path = PushTrackingStatus.swift; sourceTree = "<group>"; };
<<<<<<< HEAD
		B64256AF2D936B9700EDCAC5 /* BatchedPropositionInteraction.swift */ = {isa = PBXFileReference; lastKnownFileType = sourcecode.swift; path = BatchedPropositionInteraction.swift; sourceTree = "<group>"; };
		B64256B12D936BD600EDCAC5 /* Collection+PropositionItem.swift */ = {isa = PBXFileReference; lastKnownFileType = sourcecode.swift; path = "Collection+PropositionItem.swift"; sourceTree = "<group>"; };
		B64256B32D936C1400EDCAC5 /* BatchedPropositionInteractionTests.swift */ = {isa = PBXFileReference; lastKnownFileType = sourcecode.swift; path = BatchedPropositionInteractionTests.swift; sourceTree = "<group>"; };
		B64256B52D936C4300EDCAC5 /* CollectionPropositionItemTests.swift */ = {isa = PBXFileReference; lastKnownFileType = sourcecode.swift; path = CollectionPropositionItemTests.swift; sourceTree = "<group>"; };
=======
		B64256B82D93B07C00EDCAC5 /* Messaging+LiveActivityPublicAPI.swift */ = {isa = PBXFileReference; lastKnownFileType = sourcecode.swift; path = "Messaging+LiveActivityPublicAPI.swift"; sourceTree = "<group>"; };
		B6471C7A2E00B0CB0013F127 /* LiveActivityDebuggable.swift */ = {isa = PBXFileReference; lastKnownFileType = sourcecode.swift; path = LiveActivityDebuggable.swift; sourceTree = "<group>"; };
		B6471C7C2E01447E0013F127 /* LiveActivityDebugSchemaBuilder.swift */ = {isa = PBXFileReference; lastKnownFileType = sourcecode.swift; path = LiveActivityDebugSchemaBuilder.swift; sourceTree = "<group>"; };
>>>>>>> ed4ea998
		B67CCF762CD08D4D00CF08D1 /* AEPAsyncImageView.swift */ = {isa = PBXFileReference; lastKnownFileType = sourcecode.swift; path = AEPAsyncImageView.swift; sourceTree = "<group>"; };
		B67CCF782CD0BF8700CF08D1 /* ContentCardImageCache.swift */ = {isa = PBXFileReference; lastKnownFileType = sourcecode.swift; path = ContentCardImageCache.swift; sourceTree = "<group>"; };
		B69573C72CD444790027E376 /* AEPBundleImageView.swift */ = {isa = PBXFileReference; lastKnownFileType = sourcecode.swift; path = AEPBundleImageView.swift; sourceTree = "<group>"; };
		B6D035E12D2F23E900031170 /* AppStateManager.swift */ = {isa = PBXFileReference; lastKnownFileType = sourcecode.swift; path = AppStateManager.swift; sourceTree = "<group>"; };
		B6E63D032A9EC71C007BB586 /* PushTrackingStatusTests.swift */ = {isa = PBXFileReference; lastKnownFileType = sourcecode.swift; path = PushTrackingStatusTests.swift; sourceTree = "<group>"; };
		B6F795E12DD30238004478B4 /* LiveActivityTests.swift */ = {isa = PBXFileReference; lastKnownFileType = sourcecode.swift; path = LiveActivityTests.swift; sourceTree = "<group>"; };
		B6F7CB9C2CC2089A00C35C64 /* BaseTemplate.swift */ = {isa = PBXFileReference; lastKnownFileType = sourcecode.swift; path = BaseTemplate.swift; sourceTree = "<group>"; };
		B6F7CB9D2CC2089A00C35C64 /* ContentCardTemplate.swift */ = {isa = PBXFileReference; lastKnownFileType = sourcecode.swift; path = ContentCardTemplate.swift; sourceTree = "<group>"; };
		B6F7CB9E2CC2089A00C35C64 /* SmallImageTemplate.swift */ = {isa = PBXFileReference; lastKnownFileType = sourcecode.swift; path = SmallImageTemplate.swift; sourceTree = "<group>"; };
		B6F7CB9F2CC2089A00C35C64 /* TemplateBuilder.swift */ = {isa = PBXFileReference; lastKnownFileType = sourcecode.swift; path = TemplateBuilder.swift; sourceTree = "<group>"; };
		B6F7CBA02CC2089A00C35C64 /* TemplateEventHandler.swift */ = {isa = PBXFileReference; lastKnownFileType = sourcecode.swift; path = TemplateEventHandler.swift; sourceTree = "<group>"; };
		B6F7CBA22CC2089A00C35C64 /* AEPButton.swift */ = {isa = PBXFileReference; lastKnownFileType = sourcecode.swift; path = AEPButton.swift; sourceTree = "<group>"; };
		B6F7CBA32CC2089A00C35C64 /* AEPButtonView.swift */ = {isa = PBXFileReference; lastKnownFileType = sourcecode.swift; path = AEPButtonView.swift; sourceTree = "<group>"; };
		B6F7CBA52CC2089A00C35C64 /* AEPDismissButton.swift */ = {isa = PBXFileReference; lastKnownFileType = sourcecode.swift; path = AEPDismissButton.swift; sourceTree = "<group>"; };
		B6F7CBA62CC2089A00C35C64 /* AEPDismissButtonView.swift */ = {isa = PBXFileReference; lastKnownFileType = sourcecode.swift; path = AEPDismissButtonView.swift; sourceTree = "<group>"; };
		B6F7CBA72CC2089A00C35C64 /* DismissButtonStyle.swift */ = {isa = PBXFileReference; lastKnownFileType = sourcecode.swift; path = DismissButtonStyle.swift; sourceTree = "<group>"; };
		B6F7CBA92CC2089A00C35C64 /* AEPImage.swift */ = {isa = PBXFileReference; lastKnownFileType = sourcecode.swift; path = AEPImage.swift; sourceTree = "<group>"; };
		B6F7CBAA2CC2089A00C35C64 /* AEPImageView.swift */ = {isa = PBXFileReference; lastKnownFileType = sourcecode.swift; path = AEPImageView.swift; sourceTree = "<group>"; };
		B6F7CBAB2CC2089A00C35C64 /* ImageSourceType.swift */ = {isa = PBXFileReference; lastKnownFileType = sourcecode.swift; path = ImageSourceType.swift; sourceTree = "<group>"; };
		B6F7CBAD2CC2089A00C35C64 /* AEPHStack.swift */ = {isa = PBXFileReference; lastKnownFileType = sourcecode.swift; path = AEPHStack.swift; sourceTree = "<group>"; };
		B6F7CBAE2CC2089A00C35C64 /* AEPHStackView.swift */ = {isa = PBXFileReference; lastKnownFileType = sourcecode.swift; path = AEPHStackView.swift; sourceTree = "<group>"; };
		B6F7CBB02CC2089A00C35C64 /* AEPVStack.swift */ = {isa = PBXFileReference; lastKnownFileType = sourcecode.swift; path = AEPVStack.swift; sourceTree = "<group>"; };
		B6F7CBB12CC2089A00C35C64 /* AEPVStackView.swift */ = {isa = PBXFileReference; lastKnownFileType = sourcecode.swift; path = AEPVStackView.swift; sourceTree = "<group>"; };
		B6F7CBB32CC2089A00C35C64 /* AEPStack.swift */ = {isa = PBXFileReference; lastKnownFileType = sourcecode.swift; path = AEPStack.swift; sourceTree = "<group>"; };
		B6F7CBB42CC2089A00C35C64 /* AEPStackError.swift */ = {isa = PBXFileReference; lastKnownFileType = sourcecode.swift; path = AEPStackError.swift; sourceTree = "<group>"; };
		B6F7CBB62CC2089A00C35C64 /* AEPText.swift */ = {isa = PBXFileReference; lastKnownFileType = sourcecode.swift; path = AEPText.swift; sourceTree = "<group>"; };
		B6F7CBB72CC2089A00C35C64 /* AEPTextType.swift */ = {isa = PBXFileReference; lastKnownFileType = sourcecode.swift; path = AEPTextType.swift; sourceTree = "<group>"; };
		B6F7CBB82CC2089A00C35C64 /* AEPTextView.swift */ = {isa = PBXFileReference; lastKnownFileType = sourcecode.swift; path = AEPTextView.swift; sourceTree = "<group>"; };
		B6F7CBBA2CC2089A00C35C64 /* AEPViewModel.swift */ = {isa = PBXFileReference; lastKnownFileType = sourcecode.swift; path = AEPViewModel.swift; sourceTree = "<group>"; };
		B6F7CBBB2CC2089A00C35C64 /* AEPViewModifier.swift */ = {isa = PBXFileReference; lastKnownFileType = sourcecode.swift; path = AEPViewModifier.swift; sourceTree = "<group>"; };
		B6F7CBBC2CC2089A00C35C64 /* View+CustomModifiers.swift */ = {isa = PBXFileReference; lastKnownFileType = sourcecode.swift; path = "View+CustomModifiers.swift"; sourceTree = "<group>"; };
		B6F7CBBE2CC2089A00C35C64 /* ContentCardCustomizing.swift */ = {isa = PBXFileReference; lastKnownFileType = sourcecode.swift; path = ContentCardCustomizing.swift; sourceTree = "<group>"; };
		B6F7CBBF2CC2089A00C35C64 /* ContentCardSchemaData+TemplateContent.swift */ = {isa = PBXFileReference; lastKnownFileType = sourcecode.swift; path = "ContentCardSchemaData+TemplateContent.swift"; sourceTree = "<group>"; };
		B6F7CBC02CC2089A00C35C64 /* ContentCardTemplateType.swift */ = {isa = PBXFileReference; lastKnownFileType = sourcecode.swift; path = ContentCardTemplateType.swift; sourceTree = "<group>"; };
		B6F7CBC12CC2089A00C35C64 /* ContentCardUI.swift */ = {isa = PBXFileReference; lastKnownFileType = sourcecode.swift; path = ContentCardUI.swift; sourceTree = "<group>"; };
		B6F7CBC22CC2089A00C35C64 /* ContentCardUI+EventHandler.swift */ = {isa = PBXFileReference; lastKnownFileType = sourcecode.swift; path = "ContentCardUI+EventHandler.swift"; sourceTree = "<group>"; };
		B6F7CBC32CC2089A00C35C64 /* ContentCardUIError.swift */ = {isa = PBXFileReference; lastKnownFileType = sourcecode.swift; path = ContentCardUIError.swift; sourceTree = "<group>"; };
		B6F7CBC42CC2089A00C35C64 /* ContentCardUIEventListening.swift */ = {isa = PBXFileReference; lastKnownFileType = sourcecode.swift; path = ContentCardUIEventListening.swift; sourceTree = "<group>"; };
		B6F7CBC62CC2089A00C35C64 /* Messaging+UIPublicAPI.swift */ = {isa = PBXFileReference; lastKnownFileType = sourcecode.swift; path = "Messaging+UIPublicAPI.swift"; sourceTree = "<group>"; };
		B6F7CBC72CC2089A00C35C64 /* UIConstants.swift */ = {isa = PBXFileReference; lastKnownFileType = sourcecode.swift; path = UIConstants.swift; sourceTree = "<group>"; };
		B6F7CBEC2CC2EAF500C35C64 /* AEPButtonTests.swift */ = {isa = PBXFileReference; lastKnownFileType = sourcecode.swift; path = AEPButtonTests.swift; sourceTree = "<group>"; };
		B6F7CBED2CC2EAF500C35C64 /* AEPDismissButtonTests.swift */ = {isa = PBXFileReference; lastKnownFileType = sourcecode.swift; path = AEPDismissButtonTests.swift; sourceTree = "<group>"; };
		B6F7CBEE2CC2EAF500C35C64 /* AEPImageTests.swift */ = {isa = PBXFileReference; lastKnownFileType = sourcecode.swift; path = AEPImageTests.swift; sourceTree = "<group>"; };
		B6F7CBEF2CC2EAF500C35C64 /* AEPStackTests.swift */ = {isa = PBXFileReference; lastKnownFileType = sourcecode.swift; path = AEPStackTests.swift; sourceTree = "<group>"; };
		B6F7CBF12CC2EAF500C35C64 /* AEPTextTests.swift */ = {isa = PBXFileReference; lastKnownFileType = sourcecode.swift; path = AEPTextTests.swift; sourceTree = "<group>"; };
		B6F7CBF22CC2EAF500C35C64 /* AEPTextTypeTests.swift */ = {isa = PBXFileReference; lastKnownFileType = sourcecode.swift; path = AEPTextTypeTests.swift; sourceTree = "<group>"; };
		B6F7CBF32CC2EAF500C35C64 /* ContentCardSchemaData+TemplateContentTests.swift */ = {isa = PBXFileReference; lastKnownFileType = sourcecode.swift; path = "ContentCardSchemaData+TemplateContentTests.swift"; sourceTree = "<group>"; };
		B6F7CBF42CC2EAF500C35C64 /* ContentCardTemplateTypeTests.swift */ = {isa = PBXFileReference; lastKnownFileType = sourcecode.swift; path = ContentCardTemplateTypeTests.swift; sourceTree = "<group>"; };
		B6F7CBF52CC2EAF500C35C64 /* ContentCardUITests.swift */ = {isa = PBXFileReference; lastKnownFileType = sourcecode.swift; path = ContentCardUITests.swift; sourceTree = "<group>"; };
		B6F7CBF62CC2EAF500C35C64 /* DismissButtonStyleTests.swift */ = {isa = PBXFileReference; lastKnownFileType = sourcecode.swift; path = DismissButtonStyleTests.swift; sourceTree = "<group>"; };
		B6F7CBF72CC2EAF500C35C64 /* SmallImageTemplateTests.swift */ = {isa = PBXFileReference; lastKnownFileType = sourcecode.swift; path = SmallImageTemplateTests.swift; sourceTree = "<group>"; };
		B6F7CBF82CC2EAF500C35C64 /* TemplateBuilderTests.swift */ = {isa = PBXFileReference; lastKnownFileType = sourcecode.swift; path = TemplateBuilderTests.swift; sourceTree = "<group>"; };
		B6F7CC072CC2ED4100C35C64 /* ContentCardTestUtil.swift */ = {isa = PBXFileReference; lastKnownFileType = sourcecode.swift; path = ContentCardTestUtil.swift; sourceTree = "<group>"; };
		B6F7CC082CC2ED4100C35C64 /* EmptyCustomizer.swift */ = {isa = PBXFileReference; lastKnownFileType = sourcecode.swift; path = EmptyCustomizer.swift; sourceTree = "<group>"; };
		B6F7CC092CC2ED4100C35C64 /* FileReader.swift */ = {isa = PBXFileReference; lastKnownFileType = sourcecode.swift; path = FileReader.swift; sourceTree = "<group>"; };
		B6F7CC0A2CC2ED4100C35C64 /* MockTemplate.swift */ = {isa = PBXFileReference; lastKnownFileType = sourcecode.swift; path = MockTemplate.swift; sourceTree = "<group>"; };
		B6F7CC112CC2EFE400C35C64 /* small image no body.json */ = {isa = PBXFileReference; lastKnownFileType = text.json; path = "small image no body.json"; sourceTree = "<group>"; };
		B6F7CC122CC2EFE400C35C64 /* small image no buttons.json */ = {isa = PBXFileReference; lastKnownFileType = text.json; path = "small image no buttons.json"; sourceTree = "<group>"; };
		B6F7CC132CC2EFE400C35C64 /* small image no image.json */ = {isa = PBXFileReference; lastKnownFileType = text.json; path = "small image no image.json"; sourceTree = "<group>"; };
		B6F7CC142CC2EFE400C35C64 /* small image no title.json */ = {isa = PBXFileReference; lastKnownFileType = text.json; path = "small image no title.json"; sourceTree = "<group>"; };
		B6F7CC152CC2EFE400C35C64 /* SmallImageCard.json */ = {isa = PBXFileReference; lastKnownFileType = text.json; path = SmallImageCard.json; sourceTree = "<group>"; };
		B6F7CC172CC2EFE400C35C64 /* MultipleCards.json */ = {isa = PBXFileReference; lastKnownFileType = text.json; path = MultipleCards.json; sourceTree = "<group>"; };
		B6F7CC182CC2EFE400C35C64 /* NoCard.json */ = {isa = PBXFileReference; lastKnownFileType = text.json; path = NoCard.json; sourceTree = "<group>"; };
		B6F7CC1A2CC2EFE400C35C64 /* InvalidTemplate.json */ = {isa = PBXFileReference; lastKnownFileType = text.json; path = InvalidTemplate.json; sourceTree = "<group>"; };
		B6F7CC1B2CC2EFE400C35C64 /* SmallImageTemplate.json */ = {isa = PBXFileReference; lastKnownFileType = text.json; path = SmallImageTemplate.json; sourceTree = "<group>"; };
		B6F7CC1C2CC2EFE400C35C64 /* SmallImageTemplate_noTitle.json */ = {isa = PBXFileReference; lastKnownFileType = text.json; path = SmallImageTemplate_noTitle.json; sourceTree = "<group>"; };
		B6F7CC1D2CC2EFE400C35C64 /* SmallImageTemplate_onlyTitle.json */ = {isa = PBXFileReference; lastKnownFileType = text.json; path = SmallImageTemplate_onlyTitle.json; sourceTree = "<group>"; };
		B6F7CC1E2CC2EFE400C35C64 /* SmallImageTemplate_validTitle_invalidOther.json */ = {isa = PBXFileReference; lastKnownFileType = text.json; path = SmallImageTemplate_validTitle_invalidOther.json; sourceTree = "<group>"; };
		B6F7CC942CC80F4800C35C64 /* Constants.swift */ = {isa = PBXFileReference; lastKnownFileType = sourcecode.swift; path = Constants.swift; sourceTree = "<group>"; };
		B6F7CC962CC873A400C35C64 /* AppDelegate.swift */ = {isa = PBXFileReference; lastKnownFileType = sourcecode.swift; path = AppDelegate.swift; sourceTree = "<group>"; };
		B6F7CC982CC874E500C35C64 /* TabHeader.swift */ = {isa = PBXFileReference; lastKnownFileType = sourcecode.swift; path = TabHeader.swift; sourceTree = "<group>"; };
		B6F7CCA42CCA165B00C35C64 /* IntegrationTests.xctest */ = {isa = PBXFileReference; explicitFileType = wrapper.cfbundle; includeInIndex = 0; path = IntegrationTests.xctest; sourceTree = BUILT_PRODUCTS_DIR; };
		B6F7CCB12CCA186600C35C64 /* ContentCardEventListeningTest.swift */ = {isa = PBXFileReference; lastKnownFileType = sourcecode.swift; path = ContentCardEventListeningTest.swift; sourceTree = "<group>"; };
		B6F7CCB22CCA186600C35C64 /* ContentCardTrackingTest.swift */ = {isa = PBXFileReference; lastKnownFileType = sourcecode.swift; path = ContentCardTrackingTest.swift; sourceTree = "<group>"; };
		B6F7CCB32CCA186600C35C64 /* GetContentCardUITest.swift */ = {isa = PBXFileReference; lastKnownFileType = sourcecode.swift; path = GetContentCardUITest.swift; sourceTree = "<group>"; };
		B6F7CCB42CCA186600C35C64 /* IntegrationTestBase.swift */ = {isa = PBXFileReference; lastKnownFileType = sourcecode.swift; path = IntegrationTestBase.swift; sourceTree = "<group>"; };
		B6F7CCB52CCA186600C35C64 /* MockNetworkService.swift */ = {isa = PBXFileReference; lastKnownFileType = sourcecode.swift; path = MockNetworkService.swift; sourceTree = "<group>"; };
		B6F7CCB62CCA186600C35C64 /* SmallImageCustomizer.swift */ = {isa = PBXFileReference; lastKnownFileType = sourcecode.swift; path = SmallImageCustomizer.swift; sourceTree = "<group>"; };
		B6F7CCB82CCA186600C35C64 /* SmallImageTemplateTest.swift */ = {isa = PBXFileReference; lastKnownFileType = sourcecode.swift; path = SmallImageTemplateTest.swift; sourceTree = "<group>"; };
		B6F7CCC82CCAB18700C35C64 /* IntegrationTestPlan.xctestplan */ = {isa = PBXFileReference; lastKnownFileType = text; path = IntegrationTestPlan.xctestplan; sourceTree = "<group>"; };
<<<<<<< HEAD
		C003D7513651C8FD2BC84411 /* Pods-AEPMessaging.debug.xcconfig */ = {isa = PBXFileReference; includeInIndex = 1; lastKnownFileType = text.xcconfig; name = "Pods-AEPMessaging.debug.xcconfig"; path = "Target Support Files/Pods-AEPMessaging/Pods-AEPMessaging.debug.xcconfig"; sourceTree = "<group>"; };
		CA09063EA0248339C5B2C535 /* Pods_IntegrationTests.framework */ = {isa = PBXFileReference; explicitFileType = wrapper.framework; includeInIndex = 0; path = Pods_IntegrationTests.framework; sourceTree = BUILT_PRODUCTS_DIR; };
		CFBC956862FD1C6747587F09 /* Pods-E2EFunctionalTestApp.debug.xcconfig */ = {isa = PBXFileReference; includeInIndex = 1; lastKnownFileType = text.xcconfig; name = "Pods-E2EFunctionalTestApp.debug.xcconfig"; path = "Target Support Files/Pods-E2EFunctionalTestApp/Pods-E2EFunctionalTestApp.debug.xcconfig"; sourceTree = "<group>"; };
		CFC660CD22A375E0F809B475 /* Pods-E2EFunctionalTestApp.release.xcconfig */ = {isa = PBXFileReference; includeInIndex = 1; lastKnownFileType = text.xcconfig; name = "Pods-E2EFunctionalTestApp.release.xcconfig"; path = "Target Support Files/Pods-E2EFunctionalTestApp/Pods-E2EFunctionalTestApp.release.xcconfig"; sourceTree = "<group>"; };
		D63FC3AB2E00DAB800037B50 /* String+DataConversion.swift */ = {isa = PBXFileReference; lastKnownFileType = sourcecode.swift; path = "String+DataConversion.swift"; sourceTree = "<group>"; };
		D66DF10B2DD5327E0021AC51 /* MessagingPropertiesTests.swift */ = {isa = PBXFileReference; lastKnownFileType = sourcecode.swift; path = MessagingPropertiesTests.swift; sourceTree = "<group>"; };
		D66DF10D2DD5332A0021AC51 /* MockNamedKeyValueService.swift */ = {isa = PBXFileReference; lastKnownFileType = sourcecode.swift; path = MockNamedKeyValueService.swift; sourceTree = "<group>"; };
		D685E0AE5C614B4788DE869A /* Pods_UnitTests.framework */ = {isa = PBXFileReference; explicitFileType = wrapper.framework; includeInIndex = 0; path = Pods_UnitTests.framework; sourceTree = BUILT_PRODUCTS_DIR; };
		D6C020402DC2B4800094C9CD /* MessagingProperties.swift */ = {isa = PBXFileReference; lastKnownFileType = sourcecode.swift; path = MessagingProperties.swift; sourceTree = "<group>"; };
		DB9F1A791A757B3C68D23B9D /* Pods_FunctionalTestApp.framework */ = {isa = PBXFileReference; explicitFileType = wrapper.framework; includeInIndex = 0; path = Pods_FunctionalTestApp.framework; sourceTree = BUILT_PRODUCTS_DIR; };
		DD29CE4BC879CE75AFEFF0D5 /* Pods_FunctionalTests.framework */ = {isa = PBXFileReference; explicitFileType = wrapper.framework; includeInIndex = 0; path = Pods_FunctionalTests.framework; sourceTree = BUILT_PRODUCTS_DIR; };
		DD674659DEB5142D8580C271 /* Pods-IntegrationTests.release.xcconfig */ = {isa = PBXFileReference; includeInIndex = 1; lastKnownFileType = text.xcconfig; name = "Pods-IntegrationTests.release.xcconfig"; path = "Target Support Files/Pods-IntegrationTests/Pods-IntegrationTests.release.xcconfig"; sourceTree = "<group>"; };
		E9B29BC8FDB1668EB2D55D15 /* Pods_AEPMessaging.framework */ = {isa = PBXFileReference; explicitFileType = wrapper.framework; includeInIndex = 0; path = Pods_AEPMessaging.framework; sourceTree = BUILT_PRODUCTS_DIR; };
		EE70278DC8550367F00F9609 /* Pods-FunctionalTests.debug.xcconfig */ = {isa = PBXFileReference; includeInIndex = 1; lastKnownFileType = text.xcconfig; name = "Pods-FunctionalTests.debug.xcconfig"; path = "Target Support Files/Pods-FunctionalTests/Pods-FunctionalTests.debug.xcconfig"; sourceTree = "<group>"; };
		FB180620A608D2821FE98F37 /* Pods_E2EFunctionalTests.framework */ = {isa = PBXFileReference; explicitFileType = wrapper.framework; includeInIndex = 0; path = Pods_E2EFunctionalTests.framework; sourceTree = BUILT_PRODUCTS_DIR; };
		FBDFB0BBF7979F0FEEFDE155 /* Pods-E2EFunctionalTests.release.xcconfig */ = {isa = PBXFileReference; includeInIndex = 1; lastKnownFileType = text.xcconfig; name = "Pods-E2EFunctionalTests.release.xcconfig"; path = "Target Support Files/Pods-E2EFunctionalTests/Pods-E2EFunctionalTests.release.xcconfig"; sourceTree = "<group>"; };
		FF12209B1A62AAB46BE0E834 /* Pods-MessagingDemoAppSwiftUI.release.xcconfig */ = {isa = PBXFileReference; includeInIndex = 1; lastKnownFileType = text.xcconfig; name = "Pods-MessagingDemoAppSwiftUI.release.xcconfig"; path = "Target Support Files/Pods-MessagingDemoAppSwiftUI/Pods-MessagingDemoAppSwiftUI.release.xcconfig"; sourceTree = "<group>"; };
=======
		B7B411B1F9538EB09000C67E /* Pods_AEPMessaging.framework */ = {isa = PBXFileReference; explicitFileType = wrapper.framework; includeInIndex = 0; path = Pods_AEPMessaging.framework; sourceTree = BUILT_PRODUCTS_DIR; };
		B86A865B6338E5FAFD760F08 /* Pods_UnitTests.framework */ = {isa = PBXFileReference; explicitFileType = wrapper.framework; includeInIndex = 0; path = Pods_UnitTests.framework; sourceTree = BUILT_PRODUCTS_DIR; };
		BF90DF53585960AE051234A9 /* Pods-IntegrationTests.debug.xcconfig */ = {isa = PBXFileReference; includeInIndex = 1; lastKnownFileType = text.xcconfig; name = "Pods-IntegrationTests.debug.xcconfig"; path = "Target Support Files/Pods-IntegrationTests/Pods-IntegrationTests.debug.xcconfig"; sourceTree = "<group>"; };
		C7465CB5D942426740F36F97 /* Pods-MessagingDemoAppSwiftUI.debug.xcconfig */ = {isa = PBXFileReference; includeInIndex = 1; lastKnownFileType = text.xcconfig; name = "Pods-MessagingDemoAppSwiftUI.debug.xcconfig"; path = "Target Support Files/Pods-MessagingDemoAppSwiftUI/Pods-MessagingDemoAppSwiftUI.debug.xcconfig"; sourceTree = "<group>"; };
		D5773DB866CADAB59B3043AE /* Pods-FunctionalTestApp.release.xcconfig */ = {isa = PBXFileReference; includeInIndex = 1; lastKnownFileType = text.xcconfig; name = "Pods-FunctionalTestApp.release.xcconfig"; path = "Target Support Files/Pods-FunctionalTestApp/Pods-FunctionalTestApp.release.xcconfig"; sourceTree = "<group>"; };
		DA6922BC75669B1A110C84A1 /* Pods-AEPMessaging.debug.xcconfig */ = {isa = PBXFileReference; includeInIndex = 1; lastKnownFileType = text.xcconfig; name = "Pods-AEPMessaging.debug.xcconfig"; path = "Target Support Files/Pods-AEPMessaging/Pods-AEPMessaging.debug.xcconfig"; sourceTree = "<group>"; };
		E7A2B17D34C47FB6CA55B1E9 /* Pods-MessagingDemoAppObjC.debug.xcconfig */ = {isa = PBXFileReference; includeInIndex = 1; lastKnownFileType = text.xcconfig; name = "Pods-MessagingDemoAppObjC.debug.xcconfig"; path = "Target Support Files/Pods-MessagingDemoAppObjC/Pods-MessagingDemoAppObjC.debug.xcconfig"; sourceTree = "<group>"; };
		EF179C2F973B478E3EA6F0EB /* Pods-E2EFunctionalTestApp.release.xcconfig */ = {isa = PBXFileReference; includeInIndex = 1; lastKnownFileType = text.xcconfig; name = "Pods-E2EFunctionalTestApp.release.xcconfig"; path = "Target Support Files/Pods-E2EFunctionalTestApp/Pods-E2EFunctionalTestApp.release.xcconfig"; sourceTree = "<group>"; };
>>>>>>> ed4ea998
/* End PBXFileReference section */

/* Begin PBXFrameworksBuildPhase section */
		091881E12A16BAE200615481 /* Frameworks */ = {
			isa = PBXFrameworksBuildPhase;
			buildActionMask = 2147483647;
			files = (
				091881FB2A16D15100615481 /* AEPMessaging.framework in Frameworks */,
				11809F1839C1AFE69C2A61CA /* Pods_MessagingDemoAppSwiftUI.framework in Frameworks */,
			);
			runOnlyForDeploymentPostprocessing = 0;
		};
		2414ED7C2899BA080036D505 /* Frameworks */ = {
			isa = PBXFrameworksBuildPhase;
			buildActionMask = 2147483647;
			files = (
				2414ED982899BAC50036D505 /* AEPMessaging.framework in Frameworks */,
				8306057F6EE4683383660BD8 /* Pods_MessagingDemoAppObjC.framework in Frameworks */,
			);
			runOnlyForDeploymentPostprocessing = 0;
		};
		2469A5FF2759999E00E56457 /* Frameworks */ = {
			isa = PBXFrameworksBuildPhase;
			buildActionMask = 2147483647;
			files = (
				24B3413728F724CB00D07FB1 /* AEPMessaging.framework in Frameworks */,
				CB4DB3613E8FD4B78B164916 /* Pods_FunctionalTestApp.framework in Frameworks */,
			);
			runOnlyForDeploymentPostprocessing = 0;
		};
		246EFA0A27973E7400C76A6B /* Frameworks */ = {
			isa = PBXFrameworksBuildPhase;
			buildActionMask = 2147483647;
			files = (
				246EFA1127973E7400C76A6B /* AEPMessaging.framework in Frameworks */,
				1168DE412A8ADE12A1489749 /* Pods_E2EFunctionalTests.framework in Frameworks */,
			);
			runOnlyForDeploymentPostprocessing = 0;
		};
		24B071A229072E9800F4B18A /* Frameworks */ = {
			isa = PBXFrameworksBuildPhase;
			buildActionMask = 2147483647;
			files = (
				24B071BA29072EBF00F4B18A /* AEPMessaging.framework in Frameworks */,
				846794A21245172CEE3FF1CA /* Pods_E2EFunctionalTestApp.framework in Frameworks */,
			);
			runOnlyForDeploymentPostprocessing = 0;
		};
		9208597F251BEB7100B9C65A /* Frameworks */ = {
			isa = PBXFrameworksBuildPhase;
			buildActionMask = 2147483647;
			files = (
				9249A4E2252292AB009193AB /* AEPMessaging.framework in Frameworks */,
				2313E365F83F4D96774FA00E /* Pods_MessagingDemoApp.framework in Frameworks */,
			);
			runOnlyForDeploymentPostprocessing = 0;
		};
		925DF4A225227C4700A5DE31 /* Frameworks */ = {
			isa = PBXFrameworksBuildPhase;
			buildActionMask = 2147483647;
			files = (
				D70A920A4E9FB7E4D9071C40 /* Pods_AEPMessaging.framework in Frameworks */,
			);
			runOnlyForDeploymentPostprocessing = 0;
		};
		9296BA7E2537BFC0002C88F7 /* Frameworks */ = {
			isa = PBXFrameworksBuildPhase;
			buildActionMask = 2147483647;
			files = (
				9296BA862537BFC0002C88F7 /* AEPMessaging.framework in Frameworks */,
				A583FC9173E905F9E5DF6D0F /* Pods_UnitTests.framework in Frameworks */,
			);
			runOnlyForDeploymentPostprocessing = 0;
		};
		92FC58752636840C005BAE02 /* Frameworks */ = {
			isa = PBXFrameworksBuildPhase;
			buildActionMask = 2147483647;
			files = (
				92FC587D2636840C005BAE02 /* AEPMessaging.framework in Frameworks */,
				6C2343E8785E6B47C8D961F7 /* Pods_FunctionalTests.framework in Frameworks */,
			);
			runOnlyForDeploymentPostprocessing = 0;
		};
		B6165DA029A67AD90031B84D /* Frameworks */ = {
			isa = PBXFrameworksBuildPhase;
			buildActionMask = 2147483647;
			files = (
			);
			runOnlyForDeploymentPostprocessing = 0;
		};
		B61BD8A52DA4656A007FE12E /* Frameworks */ = {
			isa = PBXFrameworksBuildPhase;
			buildActionMask = 2147483647;
			files = (
				B61BD8AC2DA4656A007FE12E /* SwiftUI.framework in Frameworks */,
				B6F796552DD41330004478B4 /* AEPMessagingLiveActivity.framework in Frameworks */,
				B61BD8AA2DA4656A007FE12E /* WidgetKit.framework in Frameworks */,
			);
			runOnlyForDeploymentPostprocessing = 0;
		};
		B61BDAB22DA5E826007FE12E /* Frameworks */ = {
			isa = PBXFrameworksBuildPhase;
			buildActionMask = 2147483647;
			files = (
			);
			runOnlyForDeploymentPostprocessing = 0;
		};
		B61BDACB2DA5E861007FE12E /* Frameworks */ = {
			isa = PBXFrameworksBuildPhase;
			buildActionMask = 2147483647;
			files = (
			);
			runOnlyForDeploymentPostprocessing = 0;
		};
		B6F7CCA12CCA165B00C35C64 /* Frameworks */ = {
			isa = PBXFrameworksBuildPhase;
			buildActionMask = 2147483647;
			files = (
				B6F7CCA82CCA165B00C35C64 /* AEPMessaging.framework in Frameworks */,
				B42C4B4F21284FB6EDC07676 /* Pods_IntegrationTests.framework in Frameworks */,
			);
			runOnlyForDeploymentPostprocessing = 0;
		};
/* End PBXFrameworksBuildPhase section */

/* Begin PBXGroup section */
		091881E52A16BAE300615481 /* MessagingDemoAppSwiftUI */ = {
			isa = PBXGroup;
			children = (
				B61BDAA82DA4ECEA007FE12E /* MessagingDemoAppSwiftUI.entitlements */,
				B6F7CC932CC80E2800C35C64 /* AppPages */,
				B6F7CC962CC873A400C35C64 /* AppDelegate.swift */,
				091881E62A16BAE300615481 /* MessagingDemoAppSwiftUIApp.swift */,
				B6F7CC942CC80F4800C35C64 /* Constants.swift */,
				09305F0B2AC2EAFF00406607 /* MessagingDemoAppSwiftUI-Info.plist */,
				091881EA2A16BAE400615481 /* Assets.xcassets */,
				0969D6D02A7AFB3800A00BF7 /* Preview Content */,
			);
			name = MessagingDemoAppSwiftUI;
			path = TestApps/MessagingDemoAppSwiftUI;
			sourceTree = "<group>";
		};
		2414ED802899BA080036D505 /* MessagingDemoAppObjC */ = {
			isa = PBXGroup;
			children = (
				2414ED812899BA080036D505 /* AppDelegate.h */,
				2414ED822899BA080036D505 /* AppDelegate.m */,
				2414ED842899BA080036D505 /* SceneDelegate.h */,
				2414ED852899BA080036D505 /* SceneDelegate.m */,
				2414ED872899BA080036D505 /* ViewController.h */,
				2414ED882899BA080036D505 /* ViewController.m */,
				2414ED8A2899BA080036D505 /* Main.storyboard */,
				2414ED8D2899BA0A0036D505 /* Assets.xcassets */,
				2414ED8F2899BA0A0036D505 /* LaunchScreen.storyboard */,
				2414ED922899BA0A0036D505 /* Info.plist */,
				2414ED932899BA0A0036D505 /* main.m */,
			);
			name = MessagingDemoAppObjC;
			path = TestApps/MessagingDemoAppObjC;
			sourceTree = "<group>";
		};
		242920F62AD0628B000DB2CD /* Schemas */ = {
			isa = PBXGroup;
			children = (
				246EF0612C013D4A002A9B22 /* ContentCardSchemaData.swift */,
				24569A8E2AE2CD6E00FC356F /* ContentType.swift */,
				242920F02AD061F3000DB2CD /* FeedItemSchemaData.swift */,
				242920F42AD06215000DB2CD /* HtmlContentSchemaData.swift */,
				242920EE2AD05AFA000DB2CD /* InAppSchemaData.swift */,
				242920F22AD06207000DB2CD /* JsonContentSchemaData.swift */,
				4C3D44462E28842300662A3F /* EventHistoryOperationSchemaData.swift */,
				242920F72AD06791000DB2CD /* RulesetSchemaData.swift */,
				242920EC2ACF7760000DB2CD /* SchemaType.swift */,
			);
			path = Schemas;
			sourceTree = "<group>";
		};
		2469A5DD2744657000E56457 /* Resources */ = {
			isa = PBXGroup;
			children = (
				B6F7CC102CC2EF3C00C35C64 /* UI */,
				09265D5C2B74497E0085D825 /* codeBasedPropositionHtml.json */,
				09265D5D2B74497E0085D825 /* codeBasedPropositionHtmlContent.json */,
				09265D5F2B74497E0085D825 /* codeBasedPropositionJson.json */,
				09265D5E2B74497E0085D825 /* codeBasedPropositionJsonContent.json */,
				242920EA2AC5D744000DB2CD /* cachedProposition.json */,
				4C627F5D2E1E00D3001634BB /* contentCardProposition.json */,
				4C627F5E2E1E00D3001634BB /* contentCardPropositionContent.json */,
				2438B92D29C12179001D6F3A /* emptyContentStringRule.json */,
				2469A5E02744696400E56457 /* eventSequenceRule.json */,
				240FC4352AAFCBE500AFEEEB /* feedProposition.json */,
				240FC43B2AB0B8A200AFEEEB /* feedPropositionContent.json */,
				4C627F592E1DFE9C001634BB /* feedPropositionContentFeedItemConsequences.json */,
				4C627F5A2E1DFE9C001634BB /* feedPropositionContentMissingData.json */,
				4C627F572E1DFC7E001634BB /* feedPropositionContentMissingSurfaceMetadata.json */,
				2469A5EC2755A60E00E56457 /* functionalTestConfigStage.json */,
				240FC4372AAFCE3400AFEEEB /* inappPropositionV2.json */,
				240FC43E2AB0B8A300AFEEEB /* inappPropositionV2Content.json */,
				2438B92E29C12179001D6F3A /* malformedContentRule.json */,
				240BDFF52B72E83E00AE8547 /* mockPropositionItem.json */,
				4C3D44402E286BB100662A3F /* contentCardPropositionContentMissingData.json */,
				4C3D44412E286BB100662A3F /* contentCardPropositionContentMissingSurfaceMetadata.json */,
				4C3D44422E286BB100662A3F /* contentCardPropositionMultipleCardConsequences.json */,
				243EC1EC2CD0387100BD546E /* inAppMessagePriority20.json */,
				243EC1ED2CD0387100BD546E /* inAppMessagePriority60.json */,
				243EC1EA2CD036A200BD546E /* inAppMessagePriority100.json */,
				4CB003F62E30BEEA002152B0 /* ruleWithInvalidConsequenceDetail.json */,
				242920D32ABCA559000DB2CD /* ruleWithNoConsequence.json */,
				242920D52ABCD8A6000DB2CD /* ruleWithUnknownConsequenceSchema.json */,
				2469A5DE274465C900E56457 /* showOnceRule.json */,
				2438B92B29C10B2D001D6F3A /* wrongScopeRule.json */,
			);
			path = Resources;
			sourceTree = "<group>";
		};
		2469A6032759999E00E56457 /* FunctionalTestApp */ = {
			isa = PBXGroup;
			children = (
				2469A6042759999E00E56457 /* AppDelegate.swift */,
				2469A6062759999E00E56457 /* SceneDelegate.swift */,
				2469A6082759999E00E56457 /* ViewController.swift */,
				2469A60A2759999E00E56457 /* Main.storyboard */,
				2469A60D275999A000E56457 /* Assets.xcassets */,
				2469A60F275999A000E56457 /* LaunchScreen.storyboard */,
				2469A612275999A000E56457 /* Info.plist */,
			);
			path = FunctionalTestApp;
			sourceTree = "<group>";
		};
		246EFA0E27973E7400C76A6B /* E2EFunctionalTests */ = {
			isa = PBXGroup;
			children = (
				24B071A629072E9800F4B18A /* E2EFunctionalTestApp */,
				246EFA0F27973E7400C76A6B /* E2EFunctionalTests.swift */,
				24552E68291F08CF000744AD /* Environment.swift */,
			);
			path = E2EFunctionalTests;
			sourceTree = "<group>";
		};
		24B071A629072E9800F4B18A /* E2EFunctionalTestApp */ = {
			isa = PBXGroup;
			children = (
				24B071A729072E9800F4B18A /* AppDelegate.swift */,
				24B071A929072E9800F4B18A /* SceneDelegate.swift */,
				24B071AB29072E9800F4B18A /* ViewController.swift */,
				24B071AD29072E9800F4B18A /* Main.storyboard */,
				24B071B029072E9900F4B18A /* Assets.xcassets */,
				24B071B229072E9900F4B18A /* LaunchScreen.storyboard */,
				24B071B529072E9900F4B18A /* Info.plist */,
			);
			path = E2EFunctionalTestApp;
			sourceTree = "<group>";
		};
		24CA4BBF2B6178B700D16369 /* schemas */ = {
			isa = PBXGroup;
			children = (
				246EF0672C068750002A9B22 /* ContentCardSchemaDataTests.swift */,
				24CA4BC22B6179F800D16369 /* ContentTypeTests.swift */,
				24CA4BC42B617A1000D16369 /* FeedItemSchemaDataTests.swift */,
				24CA4BC62B617A2500D16369 /* HtmlContentSchemaDataTests.swift */,
				4CB003F42E30AED6002152B0 /* EventHistoryOperationSchemaDataTests.swift */,
				24CA4BC02B6178EE00D16369 /* InAppSchemaDataTests.swift */,
				24CA4BC82B617A3F00D16369 /* JsonContentSchemaDataTests.swift */,
				24CA4BCA2B617A7100D16369 /* RulesetSchemaDataTests.swift */,
				24CA4BCC2B617A8100D16369 /* SchemaTypeTests.swift */,
			);
			path = schemas;
			sourceTree = "<group>";
		};
		2A4D31945863BC9FEBE21FE1 /* Pods */ = {
			isa = PBXGroup;
			children = (
				DA6922BC75669B1A110C84A1 /* Pods-AEPMessaging.debug.xcconfig */,
				2B84E8FD674BD07F86C712FD /* Pods-AEPMessaging.release.xcconfig */,
				71895CC75A7A5B934C60718F /* Pods-E2EFunctionalTestApp.debug.xcconfig */,
				EF179C2F973B478E3EA6F0EB /* Pods-E2EFunctionalTestApp.release.xcconfig */,
				044515A93A2F747EBB972990 /* Pods-E2EFunctionalTests.debug.xcconfig */,
				20F6C93A259B55959EF4EA0C /* Pods-E2EFunctionalTests.release.xcconfig */,
				29328F7F748796787B53604C /* Pods-FunctionalTestApp.debug.xcconfig */,
				D5773DB866CADAB59B3043AE /* Pods-FunctionalTestApp.release.xcconfig */,
				28D6E4E97B560158744075F9 /* Pods-FunctionalTests.debug.xcconfig */,
				7F70E88849D525557B4248E5 /* Pods-FunctionalTests.release.xcconfig */,
				BF90DF53585960AE051234A9 /* Pods-IntegrationTests.debug.xcconfig */,
				43204BBDCB8D5720A0D56E52 /* Pods-IntegrationTests.release.xcconfig */,
				6346827F4BC239DF7DDFD044 /* Pods-MessagingDemoApp.debug.xcconfig */,
				0A20A058AD70A9C7E3085CFC /* Pods-MessagingDemoApp.release.xcconfig */,
				E7A2B17D34C47FB6CA55B1E9 /* Pods-MessagingDemoAppObjC.debug.xcconfig */,
				815925477A42C1BB986AD2BA /* Pods-MessagingDemoAppObjC.release.xcconfig */,
				C7465CB5D942426740F36F97 /* Pods-MessagingDemoAppSwiftUI.debug.xcconfig */,
				8D7745B1452107BAE150E518 /* Pods-MessagingDemoAppSwiftUI.release.xcconfig */,
				1F4E259E7D8AA8C9CC161945 /* Pods-UnitTests.debug.xcconfig */,
				6912F64FC8C8BFAF5ACD8EF0 /* Pods-UnitTests.release.xcconfig */,
			);
			path = Pods;
			sourceTree = "<group>";
		};
<<<<<<< HEAD
		755DB8BD2E0353C700F3B21B /* LargeImageCard */ = {
			isa = PBXGroup;
			children = (
				755DB8B82E0353C700F3B21B /* large image no body.json */,
				755DB8B92E0353C700F3B21B /* large image no buttons.json */,
				755DB8BA2E0353C700F3B21B /* large image no image.json */,
				755DB8BB2E0353C700F3B21B /* large image no title.json */,
				755DB8BC2E0353C700F3B21B /* LargeImageCard.json */,
			);
			path = LargeImageCard;
			sourceTree = "<group>";
		};
		755DB8D72E1EC5C200F3B21B /* ImageOnlyCard */ = {
			isa = PBXGroup;
			children = (
				755DB8D62E1EC5C200F3B21B /* ImageOnlyCard.json */,
			);
			path = ImageOnlyCard;
=======
		4C075D762DDE8A110082B66C /* Persistence */ = {
			isa = PBXGroup;
			children = (
				4C2157F82DC445560055C8C9 /* LiveActivityTypes.swift */,
				4C075D772DDFE8000082B66C /* PersistenceStoreBase.swift */,
				4C2157F62DC444FF0055C8C9 /* PushToStartTokenStore.swift */,
				4C075D6D2DDE74D70082B66C /* ChannelActivityStore.swift */,
				4C2157F42DC444EA0055C8C9 /* UpdateTokenStore.swift */,
			);
			path = Persistence;
			sourceTree = "<group>";
		};
		4CE3F7FD2DCD689500812544 /* LiveActivity */ = {
			isa = PBXGroup;
			children = (
				4C075D712DDE83D20082B66C /* PersistenceStoreBaseTests.swift */,
			);
			path = LiveActivity;
			sourceTree = "<group>";
		};
		4CE3F80D2DD6AD0400812544 /* LiveActivity */ = {
			isa = PBXGroup;
			children = (
				4CE3F8142DD6AE0600812544 /* CountingDataStore.swift */,
				4C075D732DDE85540082B66C /* TestElement.swift */,
				4CE3F80E2DD6AD2200812544 /* TestMapBase.swift */,
			);
			path = LiveActivity;
>>>>>>> ed4ea998
			sourceTree = "<group>";
		};
		922FFCE6251B2BBA00BCE010 = {
			isa = PBXGroup;
			children = (
				925DF4A625227C4700A5DE31 /* AEPMessaging */,
				B61BDAE62DA5EA43007FE12E /* AEPMessagingLiveActivity */,
				925DF4452522785700A5DE31 /* MessagingDemoApp */,
				2414ED802899BA080036D505 /* MessagingDemoAppObjC */,
				B6165DA429A67ADA0031B84D /* NotificationService */,
				091881E52A16BAE300615481 /* MessagingDemoAppSwiftUI */,
				B61BD9CC2DA4BD16007FE12E /* WidgetMessagingDemoAppSwiftUI */,
				922FFCF0251B2BBA00BCE010 /* Products */,
				92BD7B0B251C0B7700C758CB /* Frameworks */,
				2A4D31945863BC9FEBE21FE1 /* Pods */,
			);
			sourceTree = "<group>";
		};
		922FFCF0251B2BBA00BCE010 /* Products */ = {
			isa = PBXGroup;
			children = (
				92085982251BEB7100B9C65A /* MessagingDemoApp.app */,
				925DF4A525227C4700A5DE31 /* AEPMessaging.framework */,
				9296BA812537BFC0002C88F7 /* UnitTests.xctest */,
				92FC58782636840C005BAE02 /* FunctionalTests.xctest */,
				2469A6022759999E00E56457 /* FunctionalTestApp.app */,
				246EFA0D27973E7400C76A6B /* E2EFunctionalTests.xctest */,
				2414ED7F2899BA080036D505 /* MessagingDemoAppObjC.app */,
				24B071A529072E9800F4B18A /* E2EFunctionalTestApp.app */,
				B6165DA329A67AD90031B84D /* NotificationService.appex */,
				091881E42A16BAE200615481 /* MessagingDemoAppSwiftUI.app */,
				B6F7CCA42CCA165B00C35C64 /* IntegrationTests.xctest */,
				B61BD8A82DA4656A007FE12E /* WidgetMessagingDemoAppSwiftUI.appex */,
				B61BDAB52DA5E826007FE12E /* AEPMessagingLiveActivityTests.xctest */,
				B61BDACE2DA5E861007FE12E /* AEPMessagingLiveActivity.framework */,
			);
			name = Products;
			sourceTree = "<group>";
		};
		92315433261E3B36004AE7D3 /* Sources */ = {
			isa = PBXGroup;
			children = (
				B6F7CC5E2CC7081E00C35C64 /* ClassExtensions */,
				B6F7CC5F2CC7089200C35C64 /* Enum */,
				B64256B72D93B06F00EDCAC5 /* LiveActivity */,
				242920F62AD0628B000DB2CD /* Schemas */,
				B6F7CBC82CC2089A00C35C64 /* UI */,
<<<<<<< HEAD
				92315435261E3B36004AE7D3 /* AEPMessaging.h */,
				B64256AF2D936B9700EDCAC5 /* BatchedPropositionInteraction.swift */,
=======
>>>>>>> ed4ea998
				24FD5F742CEEA50400AE4567 /* CompletionHandler.swift */,
				246EF0632C013DED002A9B22 /* ContentCard.swift */,
				090290C429DCED0B00388226 /* ContentCardRulesEngine.swift */,
				244FEA4729B8E2950058FA1C /* Feed.swift */,
				244FEA4329B6A1060058FA1C /* FeedItem.swift */,
				246FD07126B9F86F00FD130B /* FullscreenMessage+Message.swift */,
				244E9583268262C7001DC957 /* Message.swift */,
				244C2BDD26B36A4B008F086A /* Message+FullscreenMessageDelegate.swift */,
				92315436261E3B36004AE7D3 /* Messaging.swift */,
				244E954A267BAEBE001DC957 /* Messaging+EdgeEvents.swift */,
				D6C020402DC2B4800094C9CD /* MessagingProperties.swift */,
				92315434261E3B36004AE7D3 /* Messaging+PublicAPI.swift */,
				0969D6372A79BB3C00A00BF7 /* Messaging+State.swift */,
				92315437261E3B36004AE7D3 /* MessagingConstants.swift */,
				0969D63F2A7A9DC600A00BF7 /* MessagingMigrator.swift */,
				2450594D2671283F00CC7CA0 /* MessagingRulesEngine.swift */,
				2469A5E2274863F600E56457 /* MessagingRulesEngine+Caching.swift */,
				4C2157F22DC4441F0055C8C9 /* MessagingStateManager.swift */,
				240FC42D2AA920D400AFEEEB /* ParsedPropositions.swift */,
				09B071EB2A651C7800F259C1 /* Proposition.swift */,
				246EF05F2BFFC6B5002A9B22 /* PropositionHistory.swift */,
				243B1AFD28AEB1E60074327E /* PropositionInfo.swift */,
				09F5D93F2B5CF35F00117437 /* PropositionInteraction.swift */,
				09B071ED2A651CB200F259C1 /* PropositionItem.swift */,
				243B1AFB28AD7FCE0074327E /* PropositionPayload.swift */,
				09B071E52A64D3D900F259C1 /* Surface.swift */,
				92315435261E3B36004AE7D3 /* AEPMessaging.h */,
				92315438261E3B36004AE7D3 /* Info.plist */,
			);
			path = Sources;
			sourceTree = "<group>";
		};
		92315439261E3B36004AE7D3 /* Tests */ = {
			isa = PBXGroup;
			children = (
				B6F7CCAF2CCA16DB00C35C64 /* IntegrationTests */,
				246EFA0E27973E7400C76A6B /* E2EFunctionalTests */,
				92FC5865263681F5005BAE02 /* FunctionalTests */,
				2469A5DD2744657000E56457 /* Resources */,
				9231543C261E3B36004AE7D3 /* TestHelpers */,
				9231543A261E3B36004AE7D3 /* UnitTests */,
			);
			path = Tests;
			sourceTree = "<group>";
		};
		9231543A261E3B36004AE7D3 /* UnitTests */ = {
			isa = PBXGroup;
			children = (
				4CE3F7FD2DCD689500812544 /* LiveActivity */,
				B6F7CBEB2CC2EA8500C35C64 /* UITests */,
				24CA4BBF2B6178B700D16369 /* schemas */,
				24CA4BCE2B617AA900D16369 /* Array+MessagingTests.swift */,
				B64256B32D936C1400EDCAC5 /* BatchedPropositionInteractionTests.swift */,
				24CA4BD02B617AC800D16369 /* Bundle+MessagingTests.swift */,
				24CA4BD22B617AED00D16369 /* Cache+MessagingTests.swift */,
				244F19042D0106BA009F0209 /* CompletionHandlerTests.swift */,
				246EF0652C06803B002A9B22 /* ContentCardTests.swift */,
				24CA4BD42B6195A500D16369 /* ContentCardRulesEngineTests.swift */,
				243EA6C82733258600195945 /* Dictionary+MessagingTests.swift */,
				245059622673DBFD00CC7CA0 /* Event+MessagingTests.swift */,
				242920E22AC4D060000DB2CD /* FeedTests.swift */,
				244FEA4529B6A5D30058FA1C /* FeedItemTests.swift */,
				243EA6CA273325A000195945 /* FullscreenMessage+MessageTests.swift */,
				243EA6CC273325B700195945 /* MessageTests.swift */,
				B64256B52D936C4300EDCAC5 /* CollectionPropositionItemTests.swift */,
				243EA6CE273325CC00195945 /* Message+FullscreenMessageDelegateTests.swift */,
				245059642673DBFD00CC7CA0 /* MessagingTests.swift */,
				D66DF10B2DD5327E0021AC51 /* MessagingPropertiesTests.swift */,
				243EA6D12733260000195945 /* Messaging+EdgeEventsTests.swift */,
				245059632673DBFD00CC7CA0 /* Messaging+PublicApiTest.swift */,
				242920E82AC4EE2D000DB2CD /* Messaging+StateTests.swift */,
				243EA6D32733261E00195945 /* MessagingEdgeEventTypeTests.swift */,
				24CA4BD82B6196DF00D16369 /* MessagingMigratorTests.swift */,
				4C55DB8E2E2F41C400379AF4 /* MessagingProcessCompletedEventTests.swift */,
				4C55DB902E303BDE00379AF4 /* MessagingTestConstants.swift */,
				2450596B2673DBFE00CC7CA0 /* MessagingRulesEngineTests.swift */,
				2469A5E6274C0FA900E56457 /* MessagingRulesEngine+CachingTests.swift */,
				240FC42F2AAFB08E00AFEEEB /* ParsedPropositionsTests.swift */,
				248BD9C928BD56A200C49B94 /* PropositionInfoTests.swift */,
				24CA4BDE2B61974300D16369 /* PropositionInteractionTests.swift */,
				24CA4BDC2B61972500D16369 /* PropositionItemTests.swift */,
				248BD9CB28BD56B300C49B94 /* PropositionPayloadTests.swift */,
				24CA4BDA2B61971000D16369 /* PropositionTests.swift */,
				B6E63D032A9EC71C007BB586 /* PushTrackingStatusTests.swift */,
				242920D92ABCF488000DB2CD /* RuleConsequence+MessagingTests.swift */,
				243EA6D52733263D00195945 /* SharedStateResult+MessagingTests.swift */,
				243EA6D72733265400195945 /* String+JSONTests.swift */,
				24CA4BE02B61977800D16369 /* SurfaceTests.swift */,
				241B2DD52821C99500E4FF67 /* URL+QueryParamsTests.swift */,
				245059612673DBFD00CC7CA0 /* Info.plist */,
			);
			path = UnitTests;
			sourceTree = "<group>";
		};
		9231543C261E3B36004AE7D3 /* TestHelpers */ = {
			isa = PBXGroup;
			children = (
				4CE3F80D2DD6AD0400812544 /* LiveActivity */,
				B6F7CC0B2CC2ED4100C35C64 /* UITestUtils */,
				2469A5FA2759401900E56457 /* ConfigurationLoader.swift */,
				928639FB263757A7000AFA53 /* Dictionary+Flatten.swift */,
				2469A5EA274D49B100E56457 /* JSONFileLoader.swift */,
				2469A5E8274C107100E56457 /* MockCache.swift */,
				090290CA29DE3F8200388226 /* MockContentCardRulesEngine.swift */,
				243EA6DD2739D4A400195945 /* MockFullscreenMessage.swift */,
				2469A5DB27445CAF00E56457 /* MockLaunchRulesEngine.swift */,
				243EA6DB2739D48900195945 /* MockMessage.swift */,
				243EA6D92739D47400195945 /* MockMessaging.swift */,
				243EA6E1273B436400195945 /* MockMessagingRulesEngine.swift */,
				D66DF10D2DD5332A0021AC51 /* MockNamedKeyValueService.swift */,
				92FC594426372E34005BAE02 /* MockNotificationResponseCoder.swift */,
				240436CD2C76685C008CCD6D /* MockProposition.swift */,
				240436CB2C765C41008CCD6D /* MockPropositionItem.swift */,
				2402745B29FC424000884DFE /* TestableMessagingDelegate.swift */,
				243EA6DF2739D9D700195945 /* TestableMessagingMobileParameters.swift */,
				246CF1432C923D23009CBE3A /* MockEvaluable.swift */,
			);
			path = TestHelpers;
			sourceTree = "<group>";
		};
		925DF4452522785700A5DE31 /* MessagingDemoApp */ = {
			isa = PBXGroup;
			children = (
				D63FC3AB2E00DAB800037B50 /* String+DataConversion.swift */,
				925DF44D2522785700A5DE31 /* Assets */,
				925DF44C2522785700A5DE31 /* AppDelegate.swift */,
				925DF4502522785700A5DE31 /* SceneDelegate.swift */,
				925DF4462522785700A5DE31 /* ViewController.swift */,
				925DF4472522785700A5DE31 /* Assets.xcassets */,
				925DF4482522785700A5DE31 /* LaunchScreen.storyboard */,
				925DF44A2522785700A5DE31 /* Main.storyboard */,
				925DF44F2522785700A5DE31 /* Info.plist */,
			);
			name = MessagingDemoApp;
			path = TestApps/MessagingDemoApp;
			sourceTree = "<group>";
		};
		925DF44D2522785700A5DE31 /* Assets */ = {
			isa = PBXGroup;
			children = (
				2415598428D1217500729136 /* nativeMethodCallingSample.html */,
				925DF44E2522785700A5DE31 /* ADBMobileConfig.json */,
			);
			path = Assets;
			sourceTree = "<group>";
		};
		925DF4A625227C4700A5DE31 /* AEPMessaging */ = {
			isa = PBXGroup;
			children = (
				92315433261E3B36004AE7D3 /* Sources */,
				92315439261E3B36004AE7D3 /* Tests */,
			);
			path = AEPMessaging;
			sourceTree = "<group>";
		};
		92BD7B0B251C0B7700C758CB /* Frameworks */ = {
			isa = PBXGroup;
			children = (
				4C3B9F882AE3385B00A7D395 /* AEPTestUtils.framework */,
				92BCEC9C2538FC0E0068F8B8 /* AEPEdge.framework */,
				9249A4E8252294AD009193AB /* AEPCore.framework */,
				9249A4EA252294AD009193AB /* AEPIdentity.framework */,
				9249A4EC252294AD009193AB /* AEPLifecycle.framework */,
				9249A4EE252294AD009193AB /* AEPRulesEngine.framework */,
				9249A4F0252294AD009193AB /* AEPServices.framework */,
				B61BD8A92DA4656A007FE12E /* WidgetKit.framework */,
				B61BD8AB2DA4656A007FE12E /* SwiftUI.framework */,
				B7B411B1F9538EB09000C67E /* Pods_AEPMessaging.framework */,
				8B18970846882D9DC0CD1C50 /* Pods_E2EFunctionalTestApp.framework */,
				36D3F6949A279969C6766FF5 /* Pods_E2EFunctionalTests.framework */,
				1331B50C344AD02FE0C9E2BF /* Pods_FunctionalTestApp.framework */,
				3D55E83254139642A1CAA76E /* Pods_FunctionalTests.framework */,
				7872C9FF7BE2CF1D18017C01 /* Pods_IntegrationTests.framework */,
				A4674E5E3D4CA595638A62EB /* Pods_MessagingDemoApp.framework */,
				9BDCBFF342013F2FF0CE1472 /* Pods_MessagingDemoAppObjC.framework */,
				233D0E8FD8252487C368E8F3 /* Pods_MessagingDemoAppSwiftUI.framework */,
				B86A865B6338E5FAFD760F08 /* Pods_UnitTests.framework */,
			);
			name = Frameworks;
			sourceTree = "<group>";
		};
		92FC5865263681F5005BAE02 /* FunctionalTests */ = {
			isa = PBXGroup;
			children = (
				2469A6032759999E00E56457 /* FunctionalTestApp */,
				24EE301D28FF61F0005E417C /* InAppMessagingEventTests.swift */,
				92863A012637706F000AFA53 /* MessagingFunctionalTests.swift */,
				B631AE152A61336800E8B82E /* MessagingNotificationTrackingTests.swift */,
				92FC587A2636840C005BAE02 /* MessagingPublicAPITests.swift */,
				B6F795E12DD30238004478B4 /* LiveActivityTests.swift */,
				92FC587C2636840C005BAE02 /* Info.plist */,
			);
			path = FunctionalTests;
			sourceTree = "<group>";
		};
		B6165DA429A67ADA0031B84D /* NotificationService */ = {
			isa = PBXGroup;
			children = (
				B6165DA529A67ADA0031B84D /* NotificationService.swift */,
				B6165DA729A67ADA0031B84D /* Info.plist */,
			);
			name = NotificationService;
			path = TestApps/MessagingDemoApp/NotificationService;
			sourceTree = "<group>";
		};
		B61BD8D62DA466BB007FE12E /* LiveActivity */ = {
			isa = PBXGroup;
			children = (
				B61BD9142DA4A2AE007FE12E /* TokenCollector.swift */,
				B61BD8DA2DA466F9007FE12E /* Attributes */,
				B61BD8DF2DA466F9007FE12E /* Pages */,
			);
			path = LiveActivity;
			sourceTree = "<group>";
		};
		B61BD8DA2DA466F9007FE12E /* Attributes */ = {
			isa = PBXGroup;
			children = (
				B61BD8D72DA466F9007FE12E /* AirplaneTrackingAttributes.swift */,
				B61BD8D82DA466F9007FE12E /* FoodDeliveryLiveActivityAttributes.swift */,
				B61BD8D92DA466F9007FE12E /* GameScoreLiveActivityAttributes.swift */,
			);
			path = Attributes;
			sourceTree = "<group>";
		};
		B61BD8DF2DA466F9007FE12E /* Pages */ = {
			isa = PBXGroup;
			children = (
				B61BD8DB2DA466F9007FE12E /* AirplaneTrackingLiveActivityView.swift */,
				B61BD8DC2DA466F9007FE12E /* CommonLiveActivityViews.swift */,
				B61BD8DD2DA466F9007FE12E /* FoodDeliveryLiveActivityView.swift */,
				B61BD8DE2DA466F9007FE12E /* GameScoreLiveActivityView.swift */,
			);
			path = Pages;
			sourceTree = "<group>";
		};
		B61BD9C22DA4BD16007FE12E /* AirplaneTracker */ = {
			isa = PBXGroup;
			children = (
				B61BD9C12DA4BD16007FE12E /* AirplaneLiveActivity.swift */,
			);
			path = AirplaneTracker;
			sourceTree = "<group>";
		};
		B61BD9C52DA4BD16007FE12E /* FoodDelivery */ = {
			isa = PBXGroup;
			children = (
				B61BD9C32DA4BD16007FE12E /* FoodDeliveryLiveActivity.swift */,
				B61BD9C42DA4BD16007FE12E /* FoodDeliveryProgressView.swift */,
			);
			path = FoodDelivery;
			sourceTree = "<group>";
		};
		B61BD9C72DA4BD16007FE12E /* Game */ = {
			isa = PBXGroup;
			children = (
				B61BD9C62DA4BD16007FE12E /* GameScoreLiveActivity.swift */,
			);
			path = Game;
			sourceTree = "<group>";
		};
		B61BD9C82DA4BD16007FE12E /* LiveActivityUI */ = {
			isa = PBXGroup;
			children = (
				B61BD9C22DA4BD16007FE12E /* AirplaneTracker */,
				B61BD9C52DA4BD16007FE12E /* FoodDelivery */,
				B61BD9C72DA4BD16007FE12E /* Game */,
			);
			path = LiveActivityUI;
			sourceTree = "<group>";
		};
		B61BD9CC2DA4BD16007FE12E /* WidgetMessagingDemoAppSwiftUI */ = {
			isa = PBXGroup;
			children = (
				B61BD9C82DA4BD16007FE12E /* LiveActivityUI */,
				B61BD9C92DA4BD16007FE12E /* Assets.xcassets */,
				B61BD9CA2DA4BD16007FE12E /* Info.plist */,
				B61BD9CB2DA4BD16007FE12E /* WidgetMessagingDemoAppSwiftUIBundle.swift */,
			);
			name = WidgetMessagingDemoAppSwiftUI;
			path = TestApps/WidgetMessagingDemoAppSwiftUI;
			sourceTree = "<group>";
		};
		B61BDAE52DA5EA43007FE12E /* Sources */ = {
			isa = PBXGroup;
			children = (
				B61BDAE12DA5EA43007FE12E /* AEPMessagingLiveActivity.h */,
				B61BDAE22DA5EA43007FE12E /* Info.plist */,
				B6471C7A2E00B0CB0013F127 /* LiveActivityDebuggable.swift */,
				B61BDAE32DA5EA43007FE12E /* LiveActivityAttributes.swift */,
				B61BDAE42DA5EA43007FE12E /* LiveActivityData.swift */,
				4C0111D62DB30FD900996757 /* LiveActivityOrigin.swift */,
			);
			path = Sources;
			sourceTree = "<group>";
		};
		B61BDAE62DA5EA43007FE12E /* AEPMessagingLiveActivity */ = {
			isa = PBXGroup;
			children = (
				B61BDAE52DA5EA43007FE12E /* Sources */,
			);
			path = AEPMessagingLiveActivity;
			sourceTree = "<group>";
		};
		B64256B72D93B06F00EDCAC5 /* LiveActivity */ = {
			isa = PBXGroup;
			children = (
				4C075D762DDE8A110082B66C /* Persistence */,
				4C9BE8D72DAF5A6900EF41A3 /* ActivityTaskStore.swift */,
				B6471C7C2E01447E0013F127 /* LiveActivityDebugSchemaBuilder.swift */,
				4C3A65DA2E56A2D700EEEF3B /* LiveActivityRegistrationCoordinator.swift */,
				B64256B82D93B07C00EDCAC5 /* Messaging+LiveActivityPublicAPI.swift */,
			);
			path = LiveActivity;
			sourceTree = "<group>";
		};
		B6F7CBA12CC2089A00C35C64 /* Template */ = {
			isa = PBXGroup;
			children = (
				754F49E82DFCA9EA002601E9 /* LargeImageTemplate.swift */,
				B6F7CB9C2CC2089A00C35C64 /* BaseTemplate.swift */,
				755DB8C32E0DC19100F3B21B /* ImageOnlyTemplate.swift */,
				B6F7CB9D2CC2089A00C35C64 /* ContentCardTemplate.swift */,
				B6F7CB9E2CC2089A00C35C64 /* SmallImageTemplate.swift */,
				B6F7CB9F2CC2089A00C35C64 /* TemplateBuilder.swift */,
				B6F7CBA02CC2089A00C35C64 /* TemplateEventHandler.swift */,
			);
			path = Template;
			sourceTree = "<group>";
		};
		B6F7CBA42CC2089A00C35C64 /* AEPButton */ = {
			isa = PBXGroup;
			children = (
				B6F7CBA22CC2089A00C35C64 /* AEPButton.swift */,
				B6F7CBA32CC2089A00C35C64 /* AEPButtonView.swift */,
			);
			path = AEPButton;
			sourceTree = "<group>";
		};
		B6F7CBA82CC2089A00C35C64 /* AEPDismissButton */ = {
			isa = PBXGroup;
			children = (
				B6F7CBA52CC2089A00C35C64 /* AEPDismissButton.swift */,
				B6F7CBA62CC2089A00C35C64 /* AEPDismissButtonView.swift */,
				B6F7CBA72CC2089A00C35C64 /* DismissButtonStyle.swift */,
			);
			path = AEPDismissButton;
			sourceTree = "<group>";
		};
		B6F7CBAC2CC2089A00C35C64 /* AEPImage */ = {
			isa = PBXGroup;
			children = (
				B6D035E12D2F23E900031170 /* AppStateManager.swift */,
				B69573C72CD444790027E376 /* AEPBundleImageView.swift */,
				B67CCF762CD08D4D00CF08D1 /* AEPAsyncImageView.swift */,
				B67CCF782CD0BF8700CF08D1 /* ContentCardImageCache.swift */,
				B6F7CBA92CC2089A00C35C64 /* AEPImage.swift */,
				B6F7CBAA2CC2089A00C35C64 /* AEPImageView.swift */,
				B6F7CBAB2CC2089A00C35C64 /* ImageSourceType.swift */,
			);
			path = AEPImage;
			sourceTree = "<group>";
		};
		B6F7CBAF2CC2089A00C35C64 /* HStack */ = {
			isa = PBXGroup;
			children = (
				B6F7CBAD2CC2089A00C35C64 /* AEPHStack.swift */,
				B6F7CBAE2CC2089A00C35C64 /* AEPHStackView.swift */,
			);
			path = HStack;
			sourceTree = "<group>";
		};
		B6F7CBB22CC2089A00C35C64 /* VStack */ = {
			isa = PBXGroup;
			children = (
				B6F7CBB02CC2089A00C35C64 /* AEPVStack.swift */,
				B6F7CBB12CC2089A00C35C64 /* AEPVStackView.swift */,
			);
			path = VStack;
			sourceTree = "<group>";
		};
		B6F7CBB52CC2089A00C35C64 /* AEPStack */ = {
			isa = PBXGroup;
			children = (
				B6F7CBAF2CC2089A00C35C64 /* HStack */,
				B6F7CBB22CC2089A00C35C64 /* VStack */,
				B6F7CBB32CC2089A00C35C64 /* AEPStack.swift */,
				B6F7CBB42CC2089A00C35C64 /* AEPStackError.swift */,
			);
			path = AEPStack;
			sourceTree = "<group>";
		};
		B6F7CBB92CC2089A00C35C64 /* AEPText */ = {
			isa = PBXGroup;
			children = (
				B6F7CBB62CC2089A00C35C64 /* AEPText.swift */,
				B6F7CBB72CC2089A00C35C64 /* AEPTextType.swift */,
				B6F7CBB82CC2089A00C35C64 /* AEPTextView.swift */,
			);
			path = AEPText;
			sourceTree = "<group>";
		};
		B6F7CBBD2CC2089A00C35C64 /* UIElement */ = {
			isa = PBXGroup;
			children = (
				B6F7CBA42CC2089A00C35C64 /* AEPButton */,
				B6F7CBA82CC2089A00C35C64 /* AEPDismissButton */,
				B6F7CBAC2CC2089A00C35C64 /* AEPImage */,
				B6F7CBB52CC2089A00C35C64 /* AEPStack */,
				B6F7CBB92CC2089A00C35C64 /* AEPText */,
				B6F7CBBA2CC2089A00C35C64 /* AEPViewModel.swift */,
				B6F7CBBB2CC2089A00C35C64 /* AEPViewModifier.swift */,
				B6F7CBBC2CC2089A00C35C64 /* View+CustomModifiers.swift */,
			);
			path = UIElement;
			sourceTree = "<group>";
		};
		B6F7CBC52CC2089A00C35C64 /* ContentCards */ = {
			isa = PBXGroup;
			children = (
				B6F7CBA12CC2089A00C35C64 /* Template */,
				B6F7CBBD2CC2089A00C35C64 /* UIElement */,
				B6F7CBBE2CC2089A00C35C64 /* ContentCardCustomizing.swift */,
				B6F7CBBF2CC2089A00C35C64 /* ContentCardSchemaData+TemplateContent.swift */,
				B6F7CBC02CC2089A00C35C64 /* ContentCardTemplateType.swift */,
				B6F7CBC12CC2089A00C35C64 /* ContentCardUI.swift */,
				B6F7CBC22CC2089A00C35C64 /* ContentCardUI+EventHandler.swift */,
				B6F7CBC32CC2089A00C35C64 /* ContentCardUIError.swift */,
				B6F7CBC42CC2089A00C35C64 /* ContentCardUIEventListening.swift */,
			);
			path = ContentCards;
			sourceTree = "<group>";
		};
		B6F7CBC82CC2089A00C35C64 /* UI */ = {
			isa = PBXGroup;
			children = (
				B6F7CBC52CC2089A00C35C64 /* ContentCards */,
				B6F7CBC62CC2089A00C35C64 /* Messaging+UIPublicAPI.swift */,
				B6F7CBC72CC2089A00C35C64 /* UIConstants.swift */,
			);
			path = UI;
			sourceTree = "<group>";
		};
		B6F7CBEB2CC2EA8500C35C64 /* UITests */ = {
			isa = PBXGroup;
			children = (
				B6F7CBEC2CC2EAF500C35C64 /* AEPButtonTests.swift */,
				B6F7CBED2CC2EAF500C35C64 /* AEPDismissButtonTests.swift */,
				B6F7CBEE2CC2EAF500C35C64 /* AEPImageTests.swift */,
				B6F7CBEF2CC2EAF500C35C64 /* AEPStackTests.swift */,
				B6F7CBF12CC2EAF500C35C64 /* AEPTextTests.swift */,
				B6F7CBF22CC2EAF500C35C64 /* AEPTextTypeTests.swift */,
				B6F7CBF32CC2EAF500C35C64 /* ContentCardSchemaData+TemplateContentTests.swift */,
				B6F7CBF42CC2EAF500C35C64 /* ContentCardTemplateTypeTests.swift */,
				B6F7CBF52CC2EAF500C35C64 /* ContentCardUITests.swift */,
				B6F7CBF62CC2EAF500C35C64 /* DismissButtonStyleTests.swift */,
				B6F7CBF72CC2EAF500C35C64 /* SmallImageTemplateTests.swift */,
				755DB8AC2E02007F00F3B21B /* LargeImageTemplateTests.swift */,
				755DB8D92E1EC67D00F3B21B /* ImageOnlyTemplateTests.swift */,
				B6F7CBF82CC2EAF500C35C64 /* TemplateBuilderTests.swift */,
			);
			path = UITests;
			sourceTree = "<group>";
		};
		B6F7CC0B2CC2ED4100C35C64 /* UITestUtils */ = {
			isa = PBXGroup;
			children = (
				B6F7CC072CC2ED4100C35C64 /* ContentCardTestUtil.swift */,
				B6F7CC082CC2ED4100C35C64 /* EmptyCustomizer.swift */,
				B6F7CC092CC2ED4100C35C64 /* FileReader.swift */,
				B6F7CC0A2CC2ED4100C35C64 /* MockTemplate.swift */,
			);
			path = UITestUtils;
			sourceTree = "<group>";
		};
		B6F7CC102CC2EF3C00C35C64 /* UI */ = {
			isa = PBXGroup;
			children = (
				B6F7CC192CC2EFE400C35C64 /* NetworkResponses */,
				B6F7CC1F2CC2EFE400C35C64 /* TemplateJSON */,
			);
			path = UI;
			sourceTree = "<group>";
		};
		B6F7CC162CC2EFE400C35C64 /* SmallImageCard */ = {
			isa = PBXGroup;
			children = (
				B6F7CC112CC2EFE400C35C64 /* small image no body.json */,
				B6F7CC122CC2EFE400C35C64 /* small image no buttons.json */,
				B6F7CC132CC2EFE400C35C64 /* small image no image.json */,
				B6F7CC142CC2EFE400C35C64 /* small image no title.json */,
				B6F7CC152CC2EFE400C35C64 /* SmallImageCard.json */,
			);
			path = SmallImageCard;
			sourceTree = "<group>";
		};
		B6F7CC192CC2EFE400C35C64 /* NetworkResponses */ = {
			isa = PBXGroup;
			children = (
				755DB8D72E1EC5C200F3B21B /* ImageOnlyCard */,
				755DB8BD2E0353C700F3B21B /* LargeImageCard */,
				B6F7CC162CC2EFE400C35C64 /* SmallImageCard */,
				B6F7CC172CC2EFE400C35C64 /* MultipleCards.json */,
				B6F7CC182CC2EFE400C35C64 /* NoCard.json */,
			);
			path = NetworkResponses;
			sourceTree = "<group>";
		};
		B6F7CC1F2CC2EFE400C35C64 /* TemplateJSON */ = {
			isa = PBXGroup;
			children = (
				754F49EA2E007FC1002601E9 /* LargeImageTemplate.json */,
				755DB8B02E0202FE00F3B21B /* LargeImageTemplate_noBody.json */,
				755DB8B12E0202FE00F3B21B /* LargeImageTemplate_noTitle.json */,
				755DB8B22E0202FE00F3B21B /* LargeImageTemplate_onlyTitle.json */,
				755DB8B32E0202FE00F3B21B /* LargeImageTemplate_validTitle_invalidOther.json */,
				B6F7CC1A2CC2EFE400C35C64 /* InvalidTemplate.json */,
				B6F7CC1B2CC2EFE400C35C64 /* SmallImageTemplate.json */,
				B6F7CC1C2CC2EFE400C35C64 /* SmallImageTemplate_noTitle.json */,
				B6F7CC1D2CC2EFE400C35C64 /* SmallImageTemplate_onlyTitle.json */,
				B6F7CC1E2CC2EFE400C35C64 /* SmallImageTemplate_validTitle_invalidOther.json */,
				755DB8C52E1DBC2000F3B21B /* ImageOnlyTemplate.json */,
				755DB8C62E1DBC2000F3B21B /* ImageOnlyTemplate_invalidImage.json */,
				755DB8C72E1DBC2000F3B21B /* ImageOnlyTemplate_noActionUrl.json */,
				755DB8C82E1DBC2000F3B21B /* ImageOnlyTemplate_noImage.json */,
				755DB8C92E1DBC2000F3B21B /* ImageOnlyTemplate_onlyImage.json */,
				755DB8CA2E1DBC2000F3B21B /* ImageOnlyTemplate_validImage_invalidOther.json */,
			);
			path = TemplateJSON;
			sourceTree = "<group>";
		};
		B6F7CC5E2CC7081E00C35C64 /* ClassExtensions */ = {
			isa = PBXGroup;
			children = (
				B64256B12D936BD600EDCAC5 /* Collection+PropositionItem.swift */,
				09B071F52A7318CB00F259C1 /* Array+Messaging.swift */,
				09B071E72A64D80E00F259C1 /* Bundle+Messaging.swift */,
				240316B72A83DDD80016B0D9 /* Cache+Messaging.swift */,
				4C9BE8D32DAF59E500EF41A3 /* Data+Messaging.swift */,
				244E955A267BB253001DC957 /* Dictionary+Messaging.swift */,
				923155762620FC53004AE7D3 /* Event+Messaging.swift */,
				4C9BE8D52DAF5A4000EF41A3 /* LiveActivityAttributes+Messaging.swift */,
				090290C829DD11EA00388226 /* RuleConsequence+Messaging.swift */,
				240F71FA26868F7100846587 /* SharedStateResult+Messaging.swift */,
				244E9554267BB018001DC957 /* String+JSON.swift */,
				241B2DD32821C80C00E4FF67 /* URL+QueryParams.swift */,
			);
			path = ClassExtensions;
			sourceTree = "<group>";
		};
		B6F7CC5F2CC7089200C35C64 /* Enum */ = {
			isa = PBXGroup;
			children = (
				244C2BD726B36480008F086A /* MessagingEdgeEventType.swift */,
				B6389A482A9B32D400B72FB4 /* PushTrackingStatus.swift */,
			);
			path = Enum;
			sourceTree = "<group>";
		};
		B6F7CC922CC80DE500C35C64 /* ElementViews */ = {
			isa = PBXGroup;
			children = (
				B6F7CC982CC874E500C35C64 /* TabHeader.swift */,
				0969D63B2A7A0EF600A00BF7 /* CustomTextView.swift */,
				0969D6352A760AF900A00BF7 /* CustomHtmlView.swift */,
				0969D6332A75D55E00A00BF7 /* CustomImageView.swift */,
			);
			path = ElementViews;
			sourceTree = "<group>";
		};
		B6F7CC932CC80E2800C35C64 /* AppPages */ = {
			isa = PBXGroup;
			children = (
				B61BD8D62DA466BB007FE12E /* LiveActivity */,
				B6F7CC922CC80DE500C35C64 /* ElementViews */,
				091881E82A16BAE300615481 /* HomeView.swift */,
				091881FE2A16D7A200615481 /* PushView.swift */,
				091881F22A16C2A200615481 /* InAppView.swift */,
				091881F52A16C2D600615481 /* CardsView.swift */,
				B61BD9162DA4A779007FE12E /* LiveActivityView.swift */,
				092A77F12A757CB40026D325 /* CodeBasedView.swift */,
			);
			path = AppPages;
			sourceTree = "<group>";
		};
		B6F7CCAF2CCA16DB00C35C64 /* IntegrationTests */ = {
			isa = PBXGroup;
			children = (
				B6F7CCC82CCAB18700C35C64 /* IntegrationTestPlan.xctestplan */,
				B6F7CCB72CCA186600C35C64 /* HelperClasses */,
				B6F7CCB12CCA186600C35C64 /* ContentCardEventListeningTest.swift */,
				B6F7CCB22CCA186600C35C64 /* ContentCardTrackingTest.swift */,
				B6F7CCB32CCA186600C35C64 /* GetContentCardUITest.swift */,
				B6F7CCB82CCA186600C35C64 /* SmallImageTemplateTest.swift */,
				755DB8D32E1EC54700F3B21B /* ImageOnlyTemplateTest.swift */,
				755DB8AE2E0200E700F3B21B /* LargeImageTemplateTest.swift */,
			);
			path = IntegrationTests;
			sourceTree = "<group>";
		};
		B6F7CCB72CCA186600C35C64 /* HelperClasses */ = {
			isa = PBXGroup;
			children = (
				755DB8AA2E02003100F3B21B /* LargeImageCustomizer.swift */,
				B6F7CCB42CCA186600C35C64 /* IntegrationTestBase.swift */,
				B6F7CCB52CCA186600C35C64 /* MockNetworkService.swift */,
				755DB8D12E1EC50A00F3B21B /* ImageOnlyCustomizer.swift */,
				B6F7CCB62CCA186600C35C64 /* SmallImageCustomizer.swift */,
			);
			path = HelperClasses;
			sourceTree = "<group>";
		};
/* End PBXGroup section */

/* Begin PBXHeadersBuildPhase section */
		925DF4A025227C4700A5DE31 /* Headers */ = {
			isa = PBXHeadersBuildPhase;
			buildActionMask = 2147483647;
			files = (
				92315508261E444A004AE7D3 /* AEPMessaging.h in Headers */,
			);
			runOnlyForDeploymentPostprocessing = 0;
		};
		B61BDAC92DA5E861007FE12E /* Headers */ = {
			isa = PBXHeadersBuildPhase;
			buildActionMask = 2147483647;
			files = (
				B61BDAE72DA5EA43007FE12E /* AEPMessagingLiveActivity.h in Headers */,
			);
			runOnlyForDeploymentPostprocessing = 0;
		};
/* End PBXHeadersBuildPhase section */

/* Begin PBXNativeTarget section */
		091881E32A16BAE200615481 /* MessagingDemoAppSwiftUI */ = {
			isa = PBXNativeTarget;
			buildConfigurationList = 091881F12A16BAE400615481 /* Build configuration list for PBXNativeTarget "MessagingDemoAppSwiftUI" */;
			buildPhases = (
				31FCD6DE04D49C5B2ECB1802 /* [CP] Check Pods Manifest.lock */,
				091881E02A16BAE200615481 /* Sources */,
				091881E12A16BAE200615481 /* Frameworks */,
				091881E22A16BAE200615481 /* Resources */,
				091881FD2A16D15100615481 /* Embed Frameworks */,
				B61BD8BE2DA4656B007FE12E /* Embed Foundation Extensions */,
				BD7AFF18B6781ECE2F9F9355 /* [CP] Embed Pods Frameworks */,
			);
			buildRules = (
			);
			dependencies = (
				091881F92A16D12E00615481 /* PBXTargetDependency */,
				B61BD8B82DA4656B007FE12E /* PBXTargetDependency */,
			);
			name = MessagingDemoAppSwiftUI;
			productName = MessagingDemoAppSwiftUI;
			productReference = 091881E42A16BAE200615481 /* MessagingDemoAppSwiftUI.app */;
			productType = "com.apple.product-type.application";
		};
		2414ED7E2899BA080036D505 /* MessagingDemoAppObjC */ = {
			isa = PBXNativeTarget;
			buildConfigurationList = 2414ED952899BA0A0036D505 /* Build configuration list for PBXNativeTarget "MessagingDemoAppObjC" */;
			buildPhases = (
				0B3DE24182EB73A3513EB030 /* [CP] Check Pods Manifest.lock */,
				2414ED7B2899BA080036D505 /* Sources */,
				2414ED7C2899BA080036D505 /* Frameworks */,
				2414ED7D2899BA080036D505 /* Resources */,
				2414ED9C2899BAC50036D505 /* Embed Frameworks */,
				3A43E3C2752D28457DD98832 /* [CP] Embed Pods Frameworks */,
			);
			buildRules = (
			);
			dependencies = (
				2414ED9B2899BAC50036D505 /* PBXTargetDependency */,
			);
			name = MessagingDemoAppObjC;
			productName = MessagingDemoAppObjC;
			productReference = 2414ED7F2899BA080036D505 /* MessagingDemoAppObjC.app */;
			productType = "com.apple.product-type.application";
		};
		2469A6012759999E00E56457 /* FunctionalTestApp */ = {
			isa = PBXNativeTarget;
			buildConfigurationList = 2469A613275999A000E56457 /* Build configuration list for PBXNativeTarget "FunctionalTestApp" */;
			buildPhases = (
				8F82BD13EB8E7114AF76AAF3 /* [CP] Check Pods Manifest.lock */,
				2469A5FE2759999E00E56457 /* Sources */,
				2469A5FF2759999E00E56457 /* Frameworks */,
				2469A6002759999E00E56457 /* Resources */,
				24B3413B28F724CB00D07FB1 /* Embed Frameworks */,
				A32AD3FC69837C7D521C1D85 /* [CP] Embed Pods Frameworks */,
			);
			buildRules = (
			);
			dependencies = (
				24B3413A28F724CB00D07FB1 /* PBXTargetDependency */,
			);
			name = FunctionalTestApp;
			productName = FunctionalTestApp;
			productReference = 2469A6022759999E00E56457 /* FunctionalTestApp.app */;
			productType = "com.apple.product-type.application";
		};
		246EFA0C27973E7400C76A6B /* E2EFunctionalTests */ = {
			isa = PBXNativeTarget;
			buildConfigurationList = 246EFA1627973E7400C76A6B /* Build configuration list for PBXNativeTarget "E2EFunctionalTests" */;
			buildPhases = (
				6C34BA91ED3D61B463D467D4 /* [CP] Check Pods Manifest.lock */,
				246EFA0927973E7400C76A6B /* Sources */,
				246EFA0A27973E7400C76A6B /* Frameworks */,
				246EFA0B27973E7400C76A6B /* Resources */,
				7473D0D0BE180C80827D0A2C /* [CP] Embed Pods Frameworks */,
			);
			buildRules = (
			);
			dependencies = (
				246EFA1327973E7400C76A6B /* PBXTargetDependency */,
				24B071BC29072FAE00F4B18A /* PBXTargetDependency */,
			);
			name = E2EFunctionalTests;
			productName = E2EFunctionalTests;
			productReference = 246EFA0D27973E7400C76A6B /* E2EFunctionalTests.xctest */;
			productType = "com.apple.product-type.bundle.unit-test";
		};
		24B071A429072E9800F4B18A /* E2EFunctionalTestApp */ = {
			isa = PBXNativeTarget;
			buildConfigurationList = 24B071B629072E9900F4B18A /* Build configuration list for PBXNativeTarget "E2EFunctionalTestApp" */;
			buildPhases = (
				ED2E25B957D821DA4E0B54C0 /* [CP] Check Pods Manifest.lock */,
				24B071A129072E9800F4B18A /* Sources */,
				24B071A229072E9800F4B18A /* Frameworks */,
				24B071A329072E9800F4B18A /* Resources */,
				A995A616D97FCA68EF50602B /* [CP] Embed Pods Frameworks */,
			);
			buildRules = (
			);
			dependencies = (
				24B071BE290730C900F4B18A /* PBXTargetDependency */,
			);
			name = E2EFunctionalTestApp;
			productName = E2EFunctionalTestApp;
			productReference = 24B071A529072E9800F4B18A /* E2EFunctionalTestApp.app */;
			productType = "com.apple.product-type.application";
		};
		92085981251BEB7100B9C65A /* MessagingDemoApp */ = {
			isa = PBXNativeTarget;
			buildConfigurationList = 92085993251BEB7300B9C65A /* Build configuration list for PBXNativeTarget "MessagingDemoApp" */;
			buildPhases = (
				BBC8B6DE0B06D72994501291 /* [CP] Check Pods Manifest.lock */,
				9208597E251BEB7100B9C65A /* Sources */,
				9208597F251BEB7100B9C65A /* Frameworks */,
				92085980251BEB7100B9C65A /* Resources */,
				9249A4E6252292AB009193AB /* Embed Frameworks */,
				B6165DAB29A67ADA0031B84D /* Embed Foundation Extensions */,
				0060B3AB55CA39C5B2D02861 /* [CP] Embed Pods Frameworks */,
			);
			buildRules = (
			);
			dependencies = (
				9249A4E5252292AB009193AB /* PBXTargetDependency */,
				B6165DA929A67ADA0031B84D /* PBXTargetDependency */,
			);
			name = MessagingDemoApp;
			productName = MessagingDemoApp;
			productReference = 92085982251BEB7100B9C65A /* MessagingDemoApp.app */;
			productType = "com.apple.product-type.application";
		};
		925DF4A425227C4700A5DE31 /* AEPMessaging */ = {
			isa = PBXNativeTarget;
			buildConfigurationList = 925DF4AE25227C4700A5DE31 /* Build configuration list for PBXNativeTarget "AEPMessaging" */;
			buildPhases = (
				84E21D5A4D55C78C5689B1C0 /* [CP] Check Pods Manifest.lock */,
				925DF4A025227C4700A5DE31 /* Headers */,
				925DF4A125227C4700A5DE31 /* Sources */,
				925DF4A225227C4700A5DE31 /* Frameworks */,
				925DF4A325227C4700A5DE31 /* Resources */,
			);
			buildRules = (
			);
			dependencies = (
				B61BDAF32DA5F632007FE12E /* PBXTargetDependency */,
			);
			name = AEPMessaging;
			productName = AEPMessaging;
			productReference = 925DF4A525227C4700A5DE31 /* AEPMessaging.framework */;
			productType = "com.apple.product-type.framework";
		};
		9296BA802537BFC0002C88F7 /* UnitTests */ = {
			isa = PBXNativeTarget;
			buildConfigurationList = 9296BA8B2537BFC0002C88F7 /* Build configuration list for PBXNativeTarget "UnitTests" */;
			buildPhases = (
				1CA6F37609D79E4A8F32D1C4 /* [CP] Check Pods Manifest.lock */,
				9296BA7D2537BFC0002C88F7 /* Sources */,
				9296BA7E2537BFC0002C88F7 /* Frameworks */,
				9296BA7F2537BFC0002C88F7 /* Resources */,
				9EA80993E7983FED70F00812 /* [CP] Embed Pods Frameworks */,
			);
			buildRules = (
			);
			dependencies = (
				9296BA882537BFC0002C88F7 /* PBXTargetDependency */,
				B6D6AE922BA8C48100F0E975 /* PBXTargetDependency */,
			);
			name = UnitTests;
			productName = UnitTests;
			productReference = 9296BA812537BFC0002C88F7 /* UnitTests.xctest */;
			productType = "com.apple.product-type.bundle.unit-test";
		};
		92FC58772636840C005BAE02 /* FunctionalTests */ = {
			isa = PBXNativeTarget;
			buildConfigurationList = 92FC58802636840C005BAE02 /* Build configuration list for PBXNativeTarget "FunctionalTests" */;
			buildPhases = (
				31189D972664BB552646A006 /* [CP] Check Pods Manifest.lock */,
				92FC58742636840C005BAE02 /* Sources */,
				92FC58752636840C005BAE02 /* Frameworks */,
				92FC58762636840C005BAE02 /* Resources */,
				E6ACDD2A3F3EF32E822EECFC /* [CP] Embed Pods Frameworks */,
			);
			buildRules = (
			);
			dependencies = (
				92FC587F2636840C005BAE02 /* PBXTargetDependency */,
				2469A617275999B400E56457 /* PBXTargetDependency */,
			);
			name = FunctionalTests;
			productName = FunctionalTests;
			productReference = 92FC58782636840C005BAE02 /* FunctionalTests.xctest */;
			productType = "com.apple.product-type.bundle.unit-test";
		};
		B6165DA229A67AD90031B84D /* NotificationService */ = {
			isa = PBXNativeTarget;
			buildConfigurationList = B6165DAE29A67ADA0031B84D /* Build configuration list for PBXNativeTarget "NotificationService" */;
			buildPhases = (
				B6165D9F29A67AD90031B84D /* Sources */,
				B6165DA029A67AD90031B84D /* Frameworks */,
				B6165DA129A67AD90031B84D /* Resources */,
			);
			buildRules = (
			);
			dependencies = (
			);
			name = NotificationService;
			productName = NotificationService;
			productReference = B6165DA329A67AD90031B84D /* NotificationService.appex */;
			productType = "com.apple.product-type.app-extension";
		};
		B61BD8A72DA4656A007FE12E /* WidgetMessagingDemoAppSwiftUI */ = {
			isa = PBXNativeTarget;
			buildConfigurationList = B61BD8BB2DA4656B007FE12E /* Build configuration list for PBXNativeTarget "WidgetMessagingDemoAppSwiftUI" */;
			buildPhases = (
				B61BD8A42DA4656A007FE12E /* Sources */,
				B61BD8A52DA4656A007FE12E /* Frameworks */,
				B61BD8A62DA4656A007FE12E /* Resources */,
				B6F796592DD41330004478B4 /* Embed Frameworks */,
			);
			buildRules = (
			);
			dependencies = (
				B6F796582DD41330004478B4 /* PBXTargetDependency */,
			);
			name = WidgetMessagingDemoAppSwiftUI;
			productName = WidgetMessagingDemoAppSwiftUIExtension;
			productReference = B61BD8A82DA4656A007FE12E /* WidgetMessagingDemoAppSwiftUI.appex */;
			productType = "com.apple.product-type.app-extension";
		};
		B61BDAB42DA5E826007FE12E /* AEPMessagingLiveActivityTests */ = {
			isa = PBXNativeTarget;
			buildConfigurationList = B61BDAC12DA5E826007FE12E /* Build configuration list for PBXNativeTarget "AEPMessagingLiveActivityTests" */;
			buildPhases = (
				B61BDAB12DA5E826007FE12E /* Sources */,
				B61BDAB22DA5E826007FE12E /* Frameworks */,
				B61BDAB32DA5E826007FE12E /* Resources */,
			);
			buildRules = (
			);
			dependencies = (
			);
			name = AEPMessagingLiveActivityTests;
			productName = AEPMessagingLiveActivityTests;
			productReference = B61BDAB52DA5E826007FE12E /* AEPMessagingLiveActivityTests.xctest */;
			productType = "com.apple.product-type.bundle.unit-test";
		};
		B61BDACD2DA5E861007FE12E /* AEPMessagingLiveActivity */ = {
			isa = PBXNativeTarget;
			buildConfigurationList = B61BDAD32DA5E861007FE12E /* Build configuration list for PBXNativeTarget "AEPMessagingLiveActivity" */;
			buildPhases = (
				B61BDAC92DA5E861007FE12E /* Headers */,
				B61BDACA2DA5E861007FE12E /* Sources */,
				B61BDACB2DA5E861007FE12E /* Frameworks */,
				B61BDACC2DA5E861007FE12E /* Resources */,
			);
			buildRules = (
			);
			dependencies = (
			);
			name = AEPMessagingLiveActivity;
			productName = AEPMessagingLiveActivity;
			productReference = B61BDACE2DA5E861007FE12E /* AEPMessagingLiveActivity.framework */;
			productType = "com.apple.product-type.framework";
		};
		B6F7CCA32CCA165B00C35C64 /* IntegrationTests */ = {
			isa = PBXNativeTarget;
			buildConfigurationList = B6F7CCAB2CCA165B00C35C64 /* Build configuration list for PBXNativeTarget "IntegrationTests" */;
			buildPhases = (
				8C23969CEC275AA0D1493A04 /* [CP] Check Pods Manifest.lock */,
				B6F7CCA02CCA165B00C35C64 /* Sources */,
				B6F7CCA12CCA165B00C35C64 /* Frameworks */,
				B6F7CCA22CCA165B00C35C64 /* Resources */,
				9E80A362DF3DDB3ED03A669C /* [CP] Embed Pods Frameworks */,
			);
			buildRules = (
			);
			dependencies = (
				B6F7CCAA2CCA165B00C35C64 /* PBXTargetDependency */,
			);
			name = IntegrationTests;
			productName = IntegrationTests;
			productReference = B6F7CCA42CCA165B00C35C64 /* IntegrationTests.xctest */;
			productType = "com.apple.product-type.bundle.unit-test";
		};
/* End PBXNativeTarget section */

/* Begin PBXProject section */
		922FFCE7251B2BBA00BCE010 /* Project object */ = {
			isa = PBXProject;
			attributes = {
				LastSwiftUpdateCheck = 1600;
				LastUpgradeCheck = 1420;
				TargetAttributes = {
					091881E32A16BAE200615481 = {
						CreatedOnToolsVersion = 14.0;
					};
					2414ED7E2899BA080036D505 = {
						CreatedOnToolsVersion = 13.4.1;
					};
					2469A6012759999E00E56457 = {
						CreatedOnToolsVersion = 13.1;
					};
					246EFA0C27973E7400C76A6B = {
						CreatedOnToolsVersion = 13.2.1;
						TestTargetID = 24B071A429072E9800F4B18A;
					};
					24B071A429072E9800F4B18A = {
						CreatedOnToolsVersion = 14.0.1;
					};
					92085981251BEB7100B9C65A = {
						CreatedOnToolsVersion = 12.0;
					};
					925DF4A425227C4700A5DE31 = {
						CreatedOnToolsVersion = 12.0.1;
					};
					928D8364254225A700FD0E6D = {
						CreatedOnToolsVersion = 12.0.1;
					};
					9296BA802537BFC0002C88F7 = {
						CreatedOnToolsVersion = 12.0.1;
						TestTargetID = 2469A6012759999E00E56457;
					};
					92FC58772636840C005BAE02 = {
						CreatedOnToolsVersion = 12.4;
						TestTargetID = 2469A6012759999E00E56457;
					};
					B6165DA229A67AD90031B84D = {
						CreatedOnToolsVersion = 14.2;
					};
					B61BD8A72DA4656A007FE12E = {
						CreatedOnToolsVersion = 16.0;
					};
					B61BDAB42DA5E826007FE12E = {
						CreatedOnToolsVersion = 16.0;
					};
					B61BDACD2DA5E861007FE12E = {
						CreatedOnToolsVersion = 16.0;
					};
					B6F7CCA32CCA165B00C35C64 = {
						CreatedOnToolsVersion = 16.0;
					};
				};
			};
			buildConfigurationList = 922FFCEA251B2BBA00BCE010 /* Build configuration list for PBXProject "AEPMessaging" */;
			compatibilityVersion = "Xcode 12.0";
			developmentRegion = en;
			hasScannedForEncodings = 0;
			knownRegions = (
				en,
				Base,
			);
			mainGroup = 922FFCE6251B2BBA00BCE010;
			productRefGroup = 922FFCF0251B2BBA00BCE010 /* Products */;
			projectDirPath = "";
			projectRoot = "";
			targets = (
				925DF4A425227C4700A5DE31 /* AEPMessaging */,
				B61BDACD2DA5E861007FE12E /* AEPMessagingLiveActivity */,
				928D8364254225A700FD0E6D /* AEPMessagingAllXCF */,
				9296BA802537BFC0002C88F7 /* UnitTests */,
				92FC58772636840C005BAE02 /* FunctionalTests */,
				B6F7CCA32CCA165B00C35C64 /* IntegrationTests */,
				246EFA0C27973E7400C76A6B /* E2EFunctionalTests */,
				92085981251BEB7100B9C65A /* MessagingDemoApp */,
				091881E32A16BAE200615481 /* MessagingDemoAppSwiftUI */,
				2414ED7E2899BA080036D505 /* MessagingDemoAppObjC */,
				B6165DA229A67AD90031B84D /* NotificationService */,
				2469A6012759999E00E56457 /* FunctionalTestApp */,
				24B071A429072E9800F4B18A /* E2EFunctionalTestApp */,
				B61BD8A72DA4656A007FE12E /* WidgetMessagingDemoAppSwiftUI */,
				B61BDAB42DA5E826007FE12E /* AEPMessagingLiveActivityTests */,
			);
		};
/* End PBXProject section */

/* Begin PBXResourcesBuildPhase section */
		091881E22A16BAE200615481 /* Resources */ = {
			isa = PBXResourcesBuildPhase;
			buildActionMask = 2147483647;
			files = (
				0969D6D12A7AFB3800A00BF7 /* Preview Content in Resources */,
				091881EB2A16BAE400615481 /* Assets.xcassets in Resources */,
			);
			runOnlyForDeploymentPostprocessing = 0;
		};
		2414ED7D2899BA080036D505 /* Resources */ = {
			isa = PBXResourcesBuildPhase;
			buildActionMask = 2147483647;
			files = (
				2414ED912899BA0A0036D505 /* LaunchScreen.storyboard in Resources */,
				2414ED8E2899BA0A0036D505 /* Assets.xcassets in Resources */,
				2414ED8C2899BA080036D505 /* Main.storyboard in Resources */,
			);
			runOnlyForDeploymentPostprocessing = 0;
		};
		2469A6002759999E00E56457 /* Resources */ = {
			isa = PBXResourcesBuildPhase;
			buildActionMask = 2147483647;
			files = (
				2469A611275999A000E56457 /* LaunchScreen.storyboard in Resources */,
				2469A60E275999A000E56457 /* Assets.xcassets in Resources */,
				2469A60C2759999E00E56457 /* Main.storyboard in Resources */,
			);
			runOnlyForDeploymentPostprocessing = 0;
		};
		246EFA0B27973E7400C76A6B /* Resources */ = {
			isa = PBXResourcesBuildPhase;
			buildActionMask = 2147483647;
			files = (
				246EFA292797620800C76A6B /* functionalTestConfigStage.json in Resources */,
			);
			runOnlyForDeploymentPostprocessing = 0;
		};
		24B071A329072E9800F4B18A /* Resources */ = {
			isa = PBXResourcesBuildPhase;
			buildActionMask = 2147483647;
			files = (
				24B071B429072E9900F4B18A /* LaunchScreen.storyboard in Resources */,
				24B071B129072E9900F4B18A /* Assets.xcassets in Resources */,
				24B071AF29072E9800F4B18A /* Main.storyboard in Resources */,
			);
			runOnlyForDeploymentPostprocessing = 0;
		};
		92085980251BEB7100B9C65A /* Resources */ = {
			isa = PBXResourcesBuildPhase;
			buildActionMask = 2147483647;
			files = (
				2415598528D1217500729136 /* nativeMethodCallingSample.html in Resources */,
				9285941E25228A1500B2BE47 /* ADBMobileConfig.json in Resources */,
				9285941C2522899700B2BE47 /* Main.storyboard in Resources */,
				928594152522880900B2BE47 /* Assets.xcassets in Resources */,
				928594162522880900B2BE47 /* LaunchScreen.storyboard in Resources */,
			);
			runOnlyForDeploymentPostprocessing = 0;
		};
		925DF4A325227C4700A5DE31 /* Resources */ = {
			isa = PBXResourcesBuildPhase;
			buildActionMask = 2147483647;
			files = (
			);
			runOnlyForDeploymentPostprocessing = 0;
		};
		9296BA7F2537BFC0002C88F7 /* Resources */ = {
			isa = PBXResourcesBuildPhase;
			buildActionMask = 2147483647;
			files = (
				4CB003F72E30BEEA002152B0 /* ruleWithInvalidConsequenceDetail.json in Resources */,
				B6F7CC202CC2EFE400C35C64 /* SmallImageTemplate_onlyTitle.json in Resources */,
				754F49EB2E007FD4002601E9 /* LargeImageTemplate.json in Resources */,
				B6F7CC252CC2EFE400C35C64 /* SmallImageTemplate_noTitle.json in Resources */,
				B6F7CC262CC2EFE400C35C64 /* SmallImageTemplate.json in Resources */,
				B6F7CC272CC2EFE400C35C64 /* SmallImageTemplate_validTitle_invalidOther.json in Resources */,
				4C627F5B2E1DFE9C001634BB /* feedPropositionContentFeedItemConsequences.json in Resources */,
				4C627F5C2E1DFE9C001634BB /* feedPropositionContentMissingData.json in Resources */,
				243EC1EE2CD0387100BD546E /* inAppMessagePriority20.json in Resources */,
				243EC1EF2CD0387100BD546E /* inAppMessagePriority60.json in Resources */,
				B6F7CC2A2CC2EFE400C35C64 /* InvalidTemplate.json in Resources */,
				2469A5DF274465C900E56457 /* showOnceRule.json in Resources */,
				240FC4362AAFCBE500AFEEEB /* feedProposition.json in Resources */,
				242920EB2AC5D745000DB2CD /* cachedProposition.json in Resources */,
				4C627F582E1DFC7E001634BB /* feedPropositionContentMissingSurfaceMetadata.json in Resources */,
				4C627F5F2E1E00D3001634BB /* contentCardProposition.json in Resources */,
				4C627F602E1E00D3001634BB /* contentCardPropositionContent.json in Resources */,
				242920D42ABCA559000DB2CD /* ruleWithNoConsequence.json in Resources */,
				09265D622B74497E0085D825 /* codeBasedPropositionJsonContent.json in Resources */,
				240FC43F2AB0B8A300AFEEEB /* feedPropositionContent.json in Resources */,
				2438B92C29C10B2D001D6F3A /* wrongScopeRule.json in Resources */,
				240FC4422AB0B8A300AFEEEB /* inappPropositionV2Content.json in Resources */,
				4C3D44432E286BB100662A3F /* contentCardPropositionContentMissingData.json in Resources */,
				4C3D44442E286BB100662A3F /* contentCardPropositionContentMissingSurfaceMetadata.json in Resources */,
				4C3D44452E286BB100662A3F /* contentCardPropositionMultipleCardConsequences.json in Resources */,
				2438B93029C12179001D6F3A /* malformedContentRule.json in Resources */,
				240FC4382AAFCE3400AFEEEB /* inappPropositionV2.json in Resources */,
				2438B92F29C12179001D6F3A /* emptyContentStringRule.json in Resources */,
				240BDFF72B72F10000AE8547 /* mockPropositionItem.json in Resources */,
				755DB8B42E0202FE00F3B21B /* LargeImageTemplate_noTitle.json in Resources */,
				755DB8B52E0202FE00F3B21B /* LargeImageTemplate_noBody.json in Resources */,
				755DB8B62E0202FE00F3B21B /* LargeImageTemplate_onlyTitle.json in Resources */,
				755DB8B72E0202FE00F3B21B /* LargeImageTemplate_validTitle_invalidOther.json in Resources */,
				242920D62ABCD8A6000DB2CD /* ruleWithUnknownConsequenceSchema.json in Resources */,
				09265D602B74497E0085D825 /* codeBasedPropositionHtml.json in Resources */,
				243EC1EB2CD036C600BD546E /* inAppMessagePriority100.json in Resources */,
				755DB8CB2E1DBC2000F3B21B /* ImageOnlyTemplate_noImage.json in Resources */,
				755DB8CC2E1DBC2000F3B21B /* ImageOnlyTemplate_onlyImage.json in Resources */,
				755DB8CD2E1DBC2000F3B21B /* ImageOnlyTemplate.json in Resources */,
				755DB8CE2E1DBC2000F3B21B /* ImageOnlyTemplate_validImage_invalidOther.json in Resources */,
				755DB8CF2E1DBC2000F3B21B /* ImageOnlyTemplate_noActionUrl.json in Resources */,
				755DB8D02E1DBC2000F3B21B /* ImageOnlyTemplate_invalidImage.json in Resources */,
				09265D612B74497E0085D825 /* codeBasedPropositionHtmlContent.json in Resources */,
				2469A5E12744696400E56457 /* eventSequenceRule.json in Resources */,
				09265D632B74497E0085D825 /* codeBasedPropositionJson.json in Resources */,
			);
			runOnlyForDeploymentPostprocessing = 0;
		};
		92FC58762636840C005BAE02 /* Resources */ = {
			isa = PBXResourcesBuildPhase;
			buildActionMask = 2147483647;
			files = (
				2469A5ED2755A60E00E56457 /* functionalTestConfigStage.json in Resources */,
			);
			runOnlyForDeploymentPostprocessing = 0;
		};
		B6165DA129A67AD90031B84D /* Resources */ = {
			isa = PBXResourcesBuildPhase;
			buildActionMask = 2147483647;
			files = (
			);
			runOnlyForDeploymentPostprocessing = 0;
		};
		B61BD8A62DA4656A007FE12E /* Resources */ = {
			isa = PBXResourcesBuildPhase;
			buildActionMask = 2147483647;
			files = (
				B61BD9CD2DA4BD16007FE12E /* Assets.xcassets in Resources */,
			);
			runOnlyForDeploymentPostprocessing = 0;
		};
		B61BDAB32DA5E826007FE12E /* Resources */ = {
			isa = PBXResourcesBuildPhase;
			buildActionMask = 2147483647;
			files = (
			);
			runOnlyForDeploymentPostprocessing = 0;
		};
		B61BDACC2DA5E861007FE12E /* Resources */ = {
			isa = PBXResourcesBuildPhase;
			buildActionMask = 2147483647;
			files = (
			);
			runOnlyForDeploymentPostprocessing = 0;
		};
		B6F7CCA22CCA165B00C35C64 /* Resources */ = {
			isa = PBXResourcesBuildPhase;
			buildActionMask = 2147483647;
			files = (
				B6F7CCC12CCA1D7100C35C64 /* small image no buttons.json in Resources */,
				755DB8D82E1EC5C200F3B21B /* ImageOnlyCard.json in Resources */,
				B6F7CCC22CCA1D7100C35C64 /* SmallImageCard.json in Resources */,
				B6F7CCC32CCA1D7100C35C64 /* small image no body.json in Resources */,
				B6F7CCC62CCA1D7C00C35C64 /* NoCard.json in Resources */,
				B6F7CCC72CCA1D7C00C35C64 /* MultipleCards.json in Resources */,
				B6F7CCC42CCA1D7100C35C64 /* small image no title.json in Resources */,
				755DB8BE2E0353C700F3B21B /* large image no image.json in Resources */,
				755DB8BF2E0353C700F3B21B /* large image no title.json in Resources */,
				755DB8C02E0353C700F3B21B /* large image no body.json in Resources */,
				755DB8C12E0353C700F3B21B /* LargeImageCard.json in Resources */,
				755DB8C22E0353C700F3B21B /* large image no buttons.json in Resources */,
				B6F7CCC52CCA1D7100C35C64 /* small image no image.json in Resources */,
			);
			runOnlyForDeploymentPostprocessing = 0;
		};
/* End PBXResourcesBuildPhase section */

/* Begin PBXShellScriptBuildPhase section */
		0060B3AB55CA39C5B2D02861 /* [CP] Embed Pods Frameworks */ = {
			isa = PBXShellScriptBuildPhase;
			buildActionMask = 2147483647;
			files = (
			);
			inputFileListPaths = (
				"${PODS_ROOT}/Target Support Files/Pods-MessagingDemoApp/Pods-MessagingDemoApp-frameworks-${CONFIGURATION}-input-files.xcfilelist",
			);
			name = "[CP] Embed Pods Frameworks";
			outputFileListPaths = (
				"${PODS_ROOT}/Target Support Files/Pods-MessagingDemoApp/Pods-MessagingDemoApp-frameworks-${CONFIGURATION}-output-files.xcfilelist",
			);
			runOnlyForDeploymentPostprocessing = 0;
			shellPath = /bin/sh;
			shellScript = "\"${PODS_ROOT}/Target Support Files/Pods-MessagingDemoApp/Pods-MessagingDemoApp-frameworks.sh\"\n";
			showEnvVarsInLog = 0;
		};
		0B3DE24182EB73A3513EB030 /* [CP] Check Pods Manifest.lock */ = {
			isa = PBXShellScriptBuildPhase;
			buildActionMask = 2147483647;
			files = (
			);
			inputFileListPaths = (
			);
			inputPaths = (
				"${PODS_PODFILE_DIR_PATH}/Podfile.lock",
				"${PODS_ROOT}/Manifest.lock",
			);
			name = "[CP] Check Pods Manifest.lock";
			outputFileListPaths = (
			);
			outputPaths = (
				"$(DERIVED_FILE_DIR)/Pods-MessagingDemoAppObjC-checkManifestLockResult.txt",
			);
			runOnlyForDeploymentPostprocessing = 0;
			shellPath = /bin/sh;
			shellScript = "diff \"${PODS_PODFILE_DIR_PATH}/Podfile.lock\" \"${PODS_ROOT}/Manifest.lock\" > /dev/null\nif [ $? != 0 ] ; then\n    # print error to STDERR\n    echo \"error: The sandbox is not in sync with the Podfile.lock. Run 'pod install' or update your CocoaPods installation.\" >&2\n    exit 1\nfi\n# This output is used by Xcode 'outputs' to avoid re-running this script phase.\necho \"SUCCESS\" > \"${SCRIPT_OUTPUT_FILE_0}\"\n";
			showEnvVarsInLog = 0;
		};
		1CA6F37609D79E4A8F32D1C4 /* [CP] Check Pods Manifest.lock */ = {
			isa = PBXShellScriptBuildPhase;
			buildActionMask = 2147483647;
			files = (
			);
			inputFileListPaths = (
			);
			inputPaths = (
				"${PODS_PODFILE_DIR_PATH}/Podfile.lock",
				"${PODS_ROOT}/Manifest.lock",
			);
			name = "[CP] Check Pods Manifest.lock";
			outputFileListPaths = (
			);
			outputPaths = (
				"$(DERIVED_FILE_DIR)/Pods-UnitTests-checkManifestLockResult.txt",
			);
			runOnlyForDeploymentPostprocessing = 0;
			shellPath = /bin/sh;
			shellScript = "diff \"${PODS_PODFILE_DIR_PATH}/Podfile.lock\" \"${PODS_ROOT}/Manifest.lock\" > /dev/null\nif [ $? != 0 ] ; then\n    # print error to STDERR\n    echo \"error: The sandbox is not in sync with the Podfile.lock. Run 'pod install' or update your CocoaPods installation.\" >&2\n    exit 1\nfi\n# This output is used by Xcode 'outputs' to avoid re-running this script phase.\necho \"SUCCESS\" > \"${SCRIPT_OUTPUT_FILE_0}\"\n";
			showEnvVarsInLog = 0;
		};
		31189D972664BB552646A006 /* [CP] Check Pods Manifest.lock */ = {
			isa = PBXShellScriptBuildPhase;
			buildActionMask = 2147483647;
			files = (
			);
			inputFileListPaths = (
			);
			inputPaths = (
				"${PODS_PODFILE_DIR_PATH}/Podfile.lock",
				"${PODS_ROOT}/Manifest.lock",
			);
			name = "[CP] Check Pods Manifest.lock";
			outputFileListPaths = (
			);
			outputPaths = (
				"$(DERIVED_FILE_DIR)/Pods-FunctionalTests-checkManifestLockResult.txt",
			);
			runOnlyForDeploymentPostprocessing = 0;
			shellPath = /bin/sh;
			shellScript = "diff \"${PODS_PODFILE_DIR_PATH}/Podfile.lock\" \"${PODS_ROOT}/Manifest.lock\" > /dev/null\nif [ $? != 0 ] ; then\n    # print error to STDERR\n    echo \"error: The sandbox is not in sync with the Podfile.lock. Run 'pod install' or update your CocoaPods installation.\" >&2\n    exit 1\nfi\n# This output is used by Xcode 'outputs' to avoid re-running this script phase.\necho \"SUCCESS\" > \"${SCRIPT_OUTPUT_FILE_0}\"\n";
			showEnvVarsInLog = 0;
		};
		31FCD6DE04D49C5B2ECB1802 /* [CP] Check Pods Manifest.lock */ = {
			isa = PBXShellScriptBuildPhase;
			buildActionMask = 2147483647;
			files = (
			);
			inputFileListPaths = (
			);
			inputPaths = (
				"${PODS_PODFILE_DIR_PATH}/Podfile.lock",
				"${PODS_ROOT}/Manifest.lock",
			);
			name = "[CP] Check Pods Manifest.lock";
			outputFileListPaths = (
			);
			outputPaths = (
				"$(DERIVED_FILE_DIR)/Pods-MessagingDemoAppSwiftUI-checkManifestLockResult.txt",
			);
			runOnlyForDeploymentPostprocessing = 0;
			shellPath = /bin/sh;
			shellScript = "diff \"${PODS_PODFILE_DIR_PATH}/Podfile.lock\" \"${PODS_ROOT}/Manifest.lock\" > /dev/null\nif [ $? != 0 ] ; then\n    # print error to STDERR\n    echo \"error: The sandbox is not in sync with the Podfile.lock. Run 'pod install' or update your CocoaPods installation.\" >&2\n    exit 1\nfi\n# This output is used by Xcode 'outputs' to avoid re-running this script phase.\necho \"SUCCESS\" > \"${SCRIPT_OUTPUT_FILE_0}\"\n";
			showEnvVarsInLog = 0;
		};
		3A43E3C2752D28457DD98832 /* [CP] Embed Pods Frameworks */ = {
			isa = PBXShellScriptBuildPhase;
			buildActionMask = 2147483647;
			files = (
			);
			inputFileListPaths = (
				"${PODS_ROOT}/Target Support Files/Pods-MessagingDemoAppObjC/Pods-MessagingDemoAppObjC-frameworks-${CONFIGURATION}-input-files.xcfilelist",
			);
			name = "[CP] Embed Pods Frameworks";
			outputFileListPaths = (
				"${PODS_ROOT}/Target Support Files/Pods-MessagingDemoAppObjC/Pods-MessagingDemoAppObjC-frameworks-${CONFIGURATION}-output-files.xcfilelist",
			);
			runOnlyForDeploymentPostprocessing = 0;
			shellPath = /bin/sh;
			shellScript = "\"${PODS_ROOT}/Target Support Files/Pods-MessagingDemoAppObjC/Pods-MessagingDemoAppObjC-frameworks.sh\"\n";
			showEnvVarsInLog = 0;
		};
		6C34BA91ED3D61B463D467D4 /* [CP] Check Pods Manifest.lock */ = {
			isa = PBXShellScriptBuildPhase;
			buildActionMask = 2147483647;
			files = (
			);
			inputFileListPaths = (
			);
			inputPaths = (
				"${PODS_PODFILE_DIR_PATH}/Podfile.lock",
				"${PODS_ROOT}/Manifest.lock",
			);
			name = "[CP] Check Pods Manifest.lock";
			outputFileListPaths = (
			);
			outputPaths = (
				"$(DERIVED_FILE_DIR)/Pods-E2EFunctionalTests-checkManifestLockResult.txt",
			);
			runOnlyForDeploymentPostprocessing = 0;
			shellPath = /bin/sh;
			shellScript = "diff \"${PODS_PODFILE_DIR_PATH}/Podfile.lock\" \"${PODS_ROOT}/Manifest.lock\" > /dev/null\nif [ $? != 0 ] ; then\n    # print error to STDERR\n    echo \"error: The sandbox is not in sync with the Podfile.lock. Run 'pod install' or update your CocoaPods installation.\" >&2\n    exit 1\nfi\n# This output is used by Xcode 'outputs' to avoid re-running this script phase.\necho \"SUCCESS\" > \"${SCRIPT_OUTPUT_FILE_0}\"\n";
			showEnvVarsInLog = 0;
		};
		7473D0D0BE180C80827D0A2C /* [CP] Embed Pods Frameworks */ = {
			isa = PBXShellScriptBuildPhase;
			buildActionMask = 2147483647;
			files = (
			);
			inputFileListPaths = (
				"${PODS_ROOT}/Target Support Files/Pods-E2EFunctionalTests/Pods-E2EFunctionalTests-frameworks-${CONFIGURATION}-input-files.xcfilelist",
			);
			name = "[CP] Embed Pods Frameworks";
			outputFileListPaths = (
				"${PODS_ROOT}/Target Support Files/Pods-E2EFunctionalTests/Pods-E2EFunctionalTests-frameworks-${CONFIGURATION}-output-files.xcfilelist",
			);
			runOnlyForDeploymentPostprocessing = 0;
			shellPath = /bin/sh;
			shellScript = "\"${PODS_ROOT}/Target Support Files/Pods-E2EFunctionalTests/Pods-E2EFunctionalTests-frameworks.sh\"\n";
			showEnvVarsInLog = 0;
		};
		84E21D5A4D55C78C5689B1C0 /* [CP] Check Pods Manifest.lock */ = {
			isa = PBXShellScriptBuildPhase;
			buildActionMask = 2147483647;
			files = (
			);
			inputFileListPaths = (
			);
			inputPaths = (
				"${PODS_PODFILE_DIR_PATH}/Podfile.lock",
				"${PODS_ROOT}/Manifest.lock",
			);
			name = "[CP] Check Pods Manifest.lock";
			outputFileListPaths = (
			);
			outputPaths = (
				"$(DERIVED_FILE_DIR)/Pods-AEPMessaging-checkManifestLockResult.txt",
			);
			runOnlyForDeploymentPostprocessing = 0;
			shellPath = /bin/sh;
			shellScript = "diff \"${PODS_PODFILE_DIR_PATH}/Podfile.lock\" \"${PODS_ROOT}/Manifest.lock\" > /dev/null\nif [ $? != 0 ] ; then\n    # print error to STDERR\n    echo \"error: The sandbox is not in sync with the Podfile.lock. Run 'pod install' or update your CocoaPods installation.\" >&2\n    exit 1\nfi\n# This output is used by Xcode 'outputs' to avoid re-running this script phase.\necho \"SUCCESS\" > \"${SCRIPT_OUTPUT_FILE_0}\"\n";
			showEnvVarsInLog = 0;
		};
		8C23969CEC275AA0D1493A04 /* [CP] Check Pods Manifest.lock */ = {
			isa = PBXShellScriptBuildPhase;
			buildActionMask = 2147483647;
			files = (
			);
			inputFileListPaths = (
			);
			inputPaths = (
				"${PODS_PODFILE_DIR_PATH}/Podfile.lock",
				"${PODS_ROOT}/Manifest.lock",
			);
			name = "[CP] Check Pods Manifest.lock";
			outputFileListPaths = (
			);
			outputPaths = (
				"$(DERIVED_FILE_DIR)/Pods-IntegrationTests-checkManifestLockResult.txt",
			);
			runOnlyForDeploymentPostprocessing = 0;
			shellPath = /bin/sh;
			shellScript = "diff \"${PODS_PODFILE_DIR_PATH}/Podfile.lock\" \"${PODS_ROOT}/Manifest.lock\" > /dev/null\nif [ $? != 0 ] ; then\n    # print error to STDERR\n    echo \"error: The sandbox is not in sync with the Podfile.lock. Run 'pod install' or update your CocoaPods installation.\" >&2\n    exit 1\nfi\n# This output is used by Xcode 'outputs' to avoid re-running this script phase.\necho \"SUCCESS\" > \"${SCRIPT_OUTPUT_FILE_0}\"\n";
			showEnvVarsInLog = 0;
		};
		8F82BD13EB8E7114AF76AAF3 /* [CP] Check Pods Manifest.lock */ = {
			isa = PBXShellScriptBuildPhase;
			buildActionMask = 2147483647;
			files = (
			);
			inputFileListPaths = (
			);
			inputPaths = (
				"${PODS_PODFILE_DIR_PATH}/Podfile.lock",
				"${PODS_ROOT}/Manifest.lock",
			);
			name = "[CP] Check Pods Manifest.lock";
			outputFileListPaths = (
			);
			outputPaths = (
				"$(DERIVED_FILE_DIR)/Pods-FunctionalTestApp-checkManifestLockResult.txt",
			);
			runOnlyForDeploymentPostprocessing = 0;
			shellPath = /bin/sh;
			shellScript = "diff \"${PODS_PODFILE_DIR_PATH}/Podfile.lock\" \"${PODS_ROOT}/Manifest.lock\" > /dev/null\nif [ $? != 0 ] ; then\n    # print error to STDERR\n    echo \"error: The sandbox is not in sync with the Podfile.lock. Run 'pod install' or update your CocoaPods installation.\" >&2\n    exit 1\nfi\n# This output is used by Xcode 'outputs' to avoid re-running this script phase.\necho \"SUCCESS\" > \"${SCRIPT_OUTPUT_FILE_0}\"\n";
			showEnvVarsInLog = 0;
		};
		9E80A362DF3DDB3ED03A669C /* [CP] Embed Pods Frameworks */ = {
			isa = PBXShellScriptBuildPhase;
			buildActionMask = 2147483647;
			files = (
			);
			inputFileListPaths = (
				"${PODS_ROOT}/Target Support Files/Pods-IntegrationTests/Pods-IntegrationTests-frameworks-${CONFIGURATION}-input-files.xcfilelist",
			);
			name = "[CP] Embed Pods Frameworks";
			outputFileListPaths = (
				"${PODS_ROOT}/Target Support Files/Pods-IntegrationTests/Pods-IntegrationTests-frameworks-${CONFIGURATION}-output-files.xcfilelist",
			);
			runOnlyForDeploymentPostprocessing = 0;
			shellPath = /bin/sh;
			shellScript = "\"${PODS_ROOT}/Target Support Files/Pods-IntegrationTests/Pods-IntegrationTests-frameworks.sh\"\n";
			showEnvVarsInLog = 0;
		};
		9EA80993E7983FED70F00812 /* [CP] Embed Pods Frameworks */ = {
			isa = PBXShellScriptBuildPhase;
			buildActionMask = 2147483647;
			files = (
			);
			inputFileListPaths = (
				"${PODS_ROOT}/Target Support Files/Pods-UnitTests/Pods-UnitTests-frameworks-${CONFIGURATION}-input-files.xcfilelist",
			);
			name = "[CP] Embed Pods Frameworks";
			outputFileListPaths = (
				"${PODS_ROOT}/Target Support Files/Pods-UnitTests/Pods-UnitTests-frameworks-${CONFIGURATION}-output-files.xcfilelist",
			);
			runOnlyForDeploymentPostprocessing = 0;
			shellPath = /bin/sh;
			shellScript = "\"${PODS_ROOT}/Target Support Files/Pods-UnitTests/Pods-UnitTests-frameworks.sh\"\n";
			showEnvVarsInLog = 0;
		};
		A32AD3FC69837C7D521C1D85 /* [CP] Embed Pods Frameworks */ = {
			isa = PBXShellScriptBuildPhase;
			buildActionMask = 2147483647;
			files = (
			);
			inputFileListPaths = (
				"${PODS_ROOT}/Target Support Files/Pods-FunctionalTestApp/Pods-FunctionalTestApp-frameworks-${CONFIGURATION}-input-files.xcfilelist",
			);
			name = "[CP] Embed Pods Frameworks";
			outputFileListPaths = (
				"${PODS_ROOT}/Target Support Files/Pods-FunctionalTestApp/Pods-FunctionalTestApp-frameworks-${CONFIGURATION}-output-files.xcfilelist",
			);
			runOnlyForDeploymentPostprocessing = 0;
			shellPath = /bin/sh;
			shellScript = "\"${PODS_ROOT}/Target Support Files/Pods-FunctionalTestApp/Pods-FunctionalTestApp-frameworks.sh\"\n";
			showEnvVarsInLog = 0;
		};
		A995A616D97FCA68EF50602B /* [CP] Embed Pods Frameworks */ = {
			isa = PBXShellScriptBuildPhase;
			buildActionMask = 2147483647;
			files = (
			);
			inputFileListPaths = (
				"${PODS_ROOT}/Target Support Files/Pods-E2EFunctionalTestApp/Pods-E2EFunctionalTestApp-frameworks-${CONFIGURATION}-input-files.xcfilelist",
			);
			name = "[CP] Embed Pods Frameworks";
			outputFileListPaths = (
				"${PODS_ROOT}/Target Support Files/Pods-E2EFunctionalTestApp/Pods-E2EFunctionalTestApp-frameworks-${CONFIGURATION}-output-files.xcfilelist",
			);
			runOnlyForDeploymentPostprocessing = 0;
			shellPath = /bin/sh;
			shellScript = "\"${PODS_ROOT}/Target Support Files/Pods-E2EFunctionalTestApp/Pods-E2EFunctionalTestApp-frameworks.sh\"\n";
			showEnvVarsInLog = 0;
		};
		BBC8B6DE0B06D72994501291 /* [CP] Check Pods Manifest.lock */ = {
			isa = PBXShellScriptBuildPhase;
			buildActionMask = 2147483647;
			files = (
			);
			inputFileListPaths = (
			);
			inputPaths = (
				"${PODS_PODFILE_DIR_PATH}/Podfile.lock",
				"${PODS_ROOT}/Manifest.lock",
			);
			name = "[CP] Check Pods Manifest.lock";
			outputFileListPaths = (
			);
			outputPaths = (
				"$(DERIVED_FILE_DIR)/Pods-MessagingDemoApp-checkManifestLockResult.txt",
			);
			runOnlyForDeploymentPostprocessing = 0;
			shellPath = /bin/sh;
			shellScript = "diff \"${PODS_PODFILE_DIR_PATH}/Podfile.lock\" \"${PODS_ROOT}/Manifest.lock\" > /dev/null\nif [ $? != 0 ] ; then\n    # print error to STDERR\n    echo \"error: The sandbox is not in sync with the Podfile.lock. Run 'pod install' or update your CocoaPods installation.\" >&2\n    exit 1\nfi\n# This output is used by Xcode 'outputs' to avoid re-running this script phase.\necho \"SUCCESS\" > \"${SCRIPT_OUTPUT_FILE_0}\"\n";
			showEnvVarsInLog = 0;
		};
		BD7AFF18B6781ECE2F9F9355 /* [CP] Embed Pods Frameworks */ = {
			isa = PBXShellScriptBuildPhase;
			buildActionMask = 2147483647;
			files = (
			);
			inputFileListPaths = (
				"${PODS_ROOT}/Target Support Files/Pods-MessagingDemoAppSwiftUI/Pods-MessagingDemoAppSwiftUI-frameworks-${CONFIGURATION}-input-files.xcfilelist",
			);
			name = "[CP] Embed Pods Frameworks";
			outputFileListPaths = (
				"${PODS_ROOT}/Target Support Files/Pods-MessagingDemoAppSwiftUI/Pods-MessagingDemoAppSwiftUI-frameworks-${CONFIGURATION}-output-files.xcfilelist",
			);
			runOnlyForDeploymentPostprocessing = 0;
			shellPath = /bin/sh;
			shellScript = "\"${PODS_ROOT}/Target Support Files/Pods-MessagingDemoAppSwiftUI/Pods-MessagingDemoAppSwiftUI-frameworks.sh\"\n";
			showEnvVarsInLog = 0;
		};
		E6ACDD2A3F3EF32E822EECFC /* [CP] Embed Pods Frameworks */ = {
			isa = PBXShellScriptBuildPhase;
			buildActionMask = 2147483647;
			files = (
			);
			inputFileListPaths = (
				"${PODS_ROOT}/Target Support Files/Pods-FunctionalTests/Pods-FunctionalTests-frameworks-${CONFIGURATION}-input-files.xcfilelist",
			);
			name = "[CP] Embed Pods Frameworks";
			outputFileListPaths = (
				"${PODS_ROOT}/Target Support Files/Pods-FunctionalTests/Pods-FunctionalTests-frameworks-${CONFIGURATION}-output-files.xcfilelist",
			);
			runOnlyForDeploymentPostprocessing = 0;
			shellPath = /bin/sh;
			shellScript = "\"${PODS_ROOT}/Target Support Files/Pods-FunctionalTests/Pods-FunctionalTests-frameworks.sh\"\n";
			showEnvVarsInLog = 0;
		};
		ED2E25B957D821DA4E0B54C0 /* [CP] Check Pods Manifest.lock */ = {
			isa = PBXShellScriptBuildPhase;
			buildActionMask = 2147483647;
			files = (
			);
			inputFileListPaths = (
			);
			inputPaths = (
				"${PODS_PODFILE_DIR_PATH}/Podfile.lock",
				"${PODS_ROOT}/Manifest.lock",
			);
			name = "[CP] Check Pods Manifest.lock";
			outputFileListPaths = (
			);
			outputPaths = (
				"$(DERIVED_FILE_DIR)/Pods-E2EFunctionalTestApp-checkManifestLockResult.txt",
			);
			runOnlyForDeploymentPostprocessing = 0;
			shellPath = /bin/sh;
			shellScript = "diff \"${PODS_PODFILE_DIR_PATH}/Podfile.lock\" \"${PODS_ROOT}/Manifest.lock\" > /dev/null\nif [ $? != 0 ] ; then\n    # print error to STDERR\n    echo \"error: The sandbox is not in sync with the Podfile.lock. Run 'pod install' or update your CocoaPods installation.\" >&2\n    exit 1\nfi\n# This output is used by Xcode 'outputs' to avoid re-running this script phase.\necho \"SUCCESS\" > \"${SCRIPT_OUTPUT_FILE_0}\"\n";
			showEnvVarsInLog = 0;
		};
/* End PBXShellScriptBuildPhase section */

/* Begin PBXSourcesBuildPhase section */
		091881E02A16BAE200615481 /* Sources */ = {
			isa = PBXSourcesBuildPhase;
			buildActionMask = 2147483647;
			files = (
				091881F72A16C2D600615481 /* CardsView.swift in Sources */,
				B6F7CC992CC874E900C35C64 /* TabHeader.swift in Sources */,
				0969D6342A75D55E00A00BF7 /* CustomImageView.swift in Sources */,
				091881E92A16BAE300615481 /* HomeView.swift in Sources */,
				B6F7CC972CC873AB00C35C64 /* AppDelegate.swift in Sources */,
				092A77F22A757CB40026D325 /* CodeBasedView.swift in Sources */,
				B61BD9172DA4A779007FE12E /* LiveActivityView.swift in Sources */,
				B61BD9152DA4A2AE007FE12E /* TokenCollector.swift in Sources */,
				0969D63C2A7A0EF600A00BF7 /* CustomTextView.swift in Sources */,
				B6F7CC952CC80F4800C35C64 /* Constants.swift in Sources */,
				091881FF2A16D7A200615481 /* PushView.swift in Sources */,
				091881F42A16C2A200615481 /* InAppView.swift in Sources */,
				B61BD8E02DA466F9007FE12E /* GameScoreLiveActivityView.swift in Sources */,
				B61BD8E12DA466F9007FE12E /* GameScoreLiveActivityAttributes.swift in Sources */,
				B61BD8E22DA466F9007FE12E /* FoodDeliveryLiveActivityView.swift in Sources */,
				B61BD8E32DA466F9007FE12E /* CommonLiveActivityViews.swift in Sources */,
				B61BD8E42DA466F9007FE12E /* AirplaneTrackingLiveActivityView.swift in Sources */,
				B61BD8E52DA466F9007FE12E /* FoodDeliveryLiveActivityAttributes.swift in Sources */,
				B61BD8E62DA466F9007FE12E /* AirplaneTrackingAttributes.swift in Sources */,
				0969D6362A760AF900A00BF7 /* CustomHtmlView.swift in Sources */,
				091881E72A16BAE300615481 /* MessagingDemoAppSwiftUIApp.swift in Sources */,
			);
			runOnlyForDeploymentPostprocessing = 0;
		};
		2414ED7B2899BA080036D505 /* Sources */ = {
			isa = PBXSourcesBuildPhase;
			buildActionMask = 2147483647;
			files = (
				2414ED892899BA080036D505 /* ViewController.m in Sources */,
				2414ED832899BA080036D505 /* AppDelegate.m in Sources */,
				2414ED942899BA0A0036D505 /* main.m in Sources */,
				2414ED862899BA080036D505 /* SceneDelegate.m in Sources */,
			);
			runOnlyForDeploymentPostprocessing = 0;
		};
		2469A5FE2759999E00E56457 /* Sources */ = {
			isa = PBXSourcesBuildPhase;
			buildActionMask = 2147483647;
			files = (
				2469A6092759999E00E56457 /* ViewController.swift in Sources */,
				2469A6052759999E00E56457 /* AppDelegate.swift in Sources */,
				2469A6072759999E00E56457 /* SceneDelegate.swift in Sources */,
			);
			runOnlyForDeploymentPostprocessing = 0;
		};
		246EFA0927973E7400C76A6B /* Sources */ = {
			isa = PBXSourcesBuildPhase;
			buildActionMask = 2147483647;
			files = (
				246EFA1A2797441600C76A6B /* Dictionary+Flatten.swift in Sources */,
				246EFA1C2797441600C76A6B /* JSONFileLoader.swift in Sources */,
				D66DF10E2DD533320021AC51 /* MockNamedKeyValueService.swift in Sources */,
				246EFA1D2797441600C76A6B /* MockCache.swift in Sources */,
				246EFA1F2797441600C76A6B /* MockFullscreenMessage.swift in Sources */,
				246EFA202797441600C76A6B /* MockLaunchRulesEngine.swift in Sources */,
				246EFA212797441600C76A6B /* MockMessage.swift in Sources */,
				246EFA222797441600C76A6B /* MockMessaging.swift in Sources */,
				2402745C29FC424000884DFE /* TestableMessagingDelegate.swift in Sources */,
				246EFA232797441600C76A6B /* MockMessagingRulesEngine.swift in Sources */,
				246EFA252797441600C76A6B /* MockNotificationResponseCoder.swift in Sources */,
				24552E69291F08CF000744AD /* Environment.swift in Sources */,
				246EFA272797441600C76A6B /* TestableMessagingMobileParameters.swift in Sources */,
				246EFA1027973E7400C76A6B /* E2EFunctionalTests.swift in Sources */,
				4CE3F8102DD6AD2200812544 /* TestMapBase.swift in Sources */,
				4CE3F8162DD6AE0600812544 /* CountingDataStore.swift in Sources */,
				4C075D752DDE85540082B66C /* TestElement.swift in Sources */,
				246EFA19279743EB00C76A6B /* ConfigurationLoader.swift in Sources */,
			);
			runOnlyForDeploymentPostprocessing = 0;
		};
		24B071A129072E9800F4B18A /* Sources */ = {
			isa = PBXSourcesBuildPhase;
			buildActionMask = 2147483647;
			files = (
				24B071AC29072E9800F4B18A /* ViewController.swift in Sources */,
				24B071A829072E9800F4B18A /* AppDelegate.swift in Sources */,
				24B071AA29072E9800F4B18A /* SceneDelegate.swift in Sources */,
			);
			runOnlyForDeploymentPostprocessing = 0;
		};
		9208597E251BEB7100B9C65A /* Sources */ = {
			isa = PBXSourcesBuildPhase;
			buildActionMask = 2147483647;
			files = (
				D63FC3AC2E00DACB00037B50 /* String+DataConversion.swift in Sources */,
				92859411252287C600B2BE47 /* ViewController.swift in Sources */,
				92859412252287C600B2BE47 /* AppDelegate.swift in Sources */,
				92859413252287C600B2BE47 /* SceneDelegate.swift in Sources */,
			);
			runOnlyForDeploymentPostprocessing = 0;
		};
		925DF4A125227C4700A5DE31 /* Sources */ = {
			isa = PBXSourcesBuildPhase;
			buildActionMask = 2147483647;
			files = (
				244E9555267BB018001DC957 /* String+JSON.swift in Sources */,
				242920F12AD061F3000DB2CD /* FeedItemSchemaData.swift in Sources */,
				09B071E62A64D3D900F259C1 /* Surface.swift in Sources */,
				246EF0622C013D4A002A9B22 /* ContentCardSchemaData.swift in Sources */,
				240FC42E2AA920D400AFEEEB /* ParsedPropositions.swift in Sources */,
				246EF0602BFFC6B5002A9B22 /* PropositionHistory.swift in Sources */,
				245059982673F94D00CC7CA0 /* MessagingConstants.swift in Sources */,
<<<<<<< HEAD
				D6C020412DC2B4880094C9CD /* MessagingProperties.swift in Sources */,
=======
				4C2157F32DC4441F0055C8C9 /* MessagingStateManager.swift in Sources */,
>>>>>>> ed4ea998
				09B071EE2A651CB200F259C1 /* PropositionItem.swift in Sources */,
				246FD07226B9F86F00FD130B /* FullscreenMessage+Message.swift in Sources */,
				4C2157F72DC444FF0055C8C9 /* PushToStartTokenStore.swift in Sources */,
				242920ED2ACF7760000DB2CD /* SchemaType.swift in Sources */,
				09B071EC2A651C7800F259C1 /* Proposition.swift in Sources */,
				243B1AFC28AD7FCE0074327E /* PropositionPayload.swift in Sources */,
				24569A8F2AE2CD6E00FC356F /* ContentType.swift in Sources */,
				243B1AFE28AEB1E60074327E /* PropositionInfo.swift in Sources */,
				4C2157F92DC445560055C8C9 /* LiveActivityTypes.swift in Sources */,
				240F71FB26868F7100846587 /* SharedStateResult+Messaging.swift in Sources */,
				2469A5E3274863F600E56457 /* MessagingRulesEngine+Caching.swift in Sources */,
				242920F32AD06207000DB2CD /* JsonContentSchemaData.swift in Sources */,
				B64256B92D93B08900EDCAC5 /* Messaging+LiveActivityPublicAPI.swift in Sources */,
				090290C529DCED0B00388226 /* ContentCardRulesEngine.swift in Sources */,
				242920F52AD06215000DB2CD /* HtmlContentSchemaData.swift in Sources */,
				244FEA4429B6A1060058FA1C /* FeedItem.swift in Sources */,
				4C9BE8D42DAF59E500EF41A3 /* Data+Messaging.swift in Sources */,
				4C075D6E2DDE74D70082B66C /* ChannelActivityStore.swift in Sources */,
				B6F7CBC92CC2089A00C35C64 /* DismissButtonStyle.swift in Sources */,
				B6F7CBCA2CC2089A00C35C64 /* AEPImage.swift in Sources */,
				B6F7CBCB2CC2089A00C35C64 /* AEPVStackView.swift in Sources */,
				B6F7CBCC2CC2089A00C35C64 /* AEPVStack.swift in Sources */,
				B6F7CBCD2CC2089A00C35C64 /* TemplateBuilder.swift in Sources */,
				B67CCF772CD08D5500CF08D1 /* AEPAsyncImageView.swift in Sources */,
				B6F7CBCE2CC2089A00C35C64 /* AEPDismissButton.swift in Sources */,
				B6F7CBCF2CC2089A00C35C64 /* ContentCardUIEventListening.swift in Sources */,
				B64256B22D936BD600EDCAC5 /* Collection+PropositionItem.swift in Sources */,
				B6F7CBD02CC2089A00C35C64 /* ContentCardUI+EventHandler.swift in Sources */,
				B6F7CBD12CC2089A00C35C64 /* SmallImageTemplate.swift in Sources */,
				4C9BE8D82DAF5A6900EF41A3 /* ActivityTaskStore.swift in Sources */,
				B6F7CBD22CC2089A00C35C64 /* AEPTextView.swift in Sources */,
				B6F7CBD32CC2089A00C35C64 /* View+CustomModifiers.swift in Sources */,
				4C9BE8D62DAF5A4000EF41A3 /* LiveActivityAttributes+Messaging.swift in Sources */,
				B6F7CBD42CC2089A00C35C64 /* AEPHStack.swift in Sources */,
				B6F7CBD52CC2089A00C35C64 /* AEPDismissButtonView.swift in Sources */,
				B6F7CBD62CC2089A00C35C64 /* ContentCardUI.swift in Sources */,
				B6F7CBD72CC2089A00C35C64 /* AEPButtonView.swift in Sources */,
				B6F7CBD82CC2089A00C35C64 /* AEPStackError.swift in Sources */,
				B6D035E22D2F23E900031170 /* AppStateManager.swift in Sources */,
				B6F7CBD92CC2089A00C35C64 /* AEPViewModel.swift in Sources */,
				B6F7CBDA2CC2089A00C35C64 /* ImageSourceType.swift in Sources */,
				B6F7CBDB2CC2089A00C35C64 /* ContentCardSchemaData+TemplateContent.swift in Sources */,
				B6F7CBDC2CC2089A00C35C64 /* AEPText.swift in Sources */,
				B6F7CBDD2CC2089A00C35C64 /* ContentCardCustomizing.swift in Sources */,
				B6F7CBDE2CC2089A00C35C64 /* ContentCardTemplate.swift in Sources */,
				B6F7CBDF2CC2089A00C35C64 /* ContentCardTemplateType.swift in Sources */,
				B6F7CBE02CC2089A00C35C64 /* AEPTextType.swift in Sources */,
				B6471C7D2E01447E0013F127 /* LiveActivityDebugSchemaBuilder.swift in Sources */,
				B6F7CBE12CC2089A00C35C64 /* BaseTemplate.swift in Sources */,
				B6F7CBE22CC2089A00C35C64 /* Messaging+UIPublicAPI.swift in Sources */,
				4C3D44472E28842300662A3F /* EventHistoryOperationSchemaData.swift in Sources */,
				B6F7CBE32CC2089A00C35C64 /* UIConstants.swift in Sources */,
				B6F7CBE42CC2089A00C35C64 /* AEPButton.swift in Sources */,
				4C3A65DB2E56A2D700EEEF3B /* LiveActivityRegistrationCoordinator.swift in Sources */,
				B6F7CBE52CC2089A00C35C64 /* ContentCardUIError.swift in Sources */,
				B6F7CBE62CC2089A00C35C64 /* AEPViewModifier.swift in Sources */,
				B6F7CBE72CC2089A00C35C64 /* AEPHStackView.swift in Sources */,
				B6F7CBE82CC2089A00C35C64 /* AEPImageView.swift in Sources */,
				B64256B02D936B9700EDCAC5 /* BatchedPropositionInteraction.swift in Sources */,
				B6F7CBE92CC2089A00C35C64 /* AEPStack.swift in Sources */,
				B6F7CBEA2CC2089A00C35C64 /* TemplateEventHandler.swift in Sources */,
				244E954B267BAEBE001DC957 /* Messaging+EdgeEvents.swift in Sources */,
				4C2157F52DC444EA0055C8C9 /* UpdateTokenStore.swift in Sources */,
				09B071F62A7318CB00F259C1 /* Array+Messaging.swift in Sources */,
				244FEA4829B8E2950058FA1C /* Feed.swift in Sources */,
				24FD5F752CEEA50F00AE4567 /* CompletionHandler.swift in Sources */,
				246EF0642C013DED002A9B22 /* ContentCard.swift in Sources */,
				240316B82A83DDD80016B0D9 /* Cache+Messaging.swift in Sources */,
				245059522671283F00CC7CA0 /* MessagingRulesEngine.swift in Sources */,
				754F49E92DFCA9EF002601E9 /* LargeImageTemplate.swift in Sources */,
				244C2BD826B36480008F086A /* MessagingEdgeEventType.swift in Sources */,
				4C075D782DDFE8000082B66C /* PersistenceStoreBase.swift in Sources */,
				2450599D2673FABF00CC7CA0 /* Messaging+PublicAPI.swift in Sources */,
				09B071E82A64D80E00F259C1 /* Bundle+Messaging.swift in Sources */,
				245059A72673FAC700CC7CA0 /* Event+Messaging.swift in Sources */,
				244E9584268262C8001DC957 /* Message.swift in Sources */,
				B67CCF792CD0BF8D00CF08D1 /* ContentCardImageCache.swift in Sources */,
				244E955B267BB253001DC957 /* Dictionary+Messaging.swift in Sources */,
				0969D6402A7A9DC600A00BF7 /* MessagingMigrator.swift in Sources */,
				090290C929DD11EA00388226 /* RuleConsequence+Messaging.swift in Sources */,
				242920EF2AD05AFA000DB2CD /* InAppSchemaData.swift in Sources */,
				244C2BDE26B36A4B008F086A /* Message+FullscreenMessageDelegate.swift in Sources */,
				0969D6382A79BB3C00A00BF7 /* Messaging+State.swift in Sources */,
				242920F82AD06791000DB2CD /* RulesetSchemaData.swift in Sources */,
				755DB8C42E0DC19100F3B21B /* ImageOnlyTemplate.swift in Sources */,
				241B2DD42821C80C00E4FF67 /* URL+QueryParams.swift in Sources */,
				245059A22673FAC200CC7CA0 /* Messaging.swift in Sources */,
				B69573C82CD4447F0027E376 /* AEPBundleImageView.swift in Sources */,
				B6389A492A9B32D400B72FB4 /* PushTrackingStatus.swift in Sources */,
				09F5D9402B5CF35F00117437 /* PropositionInteraction.swift in Sources */,
			);
			runOnlyForDeploymentPostprocessing = 0;
		};
		9296BA7D2537BFC0002C88F7 /* Sources */ = {
			isa = PBXSourcesBuildPhase;
			buildActionMask = 2147483647;
			files = (
				24CA4BCD2B617A8100D16369 /* SchemaTypeTests.swift in Sources */,
				243EA6D82733265400195945 /* String+JSONTests.swift in Sources */,
				090290CB29DE3F8200388226 /* MockContentCardRulesEngine.swift in Sources */,
				246EF0662C06803B002A9B22 /* ContentCardTests.swift in Sources */,
				246EF0682C068750002A9B22 /* ContentCardSchemaDataTests.swift in Sources */,
				242920E92AC4EE2D000DB2CD /* Messaging+StateTests.swift in Sources */,
				B6D6A02B265FB1FA005042BE /* Dictionary+Flatten.swift in Sources */,
				246CF1442C923D23009CBE3A /* MockEvaluable.swift in Sources */,
				2469A5E9274C107100E56457 /* MockCache.swift in Sources */,
				242920DA2ABCF488000DB2CD /* RuleConsequence+MessagingTests.swift in Sources */,
				92FC594626372E34005BAE02 /* MockNotificationResponseCoder.swift in Sources */,
				241B2DD62821C99500E4FF67 /* URL+QueryParamsTests.swift in Sources */,
				240436CC2C765C41008CCD6D /* MockPropositionItem.swift in Sources */,
				243EA6E2273B436400195945 /* MockMessagingRulesEngine.swift in Sources */,
				245059702673DBFE00CC7CA0 /* Messaging+PublicApiTest.swift in Sources */,
				243EA6D0273325DC00195945 /* MessageTests.swift in Sources */,
				D66DF10F2DD533320021AC51 /* MockNamedKeyValueService.swift in Sources */,
				244FEA4629B6A5D30058FA1C /* FeedItemTests.swift in Sources */,
				4CB003F52E30AED6002152B0 /* EventHistoryOperationSchemaDataTests.swift in Sources */,
				24CA4BC12B6178EE00D16369 /* InAppSchemaDataTests.swift in Sources */,
				24CA4BC72B617A2500D16369 /* HtmlContentSchemaDataTests.swift in Sources */,
				B6E63D042A9EC71C007BB586 /* PushTrackingStatusTests.swift in Sources */,
				755DB8AD2E02007F00F3B21B /* LargeImageTemplateTests.swift in Sources */,
				243EA6C92733258600195945 /* Dictionary+MessagingTests.swift in Sources */,
				B64256B42D936C1400EDCAC5 /* BatchedPropositionInteractionTests.swift in Sources */,
				2450596F2673DBFE00CC7CA0 /* Event+MessagingTests.swift in Sources */,
				4CE3F80F2DD6AD2200812544 /* TestMapBase.swift in Sources */,
				243EA6DA2739D47500195945 /* MockMessaging.swift in Sources */,
				240436CE2C76685C008CCD6D /* MockProposition.swift in Sources */,
				243EA6D42733261E00195945 /* MessagingEdgeEventTypeTests.swift in Sources */,
				24CA4BD32B617AED00D16369 /* Cache+MessagingTests.swift in Sources */,
				B64256B62D936C4300EDCAC5 /* CollectionPropositionItemTests.swift in Sources */,
				244F19052D0106C2009F0209 /* CompletionHandlerTests.swift in Sources */,
				2402745E29FC424000884DFE /* TestableMessagingDelegate.swift in Sources */,
				243EA6CF273325CC00195945 /* Message+FullscreenMessageDelegateTests.swift in Sources */,
				245059712673DBFE00CC7CA0 /* MessagingTests.swift in Sources */,
				2469A5EB274D49B100E56457 /* JSONFileLoader.swift in Sources */,
				24CA4BDB2B61971000D16369 /* PropositionTests.swift in Sources */,
				24CA4BDF2B61974300D16369 /* PropositionInteractionTests.swift in Sources */,
				4CE3F8152DD6AE0600812544 /* CountingDataStore.swift in Sources */,
				24CA4BC92B617A3F00D16369 /* JsonContentSchemaDataTests.swift in Sources */,
				24CA4BDD2B61972500D16369 /* PropositionItemTests.swift in Sources */,
				245059762673DBFE00CC7CA0 /* MessagingRulesEngineTests.swift in Sources */,
				24CA4BD52B6195A500D16369 /* ContentCardRulesEngineTests.swift in Sources */,
				24CA4BE12B61977800D16369 /* SurfaceTests.swift in Sources */,
				24CA4BD12B617AC800D16369 /* Bundle+MessagingTests.swift in Sources */,
				243EA6E02739D9D700195945 /* TestableMessagingMobileParameters.swift in Sources */,
				24CA4BCB2B617A7100D16369 /* RulesetSchemaDataTests.swift in Sources */,
				242920E42AC4D060000DB2CD /* FeedTests.swift in Sources */,
				243EA6D22733260000195945 /* Messaging+EdgeEventsTests.swift in Sources */,
				4C55DB8F2E2F41C400379AF4 /* MessagingProcessCompletedEventTests.swift in Sources */,
				243EA6D62733263D00195945 /* SharedStateResult+MessagingTests.swift in Sources */,
				24CA4BC52B617A1000D16369 /* FeedItemSchemaDataTests.swift in Sources */,
				243EA6DE2739D4A400195945 /* MockFullscreenMessage.swift in Sources */,
				24CA4BCF2B617AA900D16369 /* Array+MessagingTests.swift in Sources */,
				B6F7CBF92CC2EAF500C35C64 /* AEPStackTests.swift in Sources */,
				755DB8DA2E1EC67D00F3B21B /* ImageOnlyTemplateTests.swift in Sources */,
				B6F7CBFA2CC2EAF500C35C64 /* ContentCardTemplateTypeTests.swift in Sources */,
				B6F7CC0C2CC2ED4100C35C64 /* EmptyCustomizer.swift in Sources */,
				B6F7CC0D2CC2ED4100C35C64 /* ContentCardTestUtil.swift in Sources */,
				B6F7CC0E2CC2ED4100C35C64 /* FileReader.swift in Sources */,
				B6F7CC0F2CC2ED4100C35C64 /* MockTemplate.swift in Sources */,
				B6F7CBFB2CC2EAF500C35C64 /* TemplateBuilderTests.swift in Sources */,
				B6F7CBFC2CC2EAF500C35C64 /* ContentCardSchemaData+TemplateContentTests.swift in Sources */,
				B6F7CBFD2CC2EAF500C35C64 /* DismissButtonStyleTests.swift in Sources */,
				B6F7CBFE2CC2EAF500C35C64 /* AEPImageTests.swift in Sources */,
				B6F7CBFF2CC2EAF500C35C64 /* AEPTextTypeTests.swift in Sources */,
				B6F7CC002CC2EAF500C35C64 /* AEPTextTests.swift in Sources */,
				B6F7CC012CC2EAF500C35C64 /* SmallImageTemplateTests.swift in Sources */,
				B6F7CC022CC2EAF500C35C64 /* AEPDismissButtonTests.swift in Sources */,
				4C075D742DDE85540082B66C /* TestElement.swift in Sources */,
				B6F7CC042CC2EAF500C35C64 /* ContentCardUITests.swift in Sources */,
				4C55DB912E303BDE00379AF4 /* MessagingTestConstants.swift in Sources */,
				B6F7CC052CC2EAF500C35C64 /* AEPButtonTests.swift in Sources */,
				2469A5DC27445CAF00E56457 /* MockLaunchRulesEngine.swift in Sources */,
				2469A5E7274C0FA900E56457 /* MessagingRulesEngine+CachingTests.swift in Sources */,
				4C075D722DDE83D20082B66C /* PersistenceStoreBaseTests.swift in Sources */,
				24CA4BC32B6179F800D16369 /* ContentTypeTests.swift in Sources */,
				243EA6CB273325A000195945 /* FullscreenMessage+MessageTests.swift in Sources */,
				248BD9CC28BD56B300C49B94 /* PropositionPayloadTests.swift in Sources */,
				D66DF10C2DD5327E0021AC51 /* MessagingPropertiesTests.swift in Sources */,
				248BD9CA28BD56A200C49B94 /* PropositionInfoTests.swift in Sources */,
				240FC4302AAFB08E00AFEEEB /* ParsedPropositionsTests.swift in Sources */,
				243EA6DC2739D48900195945 /* MockMessage.swift in Sources */,
				24CA4BD92B6196DF00D16369 /* MessagingMigratorTests.swift in Sources */,
			);
			runOnlyForDeploymentPostprocessing = 0;
		};
		92FC58742636840C005BAE02 /* Sources */ = {
			isa = PBXSourcesBuildPhase;
			buildActionMask = 2147483647;
			files = (
				090290C329D4EA9F00388226 /* MockCache.swift in Sources */,
				92FC594526372E34005BAE02 /* MockNotificationResponseCoder.swift in Sources */,
				92FC587B2636840C005BAE02 /* MessagingPublicAPITests.swift in Sources */,
				2469A5FB2759401900E56457 /* ConfigurationLoader.swift in Sources */,
				92863A022637706F000AFA53 /* MessagingFunctionalTests.swift in Sources */,
				B631AE162A61336800E8B82E /* MessagingNotificationTrackingTests.swift in Sources */,
				B6F795E22DD30238004478B4 /* LiveActivityTests.swift in Sources */,
			);
			runOnlyForDeploymentPostprocessing = 0;
		};
		B6165D9F29A67AD90031B84D /* Sources */ = {
			isa = PBXSourcesBuildPhase;
			buildActionMask = 2147483647;
			files = (
				B6165DA629A67ADA0031B84D /* NotificationService.swift in Sources */,
			);
			runOnlyForDeploymentPostprocessing = 0;
		};
		B61BD8A42DA4656A007FE12E /* Sources */ = {
			isa = PBXSourcesBuildPhase;
			buildActionMask = 2147483647;
			files = (
				B61BD8E82DA4670C007FE12E /* GameScoreLiveActivityAttributes.swift in Sources */,
				B61BD91D2DA4A96F007FE12E /* AirplaneTrackingAttributes.swift in Sources */,
				B61BD91E2DA4A96F007FE12E /* FoodDeliveryLiveActivityAttributes.swift in Sources */,
				B61BD9CF2DA4BD16007FE12E /* AirplaneLiveActivity.swift in Sources */,
				B61BD9D02DA4BD16007FE12E /* FoodDeliveryLiveActivity.swift in Sources */,
				B61BD9D12DA4BD16007FE12E /* FoodDeliveryProgressView.swift in Sources */,
				B61BD9D22DA4BD16007FE12E /* GameScoreLiveActivity.swift in Sources */,
				B61BD9D32DA4BD16007FE12E /* WidgetMessagingDemoAppSwiftUIBundle.swift in Sources */,
			);
			runOnlyForDeploymentPostprocessing = 0;
		};
		B61BDAB12DA5E826007FE12E /* Sources */ = {
			isa = PBXSourcesBuildPhase;
			buildActionMask = 2147483647;
			files = (
			);
			runOnlyForDeploymentPostprocessing = 0;
		};
		B61BDACA2DA5E861007FE12E /* Sources */ = {
			isa = PBXSourcesBuildPhase;
			buildActionMask = 2147483647;
			files = (
				B61BDAE92DA5EA43007FE12E /* LiveActivityAttributes.swift in Sources */,
				B61BDAEA2DA5EA43007FE12E /* LiveActivityData.swift in Sources */,
				B6471C7B2E00B0CB0013F127 /* LiveActivityDebuggable.swift in Sources */,
				4C0111D72DB30FD900996757 /* LiveActivityOrigin.swift in Sources */,
			);
			runOnlyForDeploymentPostprocessing = 0;
		};
		B6F7CCA02CCA165B00C35C64 /* Sources */ = {
			isa = PBXSourcesBuildPhase;
			buildActionMask = 2147483647;
			files = (
				755DB8AB2E02003100F3B21B /* LargeImageCustomizer.swift in Sources */,
				B6F7CCB92CCA186600C35C64 /* ContentCardTrackingTest.swift in Sources */,
				B6F7CCBA2CCA186600C35C64 /* SmallImageCustomizer.swift in Sources */,
				755DB8D42E1EC54700F3B21B /* ImageOnlyTemplateTest.swift in Sources */,
				B6F7CCBB2CCA186600C35C64 /* MockNetworkService.swift in Sources */,
				755DB8D22E1EC50A00F3B21B /* ImageOnlyCustomizer.swift in Sources */,
				B6F7CCBC2CCA186600C35C64 /* IntegrationTestBase.swift in Sources */,
				B6F7CCBD2CCA186600C35C64 /* ContentCardEventListeningTest.swift in Sources */,
				B6F7CCBE2CCA186600C35C64 /* GetContentCardUITest.swift in Sources */,
				755DB8AF2E0200E700F3B21B /* LargeImageTemplateTest.swift in Sources */,
				B6F7CCC02CCA1A9900C35C64 /* FileReader.swift in Sources */,
				B6F7CCBF2CCA186600C35C64 /* SmallImageTemplateTest.swift in Sources */,
			);
			runOnlyForDeploymentPostprocessing = 0;
		};
/* End PBXSourcesBuildPhase section */

/* Begin PBXTargetDependency section */
		091881F92A16D12E00615481 /* PBXTargetDependency */ = {
			isa = PBXTargetDependency;
			target = 925DF4A425227C4700A5DE31 /* AEPMessaging */;
			targetProxy = 091881F82A16D12E00615481 /* PBXContainerItemProxy */;
		};
		2414ED9B2899BAC50036D505 /* PBXTargetDependency */ = {
			isa = PBXTargetDependency;
			platformFilter = ios;
			target = 925DF4A425227C4700A5DE31 /* AEPMessaging */;
			targetProxy = 2414ED9A2899BAC50036D505 /* PBXContainerItemProxy */;
		};
		2469A617275999B400E56457 /* PBXTargetDependency */ = {
			isa = PBXTargetDependency;
			target = 2469A6012759999E00E56457 /* FunctionalTestApp */;
			targetProxy = 2469A616275999B400E56457 /* PBXContainerItemProxy */;
		};
		246EFA1327973E7400C76A6B /* PBXTargetDependency */ = {
			isa = PBXTargetDependency;
			platformFilter = ios;
			target = 925DF4A425227C4700A5DE31 /* AEPMessaging */;
			targetProxy = 246EFA1227973E7400C76A6B /* PBXContainerItemProxy */;
		};
		24B071BC29072FAE00F4B18A /* PBXTargetDependency */ = {
			isa = PBXTargetDependency;
			target = 24B071A429072E9800F4B18A /* E2EFunctionalTestApp */;
			targetProxy = 24B071BB29072FAE00F4B18A /* PBXContainerItemProxy */;
		};
		24B071BE290730C900F4B18A /* PBXTargetDependency */ = {
			isa = PBXTargetDependency;
			target = 925DF4A425227C4700A5DE31 /* AEPMessaging */;
			targetProxy = 24B071BD290730C900F4B18A /* PBXContainerItemProxy */;
		};
		24B3413A28F724CB00D07FB1 /* PBXTargetDependency */ = {
			isa = PBXTargetDependency;
			target = 925DF4A425227C4700A5DE31 /* AEPMessaging */;
			targetProxy = 24B3413928F724CB00D07FB1 /* PBXContainerItemProxy */;
		};
		9249A4E5252292AB009193AB /* PBXTargetDependency */ = {
			isa = PBXTargetDependency;
			target = 925DF4A425227C4700A5DE31 /* AEPMessaging */;
			targetProxy = 9249A4E4252292AB009193AB /* PBXContainerItemProxy */;
		};
		928D836F254226A000FD0E6D /* PBXTargetDependency */ = {
			isa = PBXTargetDependency;
			target = 925DF4A425227C4700A5DE31 /* AEPMessaging */;
			targetProxy = 928D836E254226A000FD0E6D /* PBXContainerItemProxy */;
		};
		9296BA882537BFC0002C88F7 /* PBXTargetDependency */ = {
			isa = PBXTargetDependency;
			target = 925DF4A425227C4700A5DE31 /* AEPMessaging */;
			targetProxy = 9296BA872537BFC0002C88F7 /* PBXContainerItemProxy */;
		};
		92FC587F2636840C005BAE02 /* PBXTargetDependency */ = {
			isa = PBXTargetDependency;
			target = 925DF4A425227C4700A5DE31 /* AEPMessaging */;
			targetProxy = 92FC587E2636840C005BAE02 /* PBXContainerItemProxy */;
		};
		B6165DA929A67ADA0031B84D /* PBXTargetDependency */ = {
			isa = PBXTargetDependency;
			target = B6165DA229A67AD90031B84D /* NotificationService */;
			targetProxy = B6165DA829A67ADA0031B84D /* PBXContainerItemProxy */;
		};
		B61BD8B82DA4656B007FE12E /* PBXTargetDependency */ = {
			isa = PBXTargetDependency;
			target = B61BD8A72DA4656A007FE12E /* WidgetMessagingDemoAppSwiftUI */;
			targetProxy = B61BD8B72DA4656B007FE12E /* PBXContainerItemProxy */;
		};
		B61BDAF32DA5F632007FE12E /* PBXTargetDependency */ = {
			isa = PBXTargetDependency;
			target = B61BDACD2DA5E861007FE12E /* AEPMessagingLiveActivity */;
			targetProxy = B61BDAF22DA5F632007FE12E /* PBXContainerItemProxy */;
		};
		B64B9F9B2DCBB43700F77359 /* PBXTargetDependency */ = {
			isa = PBXTargetDependency;
			target = B61BDACD2DA5E861007FE12E /* AEPMessagingLiveActivity */;
			targetProxy = B64B9F9A2DCBB43700F77359 /* PBXContainerItemProxy */;
		};
		B6D6AE922BA8C48100F0E975 /* PBXTargetDependency */ = {
			isa = PBXTargetDependency;
			target = 2469A6012759999E00E56457 /* FunctionalTestApp */;
			targetProxy = B6D6AE912BA8C48100F0E975 /* PBXContainerItemProxy */;
		};
		B6F796582DD41330004478B4 /* PBXTargetDependency */ = {
			isa = PBXTargetDependency;
			target = B61BDACD2DA5E861007FE12E /* AEPMessagingLiveActivity */;
			targetProxy = B6F796572DD41330004478B4 /* PBXContainerItemProxy */;
		};
		B6F7CCAA2CCA165B00C35C64 /* PBXTargetDependency */ = {
			isa = PBXTargetDependency;
			platformFilter = ios;
			target = 925DF4A425227C4700A5DE31 /* AEPMessaging */;
			targetProxy = B6F7CCA92CCA165B00C35C64 /* PBXContainerItemProxy */;
		};
/* End PBXTargetDependency section */

/* Begin PBXVariantGroup section */
		2414ED8A2899BA080036D505 /* Main.storyboard */ = {
			isa = PBXVariantGroup;
			children = (
				2414ED8B2899BA080036D505 /* Base */,
			);
			name = Main.storyboard;
			sourceTree = "<group>";
		};
		2414ED8F2899BA0A0036D505 /* LaunchScreen.storyboard */ = {
			isa = PBXVariantGroup;
			children = (
				2414ED902899BA0A0036D505 /* Base */,
			);
			name = LaunchScreen.storyboard;
			sourceTree = "<group>";
		};
		2469A60A2759999E00E56457 /* Main.storyboard */ = {
			isa = PBXVariantGroup;
			children = (
				2469A60B2759999E00E56457 /* Base */,
			);
			name = Main.storyboard;
			sourceTree = "<group>";
		};
		2469A60F275999A000E56457 /* LaunchScreen.storyboard */ = {
			isa = PBXVariantGroup;
			children = (
				2469A610275999A000E56457 /* Base */,
			);
			name = LaunchScreen.storyboard;
			sourceTree = "<group>";
		};
		24B071AD29072E9800F4B18A /* Main.storyboard */ = {
			isa = PBXVariantGroup;
			children = (
				24B071AE29072E9800F4B18A /* Base */,
			);
			name = Main.storyboard;
			sourceTree = "<group>";
		};
		24B071B229072E9900F4B18A /* LaunchScreen.storyboard */ = {
			isa = PBXVariantGroup;
			children = (
				24B071B329072E9900F4B18A /* Base */,
			);
			name = LaunchScreen.storyboard;
			sourceTree = "<group>";
		};
		925DF4482522785700A5DE31 /* LaunchScreen.storyboard */ = {
			isa = PBXVariantGroup;
			children = (
				925DF4492522785700A5DE31 /* Base */,
			);
			name = LaunchScreen.storyboard;
			sourceTree = "<group>";
		};
		925DF44A2522785700A5DE31 /* Main.storyboard */ = {
			isa = PBXVariantGroup;
			children = (
				925DF44B2522785700A5DE31 /* Base */,
			);
			name = Main.storyboard;
			sourceTree = "<group>";
		};
/* End PBXVariantGroup section */

/* Begin XCBuildConfiguration section */
		091881EF2A16BAE400615481 /* Debug */ = {
			isa = XCBuildConfiguration;
			baseConfigurationReference = C7465CB5D942426740F36F97 /* Pods-MessagingDemoAppSwiftUI.debug.xcconfig */;
			buildSettings = {
				ASSETCATALOG_COMPILER_APPICON_NAME = AppIcon;
				ASSETCATALOG_COMPILER_GLOBAL_ACCENT_COLOR_NAME = AccentColor;
				CLANG_CXX_LANGUAGE_STANDARD = "gnu++20";
				CODE_SIGN_ENTITLEMENTS = MessagingDemoAppSwiftUI.entitlements;
				CODE_SIGN_STYLE = Automatic;
				CURRENT_PROJECT_VERSION = 1;
				DEVELOPMENT_ASSET_PATHS = "\"TestApps/MessagingDemoAppSwiftUI/Preview Content\"";
				DEVELOPMENT_TEAM = FKGEE875K4;
				ENABLE_PREVIEWS = YES;
				GENERATE_INFOPLIST_FILE = YES;
				INFOPLIST_FILE = "MessagingDemoAppSwiftUI-Info.plist";
				INFOPLIST_KEY_NSSupportsLiveActivities = YES;
				INFOPLIST_KEY_NSSupportsLiveActivitiesFrequentUpdates = YES;
				INFOPLIST_KEY_UIApplicationSceneManifest_Generation = YES;
				INFOPLIST_KEY_UIApplicationSupportsIndirectInputEvents = YES;
				INFOPLIST_KEY_UILaunchScreen_Generation = YES;
				INFOPLIST_KEY_UISupportedInterfaceOrientations_iPad = "UIInterfaceOrientationPortrait UIInterfaceOrientationPortraitUpsideDown UIInterfaceOrientationLandscapeLeft UIInterfaceOrientationLandscapeRight";
				INFOPLIST_KEY_UISupportedInterfaceOrientations_iPhone = "UIInterfaceOrientationPortrait UIInterfaceOrientationLandscapeLeft UIInterfaceOrientationLandscapeRight";
				IPHONEOS_DEPLOYMENT_TARGET = 16.0;
				LD_RUNPATH_SEARCH_PATHS = (
					"$(inherited)",
					"@executable_path/Frameworks",
				);
				MARKETING_VERSION = 1.0;
				PRODUCT_BUNDLE_IDENTIFIER = com.adobe.MessagingDemoAppSwiftUI;
				PRODUCT_NAME = "$(TARGET_NAME)";
				SWIFT_EMIT_LOC_STRINGS = YES;
				SWIFT_VERSION = 5.0;
				TARGETED_DEVICE_FAMILY = "1,2";
			};
			name = Debug;
		};
		091881F02A16BAE400615481 /* Release */ = {
			isa = XCBuildConfiguration;
			baseConfigurationReference = 8D7745B1452107BAE150E518 /* Pods-MessagingDemoAppSwiftUI.release.xcconfig */;
			buildSettings = {
				ASSETCATALOG_COMPILER_APPICON_NAME = AppIcon;
				ASSETCATALOG_COMPILER_GLOBAL_ACCENT_COLOR_NAME = AccentColor;
				CLANG_CXX_LANGUAGE_STANDARD = "gnu++20";
				CODE_SIGN_ENTITLEMENTS = MessagingDemoAppSwiftUI.entitlements;
				CODE_SIGN_STYLE = Automatic;
				CURRENT_PROJECT_VERSION = 1;
				DEVELOPMENT_ASSET_PATHS = "\"TestApps/MessagingDemoAppSwiftUI/Preview Content\"";
				DEVELOPMENT_TEAM = FKGEE875K4;
				ENABLE_PREVIEWS = YES;
				GENERATE_INFOPLIST_FILE = YES;
				INFOPLIST_FILE = "MessagingDemoAppSwiftUI-Info.plist";
				INFOPLIST_KEY_NSSupportsLiveActivities = YES;
				INFOPLIST_KEY_NSSupportsLiveActivitiesFrequentUpdates = YES;
				INFOPLIST_KEY_UIApplicationSceneManifest_Generation = YES;
				INFOPLIST_KEY_UIApplicationSupportsIndirectInputEvents = YES;
				INFOPLIST_KEY_UILaunchScreen_Generation = YES;
				INFOPLIST_KEY_UISupportedInterfaceOrientations_iPad = "UIInterfaceOrientationPortrait UIInterfaceOrientationPortraitUpsideDown UIInterfaceOrientationLandscapeLeft UIInterfaceOrientationLandscapeRight";
				INFOPLIST_KEY_UISupportedInterfaceOrientations_iPhone = "UIInterfaceOrientationPortrait UIInterfaceOrientationLandscapeLeft UIInterfaceOrientationLandscapeRight";
				IPHONEOS_DEPLOYMENT_TARGET = 16.0;
				LD_RUNPATH_SEARCH_PATHS = (
					"$(inherited)",
					"@executable_path/Frameworks",
				);
				MARKETING_VERSION = 1.0;
				PRODUCT_BUNDLE_IDENTIFIER = com.adobe.MessagingDemoAppSwiftUI;
				PRODUCT_NAME = "$(TARGET_NAME)";
				SWIFT_EMIT_LOC_STRINGS = YES;
				SWIFT_VERSION = 5.0;
				TARGETED_DEVICE_FAMILY = "1,2";
			};
			name = Release;
		};
		2414ED962899BA0A0036D505 /* Debug */ = {
			isa = XCBuildConfiguration;
			baseConfigurationReference = E7A2B17D34C47FB6CA55B1E9 /* Pods-MessagingDemoAppObjC.debug.xcconfig */;
			buildSettings = {
				ASSETCATALOG_COMPILER_APPICON_NAME = AppIcon;
				ASSETCATALOG_COMPILER_GLOBAL_ACCENT_COLOR_NAME = AccentColor;
				CLANG_CXX_LANGUAGE_STANDARD = "gnu++17";
				CODE_SIGN_STYLE = Automatic;
				CURRENT_PROJECT_VERSION = 1;
				DEVELOPMENT_TEAM = FKGEE875K4;
				GENERATE_INFOPLIST_FILE = YES;
				INFOPLIST_FILE = TestApps/MessagingDemoAppObjC/Info.plist;
				INFOPLIST_KEY_UIApplicationSupportsIndirectInputEvents = YES;
				INFOPLIST_KEY_UILaunchStoryboardName = LaunchScreen;
				INFOPLIST_KEY_UIMainStoryboardFile = Main;
				INFOPLIST_KEY_UISupportedInterfaceOrientations_iPad = "UIInterfaceOrientationPortrait UIInterfaceOrientationPortraitUpsideDown UIInterfaceOrientationLandscapeLeft UIInterfaceOrientationLandscapeRight";
				INFOPLIST_KEY_UISupportedInterfaceOrientations_iPhone = "UIInterfaceOrientationPortrait UIInterfaceOrientationLandscapeLeft UIInterfaceOrientationLandscapeRight";
				IPHONEOS_DEPLOYMENT_TARGET = 13.0;
				LD_RUNPATH_SEARCH_PATHS = (
					"$(inherited)",
					"@executable_path/Frameworks",
				);
				MARKETING_VERSION = 1.0;
				PRODUCT_BUNDLE_IDENTIFIER = com.adobe.MessagingDemoApp;
				PRODUCT_NAME = "$(TARGET_NAME)";
				SWIFT_EMIT_LOC_STRINGS = YES;
				TARGETED_DEVICE_FAMILY = "1,2";
			};
			name = Debug;
		};
		2414ED972899BA0A0036D505 /* Release */ = {
			isa = XCBuildConfiguration;
			baseConfigurationReference = 815925477A42C1BB986AD2BA /* Pods-MessagingDemoAppObjC.release.xcconfig */;
			buildSettings = {
				ASSETCATALOG_COMPILER_APPICON_NAME = AppIcon;
				ASSETCATALOG_COMPILER_GLOBAL_ACCENT_COLOR_NAME = AccentColor;
				CLANG_CXX_LANGUAGE_STANDARD = "gnu++17";
				CODE_SIGN_STYLE = Automatic;
				CURRENT_PROJECT_VERSION = 1;
				DEVELOPMENT_TEAM = FKGEE875K4;
				GENERATE_INFOPLIST_FILE = YES;
				INFOPLIST_FILE = TestApps/MessagingDemoAppObjC/Info.plist;
				INFOPLIST_KEY_UIApplicationSupportsIndirectInputEvents = YES;
				INFOPLIST_KEY_UILaunchStoryboardName = LaunchScreen;
				INFOPLIST_KEY_UIMainStoryboardFile = Main;
				INFOPLIST_KEY_UISupportedInterfaceOrientations_iPad = "UIInterfaceOrientationPortrait UIInterfaceOrientationPortraitUpsideDown UIInterfaceOrientationLandscapeLeft UIInterfaceOrientationLandscapeRight";
				INFOPLIST_KEY_UISupportedInterfaceOrientations_iPhone = "UIInterfaceOrientationPortrait UIInterfaceOrientationLandscapeLeft UIInterfaceOrientationLandscapeRight";
				IPHONEOS_DEPLOYMENT_TARGET = 13.0;
				LD_RUNPATH_SEARCH_PATHS = (
					"$(inherited)",
					"@executable_path/Frameworks",
				);
				MARKETING_VERSION = 1.0;
				PRODUCT_BUNDLE_IDENTIFIER = com.adobe.MessagingDemoApp;
				PRODUCT_NAME = "$(TARGET_NAME)";
				SWIFT_EMIT_LOC_STRINGS = YES;
				TARGETED_DEVICE_FAMILY = "1,2";
			};
			name = Release;
		};
		2469A614275999A000E56457 /* Debug */ = {
			isa = XCBuildConfiguration;
			baseConfigurationReference = 29328F7F748796787B53604C /* Pods-FunctionalTestApp.debug.xcconfig */;
			buildSettings = {
				ASSETCATALOG_COMPILER_APPICON_NAME = AppIcon;
				ASSETCATALOG_COMPILER_GLOBAL_ACCENT_COLOR_NAME = AccentColor;
				CLANG_CXX_LANGUAGE_STANDARD = "gnu++17";
				CODE_SIGN_STYLE = Automatic;
				CURRENT_PROJECT_VERSION = 1;
				DEVELOPMENT_TEAM = FKGEE875K4;
				GENERATE_INFOPLIST_FILE = YES;
				INFOPLIST_FILE = AEPMessaging/Tests/FunctionalTests/FunctionalTestApp/Info.plist;
				INFOPLIST_KEY_UIApplicationSupportsIndirectInputEvents = YES;
				INFOPLIST_KEY_UILaunchStoryboardName = LaunchScreen;
				INFOPLIST_KEY_UIMainStoryboardFile = Main;
				INFOPLIST_KEY_UISupportedInterfaceOrientations_iPad = "UIInterfaceOrientationPortrait UIInterfaceOrientationPortraitUpsideDown UIInterfaceOrientationLandscapeLeft UIInterfaceOrientationLandscapeRight";
				INFOPLIST_KEY_UISupportedInterfaceOrientations_iPhone = "UIInterfaceOrientationPortrait UIInterfaceOrientationLandscapeLeft UIInterfaceOrientationLandscapeRight";
				IPHONEOS_DEPLOYMENT_TARGET = 15.0;
				LD_RUNPATH_SEARCH_PATHS = (
					"$(inherited)",
					"@executable_path/Frameworks",
				);
				MARKETING_VERSION = 1.0;
				PRODUCT_BUNDLE_IDENTIFIER = com.adobe.ajo.e2eTestApp;
				PRODUCT_NAME = "$(TARGET_NAME)";
				SWIFT_EMIT_LOC_STRINGS = YES;
				SWIFT_VERSION = 5.0;
				TARGETED_DEVICE_FAMILY = "1,2";
			};
			name = Debug;
		};
		2469A615275999A000E56457 /* Release */ = {
			isa = XCBuildConfiguration;
			baseConfigurationReference = D5773DB866CADAB59B3043AE /* Pods-FunctionalTestApp.release.xcconfig */;
			buildSettings = {
				ASSETCATALOG_COMPILER_APPICON_NAME = AppIcon;
				ASSETCATALOG_COMPILER_GLOBAL_ACCENT_COLOR_NAME = AccentColor;
				CLANG_CXX_LANGUAGE_STANDARD = "gnu++17";
				CODE_SIGN_STYLE = Automatic;
				CURRENT_PROJECT_VERSION = 1;
				DEVELOPMENT_TEAM = FKGEE875K4;
				GENERATE_INFOPLIST_FILE = YES;
				INFOPLIST_FILE = AEPMessaging/Tests/FunctionalTests/FunctionalTestApp/Info.plist;
				INFOPLIST_KEY_UIApplicationSupportsIndirectInputEvents = YES;
				INFOPLIST_KEY_UILaunchStoryboardName = LaunchScreen;
				INFOPLIST_KEY_UIMainStoryboardFile = Main;
				INFOPLIST_KEY_UISupportedInterfaceOrientations_iPad = "UIInterfaceOrientationPortrait UIInterfaceOrientationPortraitUpsideDown UIInterfaceOrientationLandscapeLeft UIInterfaceOrientationLandscapeRight";
				INFOPLIST_KEY_UISupportedInterfaceOrientations_iPhone = "UIInterfaceOrientationPortrait UIInterfaceOrientationLandscapeLeft UIInterfaceOrientationLandscapeRight";
				IPHONEOS_DEPLOYMENT_TARGET = 15.0;
				LD_RUNPATH_SEARCH_PATHS = (
					"$(inherited)",
					"@executable_path/Frameworks",
				);
				MARKETING_VERSION = 1.0;
				PRODUCT_BUNDLE_IDENTIFIER = com.adobe.ajo.e2eTestApp;
				PRODUCT_NAME = "$(TARGET_NAME)";
				SWIFT_EMIT_LOC_STRINGS = YES;
				SWIFT_VERSION = 5.0;
				TARGETED_DEVICE_FAMILY = "1,2";
			};
			name = Release;
		};
		246EFA1427973E7400C76A6B /* Debug */ = {
			isa = XCBuildConfiguration;
			baseConfigurationReference = 044515A93A2F747EBB972990 /* Pods-E2EFunctionalTests.debug.xcconfig */;
			buildSettings = {
				CLANG_CXX_LANGUAGE_STANDARD = "gnu++17";
				CODE_SIGN_STYLE = Automatic;
				CURRENT_PROJECT_VERSION = 1;
				DEVELOPMENT_TEAM = FKGEE875K4;
				GENERATE_INFOPLIST_FILE = YES;
				INFOPLIST_FILE = AEPMessaging/Tests/FunctionalTests/Info.plist;
				MARKETING_VERSION = 1.0;
				PRODUCT_BUNDLE_IDENTIFIER = com.adobe.ajoinbounde2etestsonly;
				PRODUCT_NAME = "$(TARGET_NAME)";
				SWIFT_EMIT_LOC_STRINGS = NO;
				SWIFT_VERSION = 5.0;
				TARGETED_DEVICE_FAMILY = "1,2";
				TEST_HOST = "$(BUILT_PRODUCTS_DIR)/E2EFunctionalTestApp.app/$(BUNDLE_EXECUTABLE_FOLDER_PATH)/E2EFunctionalTestApp";
			};
			name = Debug;
		};
		246EFA1527973E7400C76A6B /* Release */ = {
			isa = XCBuildConfiguration;
			baseConfigurationReference = 20F6C93A259B55959EF4EA0C /* Pods-E2EFunctionalTests.release.xcconfig */;
			buildSettings = {
				CLANG_CXX_LANGUAGE_STANDARD = "gnu++17";
				CODE_SIGN_STYLE = Automatic;
				CURRENT_PROJECT_VERSION = 1;
				DEVELOPMENT_TEAM = FKGEE875K4;
				GENERATE_INFOPLIST_FILE = YES;
				INFOPLIST_FILE = AEPMessaging/Tests/FunctionalTests/Info.plist;
				MARKETING_VERSION = 1.0;
				PRODUCT_BUNDLE_IDENTIFIER = com.adobe.ajoinbounde2etestsonly;
				PRODUCT_NAME = "$(TARGET_NAME)";
				SWIFT_EMIT_LOC_STRINGS = NO;
				SWIFT_VERSION = 5.0;
				TARGETED_DEVICE_FAMILY = "1,2";
				TEST_HOST = "$(BUILT_PRODUCTS_DIR)/E2EFunctionalTestApp.app/$(BUNDLE_EXECUTABLE_FOLDER_PATH)/E2EFunctionalTestApp";
			};
			name = Release;
		};
		24B071B729072E9900F4B18A /* Debug */ = {
			isa = XCBuildConfiguration;
			baseConfigurationReference = 71895CC75A7A5B934C60718F /* Pods-E2EFunctionalTestApp.debug.xcconfig */;
			buildSettings = {
				ASSETCATALOG_COMPILER_APPICON_NAME = AppIcon;
				ASSETCATALOG_COMPILER_GLOBAL_ACCENT_COLOR_NAME = AccentColor;
				CLANG_CXX_LANGUAGE_STANDARD = "gnu++20";
				CODE_SIGN_STYLE = Automatic;
				CURRENT_PROJECT_VERSION = 1;
				DEVELOPMENT_TEAM = FKGEE875K4;
				GENERATE_INFOPLIST_FILE = YES;
				INFOPLIST_FILE = AEPMessaging/Tests/E2EFunctionalTests/E2EFunctionalTestApp/Info.plist;
				INFOPLIST_KEY_UIApplicationSupportsIndirectInputEvents = YES;
				INFOPLIST_KEY_UILaunchStoryboardName = LaunchScreen;
				INFOPLIST_KEY_UIMainStoryboardFile = Main;
				INFOPLIST_KEY_UISupportedInterfaceOrientations_iPad = "UIInterfaceOrientationPortrait UIInterfaceOrientationPortraitUpsideDown UIInterfaceOrientationLandscapeLeft UIInterfaceOrientationLandscapeRight";
				INFOPLIST_KEY_UISupportedInterfaceOrientations_iPhone = "UIInterfaceOrientationPortrait UIInterfaceOrientationLandscapeLeft UIInterfaceOrientationLandscapeRight";
				IPHONEOS_DEPLOYMENT_TARGET = 15.0;
				LD_RUNPATH_SEARCH_PATHS = (
					"$(inherited)",
					"@executable_path/Frameworks",
				);
				MARKETING_VERSION = 1.0;
				PRODUCT_BUNDLE_IDENTIFIER = com.adobe.ajoinbounde2etestsonly;
				PRODUCT_NAME = "$(TARGET_NAME)";
				SWIFT_EMIT_LOC_STRINGS = YES;
				SWIFT_VERSION = 5.0;
				TARGETED_DEVICE_FAMILY = "1,2";
			};
			name = Debug;
		};
		24B071B829072E9900F4B18A /* Release */ = {
			isa = XCBuildConfiguration;
			baseConfigurationReference = EF179C2F973B478E3EA6F0EB /* Pods-E2EFunctionalTestApp.release.xcconfig */;
			buildSettings = {
				ASSETCATALOG_COMPILER_APPICON_NAME = AppIcon;
				ASSETCATALOG_COMPILER_GLOBAL_ACCENT_COLOR_NAME = AccentColor;
				CLANG_CXX_LANGUAGE_STANDARD = "gnu++20";
				CODE_SIGN_STYLE = Automatic;
				CURRENT_PROJECT_VERSION = 1;
				DEVELOPMENT_TEAM = FKGEE875K4;
				GENERATE_INFOPLIST_FILE = YES;
				INFOPLIST_FILE = AEPMessaging/Tests/E2EFunctionalTests/E2EFunctionalTestApp/Info.plist;
				INFOPLIST_KEY_UIApplicationSupportsIndirectInputEvents = YES;
				INFOPLIST_KEY_UILaunchStoryboardName = LaunchScreen;
				INFOPLIST_KEY_UIMainStoryboardFile = Main;
				INFOPLIST_KEY_UISupportedInterfaceOrientations_iPad = "UIInterfaceOrientationPortrait UIInterfaceOrientationPortraitUpsideDown UIInterfaceOrientationLandscapeLeft UIInterfaceOrientationLandscapeRight";
				INFOPLIST_KEY_UISupportedInterfaceOrientations_iPhone = "UIInterfaceOrientationPortrait UIInterfaceOrientationLandscapeLeft UIInterfaceOrientationLandscapeRight";
				IPHONEOS_DEPLOYMENT_TARGET = 15.0;
				LD_RUNPATH_SEARCH_PATHS = (
					"$(inherited)",
					"@executable_path/Frameworks",
				);
				MARKETING_VERSION = 1.0;
				PRODUCT_BUNDLE_IDENTIFIER = com.adobe.ajoinbounde2etestsonly;
				PRODUCT_NAME = "$(TARGET_NAME)";
				SWIFT_EMIT_LOC_STRINGS = YES;
				SWIFT_VERSION = 5.0;
				TARGETED_DEVICE_FAMILY = "1,2";
			};
			name = Release;
		};
		92085994251BEB7300B9C65A /* Debug */ = {
			isa = XCBuildConfiguration;
			baseConfigurationReference = 6346827F4BC239DF7DDFD044 /* Pods-MessagingDemoApp.debug.xcconfig */;
			buildSettings = {
				ASSETCATALOG_COMPILER_APPICON_NAME = AppIcon;
				ASSETCATALOG_COMPILER_GLOBAL_ACCENT_COLOR_NAME = "";
				CODE_SIGN_ENTITLEMENTS = TestApps/MessagingDemoApp/MessagingDemoApp.entitlements;
				CODE_SIGN_STYLE = Automatic;
				DEVELOPMENT_TEAM = FKGEE875K4;
				INFOPLIST_FILE = TestApps/MessagingDemoApp/Info.plist;
				IPHONEOS_DEPLOYMENT_TARGET = 13.0;
				LD_RUNPATH_SEARCH_PATHS = (
					"$(inherited)",
					"@executable_path/Frameworks",
				);
				LIBRARY_SEARCH_PATHS = "$(inherited)";
				PRODUCT_BUNDLE_IDENTIFIER = com.adobe.MessagingDemoApp;
				PRODUCT_NAME = "$(TARGET_NAME)";
				SWIFT_VERSION = 5.0;
				TARGETED_DEVICE_FAMILY = "1,2";
			};
			name = Debug;
		};
		92085995251BEB7300B9C65A /* Release */ = {
			isa = XCBuildConfiguration;
			baseConfigurationReference = 0A20A058AD70A9C7E3085CFC /* Pods-MessagingDemoApp.release.xcconfig */;
			buildSettings = {
				ASSETCATALOG_COMPILER_APPICON_NAME = AppIcon;
				ASSETCATALOG_COMPILER_GLOBAL_ACCENT_COLOR_NAME = "";
				CODE_SIGN_ENTITLEMENTS = TestApps/MessagingDemoApp/MessagingDemoApp.entitlements;
				CODE_SIGN_STYLE = Automatic;
				DEVELOPMENT_TEAM = FKGEE875K4;
				INFOPLIST_FILE = TestApps/MessagingDemoApp/Info.plist;
				IPHONEOS_DEPLOYMENT_TARGET = 13.0;
				LD_RUNPATH_SEARCH_PATHS = (
					"$(inherited)",
					"@executable_path/Frameworks",
				);
				LIBRARY_SEARCH_PATHS = "$(inherited)";
				PRODUCT_BUNDLE_IDENTIFIER = com.adobe.MessagingDemoApp;
				PRODUCT_NAME = "$(TARGET_NAME)";
				SWIFT_VERSION = 5.0;
				TARGETED_DEVICE_FAMILY = "1,2";
			};
			name = Release;
		};
		922FFCF4251B2BBA00BCE010 /* Debug */ = {
			isa = XCBuildConfiguration;
			buildSettings = {
				ALWAYS_SEARCH_USER_PATHS = NO;
				CLANG_ANALYZER_NONNULL = YES;
				CLANG_ANALYZER_NUMBER_OBJECT_CONVERSION = YES_AGGRESSIVE;
				CLANG_CXX_LANGUAGE_STANDARD = "gnu++14";
				CLANG_CXX_LIBRARY = "libc++";
				CLANG_ENABLE_MODULES = YES;
				CLANG_ENABLE_OBJC_ARC = YES;
				CLANG_ENABLE_OBJC_WEAK = YES;
				CLANG_WARN_BLOCK_CAPTURE_AUTORELEASING = YES;
				CLANG_WARN_BOOL_CONVERSION = YES;
				CLANG_WARN_COMMA = YES;
				CLANG_WARN_CONSTANT_CONVERSION = YES;
				CLANG_WARN_DEPRECATED_OBJC_IMPLEMENTATIONS = YES;
				CLANG_WARN_DIRECT_OBJC_ISA_USAGE = YES_ERROR;
				CLANG_WARN_DOCUMENTATION_COMMENTS = YES;
				CLANG_WARN_EMPTY_BODY = YES;
				CLANG_WARN_ENUM_CONVERSION = YES;
				CLANG_WARN_INFINITE_RECURSION = YES;
				CLANG_WARN_INT_CONVERSION = YES;
				CLANG_WARN_NON_LITERAL_NULL_CONVERSION = YES;
				CLANG_WARN_OBJC_IMPLICIT_RETAIN_SELF = YES;
				CLANG_WARN_OBJC_LITERAL_CONVERSION = YES;
				CLANG_WARN_OBJC_ROOT_CLASS = YES_ERROR;
				CLANG_WARN_QUOTED_INCLUDE_IN_FRAMEWORK_HEADER = YES;
				CLANG_WARN_RANGE_LOOP_ANALYSIS = YES;
				CLANG_WARN_STRICT_PROTOTYPES = YES;
				CLANG_WARN_SUSPICIOUS_MOVE = YES;
				CLANG_WARN_UNGUARDED_AVAILABILITY = YES_AGGRESSIVE;
				CLANG_WARN_UNREACHABLE_CODE = YES;
				CLANG_WARN__DUPLICATE_METHOD_MATCH = YES;
				COPY_PHASE_STRIP = NO;
				DEBUG_INFORMATION_FORMAT = dwarf;
				ENABLE_STRICT_OBJC_MSGSEND = YES;
				ENABLE_TESTABILITY = YES;
				GCC_C_LANGUAGE_STANDARD = gnu11;
				GCC_DYNAMIC_NO_PIC = NO;
				GCC_NO_COMMON_BLOCKS = YES;
				GCC_OPTIMIZATION_LEVEL = 0;
				GCC_PREPROCESSOR_DEFINITIONS = (
					"DEBUG=1",
					"$(inherited)",
				);
				GCC_WARN_64_TO_32_BIT_CONVERSION = YES;
				GCC_WARN_ABOUT_RETURN_TYPE = YES_ERROR;
				GCC_WARN_UNDECLARED_SELECTOR = YES;
				GCC_WARN_UNINITIALIZED_AUTOS = YES_AGGRESSIVE;
				GCC_WARN_UNUSED_FUNCTION = YES;
				GCC_WARN_UNUSED_VARIABLE = YES;
				IPHONEOS_DEPLOYMENT_TARGET = 12.0;
				MTL_ENABLE_DEBUG_INFO = INCLUDE_SOURCE;
				MTL_FAST_MATH = YES;
				ONLY_ACTIVE_ARCH = YES;
				SDKROOT = iphoneos;
				SWIFT_ACTIVE_COMPILATION_CONDITIONS = DEBUG;
				SWIFT_OPTIMIZATION_LEVEL = "-Onone";
			};
			name = Debug;
		};
		922FFCF5251B2BBA00BCE010 /* Release */ = {
			isa = XCBuildConfiguration;
			buildSettings = {
				ALWAYS_SEARCH_USER_PATHS = NO;
				CLANG_ANALYZER_NONNULL = YES;
				CLANG_ANALYZER_NUMBER_OBJECT_CONVERSION = YES_AGGRESSIVE;
				CLANG_CXX_LANGUAGE_STANDARD = "gnu++14";
				CLANG_CXX_LIBRARY = "libc++";
				CLANG_ENABLE_MODULES = YES;
				CLANG_ENABLE_OBJC_ARC = YES;
				CLANG_ENABLE_OBJC_WEAK = YES;
				CLANG_WARN_BLOCK_CAPTURE_AUTORELEASING = YES;
				CLANG_WARN_BOOL_CONVERSION = YES;
				CLANG_WARN_COMMA = YES;
				CLANG_WARN_CONSTANT_CONVERSION = YES;
				CLANG_WARN_DEPRECATED_OBJC_IMPLEMENTATIONS = YES;
				CLANG_WARN_DIRECT_OBJC_ISA_USAGE = YES_ERROR;
				CLANG_WARN_DOCUMENTATION_COMMENTS = YES;
				CLANG_WARN_EMPTY_BODY = YES;
				CLANG_WARN_ENUM_CONVERSION = YES;
				CLANG_WARN_INFINITE_RECURSION = YES;
				CLANG_WARN_INT_CONVERSION = YES;
				CLANG_WARN_NON_LITERAL_NULL_CONVERSION = YES;
				CLANG_WARN_OBJC_IMPLICIT_RETAIN_SELF = YES;
				CLANG_WARN_OBJC_LITERAL_CONVERSION = YES;
				CLANG_WARN_OBJC_ROOT_CLASS = YES_ERROR;
				CLANG_WARN_QUOTED_INCLUDE_IN_FRAMEWORK_HEADER = YES;
				CLANG_WARN_RANGE_LOOP_ANALYSIS = YES;
				CLANG_WARN_STRICT_PROTOTYPES = YES;
				CLANG_WARN_SUSPICIOUS_MOVE = YES;
				CLANG_WARN_UNGUARDED_AVAILABILITY = YES_AGGRESSIVE;
				CLANG_WARN_UNREACHABLE_CODE = YES;
				CLANG_WARN__DUPLICATE_METHOD_MATCH = YES;
				COPY_PHASE_STRIP = NO;
				DEBUG_INFORMATION_FORMAT = "dwarf-with-dsym";
				ENABLE_NS_ASSERTIONS = NO;
				ENABLE_STRICT_OBJC_MSGSEND = YES;
				GCC_C_LANGUAGE_STANDARD = gnu11;
				GCC_NO_COMMON_BLOCKS = YES;
				GCC_WARN_64_TO_32_BIT_CONVERSION = YES;
				GCC_WARN_ABOUT_RETURN_TYPE = YES_ERROR;
				GCC_WARN_UNDECLARED_SELECTOR = YES;
				GCC_WARN_UNINITIALIZED_AUTOS = YES_AGGRESSIVE;
				GCC_WARN_UNUSED_FUNCTION = YES;
				GCC_WARN_UNUSED_VARIABLE = YES;
				IPHONEOS_DEPLOYMENT_TARGET = 12.0;
				MTL_ENABLE_DEBUG_INFO = NO;
				MTL_FAST_MATH = YES;
				SDKROOT = iphoneos;
				SWIFT_COMPILATION_MODE = wholemodule;
				SWIFT_OPTIMIZATION_LEVEL = "-O";
				VALIDATE_PRODUCT = YES;
			};
			name = Release;
		};
		925DF4AF25227C4700A5DE31 /* Debug */ = {
			isa = XCBuildConfiguration;
			baseConfigurationReference = DA6922BC75669B1A110C84A1 /* Pods-AEPMessaging.debug.xcconfig */;
			buildSettings = {
				BUILD_LIBRARY_FOR_DISTRIBUTION = YES;
				CODE_SIGN_IDENTITY = "Apple Development";
				"CODE_SIGN_IDENTITY[sdk=macosx*]" = "Apple Development";
				CODE_SIGN_STYLE = Automatic;
				CURRENT_PROJECT_VERSION = 1;
				DEFINES_MODULE = YES;
				DEVELOPMENT_TEAM = "";
				DYLIB_COMPATIBILITY_VERSION = 1;
				DYLIB_CURRENT_VERSION = 1;
				DYLIB_INSTALL_NAME_BASE = "@rpath";
				INFOPLIST_FILE = AEPMessaging/Sources/Info.plist;
				INSTALL_PATH = "$(LOCAL_LIBRARY_DIR)/Frameworks";
				LD_RUNPATH_SEARCH_PATHS = (
					"$(inherited)",
					"@executable_path/Frameworks",
					"@loader_path/Frameworks",
				);
				MARKETING_VERSION = 5.8.0;
				PRODUCT_BUNDLE_IDENTIFIER = com.adobe.aep.messaging;
				PRODUCT_NAME = "$(TARGET_NAME:c99extidentifier)";
				PROVISIONING_PROFILE_SPECIFIER = "";
				"PROVISIONING_PROFILE_SPECIFIER[sdk=macosx*]" = "";
				SKIP_INSTALL = YES;
				SUPPORTS_MACCATALYST = NO;
				SWIFT_VERSION = 5.0;
				TARGETED_DEVICE_FAMILY = "1,2";
				VERSIONING_SYSTEM = "apple-generic";
				VERSION_INFO_PREFIX = "";
			};
			name = Debug;
		};
		925DF4B025227C4700A5DE31 /* Release */ = {
			isa = XCBuildConfiguration;
			baseConfigurationReference = 2B84E8FD674BD07F86C712FD /* Pods-AEPMessaging.release.xcconfig */;
			buildSettings = {
				BUILD_LIBRARY_FOR_DISTRIBUTION = YES;
				CODE_SIGN_IDENTITY = "Apple Development";
				"CODE_SIGN_IDENTITY[sdk=macosx*]" = "Apple Development";
				CODE_SIGN_STYLE = Automatic;
				CURRENT_PROJECT_VERSION = 1;
				DEFINES_MODULE = YES;
				DEVELOPMENT_TEAM = "";
				DYLIB_COMPATIBILITY_VERSION = 1;
				DYLIB_CURRENT_VERSION = 1;
				DYLIB_INSTALL_NAME_BASE = "@rpath";
				INFOPLIST_FILE = AEPMessaging/Sources/Info.plist;
				INSTALL_PATH = "$(LOCAL_LIBRARY_DIR)/Frameworks";
				LD_RUNPATH_SEARCH_PATHS = (
					"$(inherited)",
					"@executable_path/Frameworks",
					"@loader_path/Frameworks",
				);
				MARKETING_VERSION = 5.8.0;
				PRODUCT_BUNDLE_IDENTIFIER = com.adobe.aep.messaging;
				PRODUCT_NAME = "$(TARGET_NAME:c99extidentifier)";
				PROVISIONING_PROFILE_SPECIFIER = "";
				"PROVISIONING_PROFILE_SPECIFIER[sdk=macosx*]" = "";
				SKIP_INSTALL = YES;
				SUPPORTS_MACCATALYST = NO;
				SWIFT_VERSION = 5.0;
				TARGETED_DEVICE_FAMILY = "1,2";
				VERSIONING_SYSTEM = "apple-generic";
				VERSION_INFO_PREFIX = "";
			};
			name = Release;
		};
		928D8366254225A700FD0E6D /* Debug */ = {
			isa = XCBuildConfiguration;
			buildSettings = {
				BUILD_LIBRARY_FOR_DISTRIBUTION = YES;
				CODE_SIGN_STYLE = Automatic;
				DEVELOPMENT_TEAM = FKGEE875K4;
				PRODUCT_NAME = "$(TARGET_NAME)";
			};
			name = Debug;
		};
		928D8367254225A700FD0E6D /* Release */ = {
			isa = XCBuildConfiguration;
			buildSettings = {
				BUILD_LIBRARY_FOR_DISTRIBUTION = YES;
				CODE_SIGN_STYLE = Automatic;
				DEVELOPMENT_TEAM = FKGEE875K4;
				PRODUCT_NAME = "$(TARGET_NAME)";
			};
			name = Release;
		};
		9296BA892537BFC0002C88F7 /* Debug */ = {
			isa = XCBuildConfiguration;
			baseConfigurationReference = 1F4E259E7D8AA8C9CC161945 /* Pods-UnitTests.debug.xcconfig */;
			buildSettings = {
				CODE_SIGN_STYLE = Automatic;
				DEVELOPMENT_TEAM = FKGEE875K4;
				FRAMEWORK_SEARCH_PATHS = (
					"$(inherited)",
					"\"${PODS_CONFIGURATION_BUILD_DIR}/AEPCore\"",
					"\"${PODS_CONFIGURATION_BUILD_DIR}/AEPRulesEngine\"",
					"\"${PODS_CONFIGURATION_BUILD_DIR}/AEPServices\"",
					"\"${PODS_CONFIGURATION_BUILD_DIR}/AEPEdge\"",
				);
				HEADER_SEARCH_PATHS = (
					"$(inherited)",
					"\"${PODS_CONFIGURATION_BUILD_DIR}/AEPCore/AEPCore.framework/Headers\"",
					"\"${PODS_CONFIGURATION_BUILD_DIR}/AEPRulesEngine/AEPRulesEngine.framework/Headers\"",
					"\"${PODS_CONFIGURATION_BUILD_DIR}/AEPServices/AEPServices.framework/Headers\"",
					"\"${PODS_CONFIGURATION_BUILD_DIR}/AEPEdge/AEPEdge.framework/Headers\"",
				);
				INFOPLIST_FILE = AEPMessaging/Tests/UnitTests/Info.plist;
				LD_RUNPATH_SEARCH_PATHS = (
					"$(inherited)",
					"@executable_path/Frameworks",
					"@loader_path/Frameworks",
				);
				OTHER_LDFLAGS = (
					"$(inherited)",
					"-framework",
					"\"AEPCore\"",
					"-framework",
					"\"AEPRulesEngine\"",
					"-framework",
					"\"AEPServices\"",
				);
				PRODUCT_BUNDLE_IDENTIFIER = com.adobe.UnitTests;
				PRODUCT_NAME = "$(TARGET_NAME)";
				SWIFT_VERSION = 5.0;
				TARGETED_DEVICE_FAMILY = "1,2";
				TEST_HOST = "$(BUILT_PRODUCTS_DIR)/FunctionalTestApp.app/$(BUNDLE_EXECUTABLE_FOLDER_PATH)/FunctionalTestApp";
			};
			name = Debug;
		};
		9296BA8A2537BFC0002C88F7 /* Release */ = {
			isa = XCBuildConfiguration;
			baseConfigurationReference = 6912F64FC8C8BFAF5ACD8EF0 /* Pods-UnitTests.release.xcconfig */;
			buildSettings = {
				CODE_SIGN_STYLE = Automatic;
				DEVELOPMENT_TEAM = FKGEE875K4;
				FRAMEWORK_SEARCH_PATHS = (
					"$(inherited)",
					"\"${PODS_CONFIGURATION_BUILD_DIR}/AEPCore\"",
					"\"${PODS_CONFIGURATION_BUILD_DIR}/AEPRulesEngine\"",
					"\"${PODS_CONFIGURATION_BUILD_DIR}/AEPServices\"",
					"\"${PODS_CONFIGURATION_BUILD_DIR}/AEPEdge\"",
				);
				HEADER_SEARCH_PATHS = (
					"$(inherited)",
					"\"${PODS_CONFIGURATION_BUILD_DIR}/AEPCore/AEPCore.framework/Headers\"",
					"\"${PODS_CONFIGURATION_BUILD_DIR}/AEPRulesEngine/AEPRulesEngine.framework/Headers\"",
					"\"${PODS_CONFIGURATION_BUILD_DIR}/AEPServices/AEPServices.framework/Headers\"",
					"\"${PODS_CONFIGURATION_BUILD_DIR}/AEPEdge/AEPEdge.framework/Headers\"",
				);
				INFOPLIST_FILE = AEPMessaging/Tests/UnitTests/Info.plist;
				LD_RUNPATH_SEARCH_PATHS = (
					"$(inherited)",
					"@executable_path/Frameworks",
					"@loader_path/Frameworks",
				);
				OTHER_LDFLAGS = (
					"$(inherited)",
					"-framework",
					"\"AEPCore\"",
					"-framework",
					"\"AEPRulesEngine\"",
					"-framework",
					"\"AEPServices\"",
				);
				PRODUCT_BUNDLE_IDENTIFIER = com.adobe.UnitTests;
				PRODUCT_NAME = "$(TARGET_NAME)";
				SWIFT_VERSION = 5.0;
				TARGETED_DEVICE_FAMILY = "1,2";
				TEST_HOST = "$(BUILT_PRODUCTS_DIR)/FunctionalTestApp.app/$(BUNDLE_EXECUTABLE_FOLDER_PATH)/FunctionalTestApp";
			};
			name = Release;
		};
		92FC58812636840C005BAE02 /* Debug */ = {
			isa = XCBuildConfiguration;
			baseConfigurationReference = 28D6E4E97B560158744075F9 /* Pods-FunctionalTests.debug.xcconfig */;
			buildSettings = {
				CODE_SIGN_STYLE = Automatic;
				DEVELOPMENT_TEAM = FKGEE875K4;
				FRAMEWORK_SEARCH_PATHS = (
					"$(inherited)",
					"\"${PODS_CONFIGURATION_BUILD_DIR}/AEPCore\"",
					"\"${PODS_CONFIGURATION_BUILD_DIR}/AEPRulesEngine\"",
					"\"${PODS_CONFIGURATION_BUILD_DIR}/AEPServices\"",
					"\"${PODS_CONFIGURATION_BUILD_DIR}/AEPEdge\"",
				);
				HEADER_SEARCH_PATHS = (
					"$(inherited)",
					"\"${PODS_CONFIGURATION_BUILD_DIR}/AEPCore/AEPCore.framework/Headers\"",
					"\"${PODS_CONFIGURATION_BUILD_DIR}/AEPRulesEngine/AEPRulesEngine.framework/Headers\"",
					"\"${PODS_CONFIGURATION_BUILD_DIR}/AEPServices/AEPServices.framework/Headers\"",
					"\"${PODS_CONFIGURATION_BUILD_DIR}/AEPEdge/AEPEdge.framework/Headers\"",
				);
				INFOPLIST_FILE = AEPMessaging/Tests/FunctionalTests/Info.plist;
				LD_RUNPATH_SEARCH_PATHS = (
					"$(inherited)",
					"@executable_path/Frameworks",
					"@loader_path/Frameworks",
				);
				OTHER_LDFLAGS = (
					"$(inherited)",
					"-framework",
					"\"AEPCore\"",
					"-framework",
					"\"AEPRulesEngine\"",
					"-framework",
					"\"AEPServices\"",
				);
				PRODUCT_BUNDLE_IDENTIFIER = com.adobe.FunctionalTests;
				PRODUCT_NAME = "$(TARGET_NAME)";
				SWIFT_VERSION = 5.0;
				TARGETED_DEVICE_FAMILY = "1,2";
				TEST_HOST = "$(BUILT_PRODUCTS_DIR)/FunctionalTestApp.app/FunctionalTestApp";
			};
			name = Debug;
		};
		92FC58822636840C005BAE02 /* Release */ = {
			isa = XCBuildConfiguration;
			baseConfigurationReference = 7F70E88849D525557B4248E5 /* Pods-FunctionalTests.release.xcconfig */;
			buildSettings = {
				CODE_SIGN_STYLE = Automatic;
				DEVELOPMENT_TEAM = FKGEE875K4;
				FRAMEWORK_SEARCH_PATHS = (
					"$(inherited)",
					"\"${PODS_CONFIGURATION_BUILD_DIR}/AEPCore\"",
					"\"${PODS_CONFIGURATION_BUILD_DIR}/AEPRulesEngine\"",
					"\"${PODS_CONFIGURATION_BUILD_DIR}/AEPServices\"",
					"\"${PODS_CONFIGURATION_BUILD_DIR}/AEPEdge\"",
				);
				HEADER_SEARCH_PATHS = (
					"$(inherited)",
					"\"${PODS_CONFIGURATION_BUILD_DIR}/AEPCore/AEPCore.framework/Headers\"",
					"\"${PODS_CONFIGURATION_BUILD_DIR}/AEPRulesEngine/AEPRulesEngine.framework/Headers\"",
					"\"${PODS_CONFIGURATION_BUILD_DIR}/AEPServices/AEPServices.framework/Headers\"",
					"\"${PODS_CONFIGURATION_BUILD_DIR}/AEPEdge/AEPEdge.framework/Headers\"",
				);
				INFOPLIST_FILE = AEPMessaging/Tests/FunctionalTests/Info.plist;
				LD_RUNPATH_SEARCH_PATHS = (
					"$(inherited)",
					"@executable_path/Frameworks",
					"@loader_path/Frameworks",
				);
				OTHER_LDFLAGS = (
					"$(inherited)",
					"-framework",
					"\"AEPCore\"",
					"-framework",
					"\"AEPRulesEngine\"",
					"-framework",
					"\"AEPServices\"",
				);
				PRODUCT_BUNDLE_IDENTIFIER = com.adobe.FunctionalTests;
				PRODUCT_NAME = "$(TARGET_NAME)";
				SWIFT_VERSION = 5.0;
				TARGETED_DEVICE_FAMILY = "1,2";
				TEST_HOST = "$(BUILT_PRODUCTS_DIR)/FunctionalTestApp.app/FunctionalTestApp";
			};
			name = Release;
		};
		B6165DAC29A67ADA0031B84D /* Debug */ = {
			isa = XCBuildConfiguration;
			buildSettings = {
				CLANG_CXX_LANGUAGE_STANDARD = "gnu++20";
				CODE_SIGN_STYLE = Automatic;
				CURRENT_PROJECT_VERSION = 1;
				DEVELOPMENT_TEAM = FKGEE875K4;
				GENERATE_INFOPLIST_FILE = YES;
				INFOPLIST_FILE = TestApps/MessagingDemoApp/NotificationService/Info.plist;
				INFOPLIST_KEY_CFBundleDisplayName = NotificationService;
				INFOPLIST_KEY_NSHumanReadableCopyright = "";
				IPHONEOS_DEPLOYMENT_TARGET = 15.0;
				LD_RUNPATH_SEARCH_PATHS = (
					"$(inherited)",
					"@executable_path/Frameworks",
					"@executable_path/../../Frameworks",
				);
				MARKETING_VERSION = 1.0;
				PRODUCT_BUNDLE_IDENTIFIER = com.adobe.MessagingDemoApp.NotificationService;
				PRODUCT_NAME = "$(TARGET_NAME)";
				SKIP_INSTALL = YES;
				SWIFT_EMIT_LOC_STRINGS = YES;
				SWIFT_VERSION = 5.0;
				TARGETED_DEVICE_FAMILY = "1,2";
			};
			name = Debug;
		};
		B6165DAD29A67ADA0031B84D /* Release */ = {
			isa = XCBuildConfiguration;
			buildSettings = {
				CLANG_CXX_LANGUAGE_STANDARD = "gnu++20";
				CODE_SIGN_STYLE = Automatic;
				CURRENT_PROJECT_VERSION = 1;
				DEVELOPMENT_TEAM = FKGEE875K4;
				GENERATE_INFOPLIST_FILE = YES;
				INFOPLIST_FILE = TestApps/MessagingDemoApp/NotificationService/Info.plist;
				INFOPLIST_KEY_CFBundleDisplayName = NotificationService;
				INFOPLIST_KEY_NSHumanReadableCopyright = "";
				IPHONEOS_DEPLOYMENT_TARGET = 15.0;
				LD_RUNPATH_SEARCH_PATHS = (
					"$(inherited)",
					"@executable_path/Frameworks",
					"@executable_path/../../Frameworks",
				);
				MARKETING_VERSION = 1.0;
				PRODUCT_BUNDLE_IDENTIFIER = com.adobe.MessagingDemoApp.NotificationService;
				PRODUCT_NAME = "$(TARGET_NAME)";
				SKIP_INSTALL = YES;
				SWIFT_EMIT_LOC_STRINGS = YES;
				SWIFT_VERSION = 5.0;
				TARGETED_DEVICE_FAMILY = "1,2";
			};
			name = Release;
		};
		B61BD8BC2DA4656B007FE12E /* Debug */ = {
			isa = XCBuildConfiguration;
			buildSettings = {
				ASSETCATALOG_COMPILER_GENERATE_SWIFT_ASSET_SYMBOL_EXTENSIONS = YES;
				ASSETCATALOG_COMPILER_GLOBAL_ACCENT_COLOR_NAME = AccentColor;
				ASSETCATALOG_COMPILER_WIDGET_BACKGROUND_COLOR_NAME = WidgetBackground;
				CLANG_CXX_LANGUAGE_STANDARD = "gnu++20";
				CODE_SIGN_STYLE = Automatic;
				CURRENT_PROJECT_VERSION = 1;
				DEVELOPMENT_TEAM = FKGEE875K4;
				ENABLE_USER_SCRIPT_SANDBOXING = YES;
				GCC_C_LANGUAGE_STANDARD = gnu17;
				GENERATE_INFOPLIST_FILE = YES;
				INFOPLIST_FILE = TestApps/WidgetMessagingDemoAppSwiftUI/Info.plist;
				INFOPLIST_KEY_CFBundleDisplayName = WidgetMessagingDemoAppSwiftUI;
				INFOPLIST_KEY_NSHumanReadableCopyright = "";
				IPHONEOS_DEPLOYMENT_TARGET = 18.0;
				LD_RUNPATH_SEARCH_PATHS = (
					"$(inherited)",
					"@executable_path/Frameworks",
					"@executable_path/../../Frameworks",
				);
				LOCALIZATION_PREFERS_STRING_CATALOGS = YES;
				MARKETING_VERSION = 1.0;
				PRODUCT_BUNDLE_IDENTIFIER = com.adobe.MessagingDemoAppSwiftUI.WidgetMessagingDemoAppSwiftUI;
				PRODUCT_NAME = "$(TARGET_NAME)";
				SKIP_INSTALL = YES;
				SWIFT_ACTIVE_COMPILATION_CONDITIONS = "DEBUG $(inherited)";
				SWIFT_EMIT_LOC_STRINGS = YES;
				SWIFT_VERSION = 5.0;
				TARGETED_DEVICE_FAMILY = "1,2";
			};
			name = Debug;
		};
		B61BD8BD2DA4656B007FE12E /* Release */ = {
			isa = XCBuildConfiguration;
			buildSettings = {
				ASSETCATALOG_COMPILER_GENERATE_SWIFT_ASSET_SYMBOL_EXTENSIONS = YES;
				ASSETCATALOG_COMPILER_GLOBAL_ACCENT_COLOR_NAME = AccentColor;
				ASSETCATALOG_COMPILER_WIDGET_BACKGROUND_COLOR_NAME = WidgetBackground;
				CLANG_CXX_LANGUAGE_STANDARD = "gnu++20";
				CODE_SIGN_STYLE = Automatic;
				CURRENT_PROJECT_VERSION = 1;
				DEVELOPMENT_TEAM = FKGEE875K4;
				ENABLE_USER_SCRIPT_SANDBOXING = YES;
				GCC_C_LANGUAGE_STANDARD = gnu17;
				GENERATE_INFOPLIST_FILE = YES;
				INFOPLIST_FILE = TestApps/WidgetMessagingDemoAppSwiftUI/Info.plist;
				INFOPLIST_KEY_CFBundleDisplayName = WidgetMessagingDemoAppSwiftUI;
				INFOPLIST_KEY_NSHumanReadableCopyright = "";
				IPHONEOS_DEPLOYMENT_TARGET = 18.0;
				LD_RUNPATH_SEARCH_PATHS = (
					"$(inherited)",
					"@executable_path/Frameworks",
					"@executable_path/../../Frameworks",
				);
				LOCALIZATION_PREFERS_STRING_CATALOGS = YES;
				MARKETING_VERSION = 1.0;
				PRODUCT_BUNDLE_IDENTIFIER = com.adobe.MessagingDemoAppSwiftUI.WidgetMessagingDemoAppSwiftUI;
				PRODUCT_NAME = "$(TARGET_NAME)";
				SKIP_INSTALL = YES;
				SWIFT_EMIT_LOC_STRINGS = YES;
				SWIFT_VERSION = 5.0;
				TARGETED_DEVICE_FAMILY = "1,2";
			};
			name = Release;
		};
		B61BDAC22DA5E826007FE12E /* Debug */ = {
			isa = XCBuildConfiguration;
			buildSettings = {
				ASSETCATALOG_COMPILER_GENERATE_SWIFT_ASSET_SYMBOL_EXTENSIONS = YES;
				CLANG_CXX_LANGUAGE_STANDARD = "gnu++20";
				CODE_SIGN_STYLE = Automatic;
				CURRENT_PROJECT_VERSION = 1;
				DEVELOPMENT_TEAM = FKGEE875K4;
				ENABLE_USER_SCRIPT_SANDBOXING = YES;
				GCC_C_LANGUAGE_STANDARD = gnu17;
				GENERATE_INFOPLIST_FILE = YES;
				IPHONEOS_DEPLOYMENT_TARGET = 18.0;
				LOCALIZATION_PREFERS_STRING_CATALOGS = YES;
				MARKETING_VERSION = 1.0;
				PRODUCT_BUNDLE_IDENTIFIER = com.adobe.MessagingDemoAppSwiftUI.AEPMessagingLiveActivityTests;
				PRODUCT_NAME = "$(TARGET_NAME)";
				SWIFT_ACTIVE_COMPILATION_CONDITIONS = "DEBUG $(inherited)";
				SWIFT_EMIT_LOC_STRINGS = NO;
				SWIFT_VERSION = 5.0;
				TARGETED_DEVICE_FAMILY = "1,2";
			};
			name = Debug;
		};
		B61BDAC32DA5E826007FE12E /* Release */ = {
			isa = XCBuildConfiguration;
			buildSettings = {
				ASSETCATALOG_COMPILER_GENERATE_SWIFT_ASSET_SYMBOL_EXTENSIONS = YES;
				CLANG_CXX_LANGUAGE_STANDARD = "gnu++20";
				CODE_SIGN_STYLE = Automatic;
				CURRENT_PROJECT_VERSION = 1;
				DEVELOPMENT_TEAM = FKGEE875K4;
				ENABLE_USER_SCRIPT_SANDBOXING = YES;
				GCC_C_LANGUAGE_STANDARD = gnu17;
				GENERATE_INFOPLIST_FILE = YES;
				IPHONEOS_DEPLOYMENT_TARGET = 18.0;
				LOCALIZATION_PREFERS_STRING_CATALOGS = YES;
				MARKETING_VERSION = 1.0;
				PRODUCT_BUNDLE_IDENTIFIER = com.adobe.MessagingDemoAppSwiftUI.AEPMessagingLiveActivityTests;
				PRODUCT_NAME = "$(TARGET_NAME)";
				SWIFT_EMIT_LOC_STRINGS = NO;
				SWIFT_VERSION = 5.0;
				TARGETED_DEVICE_FAMILY = "1,2";
			};
			name = Release;
		};
		B61BDAD42DA5E861007FE12E /* Debug */ = {
			isa = XCBuildConfiguration;
			buildSettings = {
				ASSETCATALOG_COMPILER_GENERATE_SWIFT_ASSET_SYMBOL_EXTENSIONS = YES;
				BUILD_LIBRARY_FOR_DISTRIBUTION = YES;
				CLANG_CXX_LANGUAGE_STANDARD = "gnu++20";
				CODE_SIGN_STYLE = Automatic;
				CURRENT_PROJECT_VERSION = 1;
				DEFINES_MODULE = YES;
				DYLIB_COMPATIBILITY_VERSION = 1;
				DYLIB_CURRENT_VERSION = 1;
				DYLIB_INSTALL_NAME_BASE = "@rpath";
				ENABLE_MODULE_VERIFIER = YES;
				ENABLE_USER_SCRIPT_SANDBOXING = YES;
				GCC_C_LANGUAGE_STANDARD = gnu17;
				GENERATE_INFOPLIST_FILE = YES;
				INFOPLIST_FILE = AEPMessagingLiveActivity/Sources/Info.plist;
				INSTALL_PATH = "$(LOCAL_LIBRARY_DIR)/Frameworks";
				IPHONEOS_DEPLOYMENT_TARGET = 12.0;
				LD_RUNPATH_SEARCH_PATHS = (
					"$(inherited)",
					"@executable_path/Frameworks",
					"@loader_path/Frameworks",
				);
				LOCALIZATION_PREFERS_STRING_CATALOGS = YES;
				MARKETING_VERSION = 5.7.0;
				MODULE_VERIFIER_SUPPORTED_LANGUAGES = "objective-c objective-c++";
				MODULE_VERIFIER_SUPPORTED_LANGUAGE_STANDARDS = "gnu17 gnu++20";
				PRODUCT_BUNDLE_IDENTIFIER = com.adobe.aep.messagingliveactivity;
				PRODUCT_NAME = "$(TARGET_NAME:c99extidentifier)";
				SKIP_INSTALL = YES;
				SUPPORTED_PLATFORMS = "iphoneos iphonesimulator";
				SUPPORTS_MACCATALYST = NO;
				SWIFT_ACTIVE_COMPILATION_CONDITIONS = "DEBUG $(inherited)";
				SWIFT_EMIT_LOC_STRINGS = YES;
				SWIFT_INSTALL_OBJC_HEADER = NO;
				SWIFT_VERSION = 5.0;
				TARGETED_DEVICE_FAMILY = "1,2";
				VERSIONING_SYSTEM = "apple-generic";
				VERSION_INFO_PREFIX = "";
			};
			name = Debug;
		};
		B61BDAD52DA5E861007FE12E /* Release */ = {
			isa = XCBuildConfiguration;
			buildSettings = {
				ASSETCATALOG_COMPILER_GENERATE_SWIFT_ASSET_SYMBOL_EXTENSIONS = YES;
				BUILD_LIBRARY_FOR_DISTRIBUTION = YES;
				CLANG_CXX_LANGUAGE_STANDARD = "gnu++20";
				CODE_SIGN_STYLE = Automatic;
				CURRENT_PROJECT_VERSION = 1;
				DEFINES_MODULE = YES;
				DYLIB_COMPATIBILITY_VERSION = 1;
				DYLIB_CURRENT_VERSION = 1;
				DYLIB_INSTALL_NAME_BASE = "@rpath";
				ENABLE_MODULE_VERIFIER = YES;
				ENABLE_USER_SCRIPT_SANDBOXING = YES;
				GCC_C_LANGUAGE_STANDARD = gnu17;
				GENERATE_INFOPLIST_FILE = YES;
				INFOPLIST_FILE = AEPMessagingLiveActivity/Sources/Info.plist;
				INSTALL_PATH = "$(LOCAL_LIBRARY_DIR)/Frameworks";
				IPHONEOS_DEPLOYMENT_TARGET = 12.0;
				LD_RUNPATH_SEARCH_PATHS = (
					"$(inherited)",
					"@executable_path/Frameworks",
					"@loader_path/Frameworks",
				);
				LOCALIZATION_PREFERS_STRING_CATALOGS = YES;
				MARKETING_VERSION = 5.7.0;
				MODULE_VERIFIER_SUPPORTED_LANGUAGES = "objective-c objective-c++";
				MODULE_VERIFIER_SUPPORTED_LANGUAGE_STANDARDS = "gnu17 gnu++20";
				PRODUCT_BUNDLE_IDENTIFIER = com.adobe.aep.messagingliveactivity;
				PRODUCT_NAME = "$(TARGET_NAME:c99extidentifier)";
				SKIP_INSTALL = YES;
				SUPPORTED_PLATFORMS = "iphoneos iphonesimulator";
				SUPPORTS_MACCATALYST = NO;
				SWIFT_EMIT_LOC_STRINGS = YES;
				SWIFT_INSTALL_OBJC_HEADER = NO;
				SWIFT_VERSION = 5.0;
				TARGETED_DEVICE_FAMILY = "1,2";
				VERSIONING_SYSTEM = "apple-generic";
				VERSION_INFO_PREFIX = "";
			};
			name = Release;
		};
		B6F7CCAC2CCA165B00C35C64 /* Debug */ = {
			isa = XCBuildConfiguration;
			baseConfigurationReference = BF90DF53585960AE051234A9 /* Pods-IntegrationTests.debug.xcconfig */;
			buildSettings = {
				ASSETCATALOG_COMPILER_GENERATE_SWIFT_ASSET_SYMBOL_EXTENSIONS = YES;
				CLANG_CXX_LANGUAGE_STANDARD = "gnu++20";
				CODE_SIGN_STYLE = Automatic;
				CURRENT_PROJECT_VERSION = 1;
				DEVELOPMENT_TEAM = FKGEE875K4;
				ENABLE_USER_SCRIPT_SANDBOXING = NO;
				GCC_C_LANGUAGE_STANDARD = gnu17;
				GENERATE_INFOPLIST_FILE = YES;
				IPHONEOS_DEPLOYMENT_TARGET = 18.0;
				LOCALIZATION_PREFERS_STRING_CATALOGS = YES;
				MARKETING_VERSION = 1.0;
				PRODUCT_BUNDLE_IDENTIFIER = com.adobe.ajo.MobileTestApp.IntegrationTests;
				PRODUCT_NAME = "$(TARGET_NAME)";
				SWIFT_ACTIVE_COMPILATION_CONDITIONS = "DEBUG $(inherited)";
				SWIFT_EMIT_LOC_STRINGS = NO;
				SWIFT_VERSION = 5.0;
				TARGETED_DEVICE_FAMILY = "1,2";
			};
			name = Debug;
		};
		B6F7CCAD2CCA165B00C35C64 /* Release */ = {
			isa = XCBuildConfiguration;
			baseConfigurationReference = 43204BBDCB8D5720A0D56E52 /* Pods-IntegrationTests.release.xcconfig */;
			buildSettings = {
				ASSETCATALOG_COMPILER_GENERATE_SWIFT_ASSET_SYMBOL_EXTENSIONS = YES;
				CLANG_CXX_LANGUAGE_STANDARD = "gnu++20";
				CODE_SIGN_STYLE = Automatic;
				CURRENT_PROJECT_VERSION = 1;
				DEVELOPMENT_TEAM = FKGEE875K4;
				ENABLE_USER_SCRIPT_SANDBOXING = NO;
				GCC_C_LANGUAGE_STANDARD = gnu17;
				GENERATE_INFOPLIST_FILE = YES;
				IPHONEOS_DEPLOYMENT_TARGET = 18.0;
				LOCALIZATION_PREFERS_STRING_CATALOGS = YES;
				MARKETING_VERSION = 1.0;
				PRODUCT_BUNDLE_IDENTIFIER = com.adobe.ajo.MobileTestApp.IntegrationTests;
				PRODUCT_NAME = "$(TARGET_NAME)";
				SWIFT_EMIT_LOC_STRINGS = NO;
				SWIFT_VERSION = 5.0;
				TARGETED_DEVICE_FAMILY = "1,2";
			};
			name = Release;
		};
/* End XCBuildConfiguration section */

/* Begin XCConfigurationList section */
		091881F12A16BAE400615481 /* Build configuration list for PBXNativeTarget "MessagingDemoAppSwiftUI" */ = {
			isa = XCConfigurationList;
			buildConfigurations = (
				091881EF2A16BAE400615481 /* Debug */,
				091881F02A16BAE400615481 /* Release */,
			);
			defaultConfigurationIsVisible = 0;
			defaultConfigurationName = Release;
		};
		2414ED952899BA0A0036D505 /* Build configuration list for PBXNativeTarget "MessagingDemoAppObjC" */ = {
			isa = XCConfigurationList;
			buildConfigurations = (
				2414ED962899BA0A0036D505 /* Debug */,
				2414ED972899BA0A0036D505 /* Release */,
			);
			defaultConfigurationIsVisible = 0;
			defaultConfigurationName = Release;
		};
		2469A613275999A000E56457 /* Build configuration list for PBXNativeTarget "FunctionalTestApp" */ = {
			isa = XCConfigurationList;
			buildConfigurations = (
				2469A614275999A000E56457 /* Debug */,
				2469A615275999A000E56457 /* Release */,
			);
			defaultConfigurationIsVisible = 0;
			defaultConfigurationName = Release;
		};
		246EFA1627973E7400C76A6B /* Build configuration list for PBXNativeTarget "E2EFunctionalTests" */ = {
			isa = XCConfigurationList;
			buildConfigurations = (
				246EFA1427973E7400C76A6B /* Debug */,
				246EFA1527973E7400C76A6B /* Release */,
			);
			defaultConfigurationIsVisible = 0;
			defaultConfigurationName = Release;
		};
		24B071B629072E9900F4B18A /* Build configuration list for PBXNativeTarget "E2EFunctionalTestApp" */ = {
			isa = XCConfigurationList;
			buildConfigurations = (
				24B071B729072E9900F4B18A /* Debug */,
				24B071B829072E9900F4B18A /* Release */,
			);
			defaultConfigurationIsVisible = 0;
			defaultConfigurationName = Release;
		};
		92085993251BEB7300B9C65A /* Build configuration list for PBXNativeTarget "MessagingDemoApp" */ = {
			isa = XCConfigurationList;
			buildConfigurations = (
				92085994251BEB7300B9C65A /* Debug */,
				92085995251BEB7300B9C65A /* Release */,
			);
			defaultConfigurationIsVisible = 0;
			defaultConfigurationName = Release;
		};
		922FFCEA251B2BBA00BCE010 /* Build configuration list for PBXProject "AEPMessaging" */ = {
			isa = XCConfigurationList;
			buildConfigurations = (
				922FFCF4251B2BBA00BCE010 /* Debug */,
				922FFCF5251B2BBA00BCE010 /* Release */,
			);
			defaultConfigurationIsVisible = 0;
			defaultConfigurationName = Release;
		};
		925DF4AE25227C4700A5DE31 /* Build configuration list for PBXNativeTarget "AEPMessaging" */ = {
			isa = XCConfigurationList;
			buildConfigurations = (
				925DF4AF25227C4700A5DE31 /* Debug */,
				925DF4B025227C4700A5DE31 /* Release */,
			);
			defaultConfigurationIsVisible = 0;
			defaultConfigurationName = Release;
		};
		928D8365254225A700FD0E6D /* Build configuration list for PBXAggregateTarget "AEPMessagingAllXCF" */ = {
			isa = XCConfigurationList;
			buildConfigurations = (
				928D8366254225A700FD0E6D /* Debug */,
				928D8367254225A700FD0E6D /* Release */,
			);
			defaultConfigurationIsVisible = 0;
			defaultConfigurationName = Release;
		};
		9296BA8B2537BFC0002C88F7 /* Build configuration list for PBXNativeTarget "UnitTests" */ = {
			isa = XCConfigurationList;
			buildConfigurations = (
				9296BA892537BFC0002C88F7 /* Debug */,
				9296BA8A2537BFC0002C88F7 /* Release */,
			);
			defaultConfigurationIsVisible = 0;
			defaultConfigurationName = Release;
		};
		92FC58802636840C005BAE02 /* Build configuration list for PBXNativeTarget "FunctionalTests" */ = {
			isa = XCConfigurationList;
			buildConfigurations = (
				92FC58812636840C005BAE02 /* Debug */,
				92FC58822636840C005BAE02 /* Release */,
			);
			defaultConfigurationIsVisible = 0;
			defaultConfigurationName = Release;
		};
		B6165DAE29A67ADA0031B84D /* Build configuration list for PBXNativeTarget "NotificationService" */ = {
			isa = XCConfigurationList;
			buildConfigurations = (
				B6165DAC29A67ADA0031B84D /* Debug */,
				B6165DAD29A67ADA0031B84D /* Release */,
			);
			defaultConfigurationIsVisible = 0;
			defaultConfigurationName = Release;
		};
		B61BD8BB2DA4656B007FE12E /* Build configuration list for PBXNativeTarget "WidgetMessagingDemoAppSwiftUI" */ = {
			isa = XCConfigurationList;
			buildConfigurations = (
				B61BD8BC2DA4656B007FE12E /* Debug */,
				B61BD8BD2DA4656B007FE12E /* Release */,
			);
			defaultConfigurationIsVisible = 0;
			defaultConfigurationName = Release;
		};
		B61BDAC12DA5E826007FE12E /* Build configuration list for PBXNativeTarget "AEPMessagingLiveActivityTests" */ = {
			isa = XCConfigurationList;
			buildConfigurations = (
				B61BDAC22DA5E826007FE12E /* Debug */,
				B61BDAC32DA5E826007FE12E /* Release */,
			);
			defaultConfigurationIsVisible = 0;
			defaultConfigurationName = Release;
		};
		B61BDAD32DA5E861007FE12E /* Build configuration list for PBXNativeTarget "AEPMessagingLiveActivity" */ = {
			isa = XCConfigurationList;
			buildConfigurations = (
				B61BDAD42DA5E861007FE12E /* Debug */,
				B61BDAD52DA5E861007FE12E /* Release */,
			);
			defaultConfigurationIsVisible = 0;
			defaultConfigurationName = Release;
		};
		B6F7CCAB2CCA165B00C35C64 /* Build configuration list for PBXNativeTarget "IntegrationTests" */ = {
			isa = XCConfigurationList;
			buildConfigurations = (
				B6F7CCAC2CCA165B00C35C64 /* Debug */,
				B6F7CCAD2CCA165B00C35C64 /* Release */,
			);
			defaultConfigurationIsVisible = 0;
			defaultConfigurationName = Release;
		};
/* End XCConfigurationList section */
	};
	rootObject = 922FFCE7251B2BBA00BCE010 /* Project object */;
}<|MERGE_RESOLUTION|>--- conflicted
+++ resolved
@@ -224,8 +224,13 @@
 		4C9BE8D82DAF5A6900EF41A3 /* ActivityTaskStore.swift in Sources */ = {isa = PBXBuildFile; fileRef = 4C9BE8D72DAF5A6900EF41A3 /* ActivityTaskStore.swift */; };
 		4CB003F52E30AED6002152B0 /* EventHistoryOperationSchemaDataTests.swift in Sources */ = {isa = PBXBuildFile; fileRef = 4CB003F42E30AED6002152B0 /* EventHistoryOperationSchemaDataTests.swift */; };
 		4CB003F72E30BEEA002152B0 /* ruleWithInvalidConsequenceDetail.json in Resources */ = {isa = PBXBuildFile; fileRef = 4CB003F62E30BEEA002152B0 /* ruleWithInvalidConsequenceDetail.json */; };
-<<<<<<< HEAD
-		56B08B522365B6DC2B556B40 /* Pods_UnitTests.framework in Frameworks */ = {isa = PBXBuildFile; fileRef = D685E0AE5C614B4788DE869A /* Pods_UnitTests.framework */; };
+		4CE3F80F2DD6AD2200812544 /* TestMapBase.swift in Sources */ = {isa = PBXBuildFile; fileRef = 4CE3F80E2DD6AD2200812544 /* TestMapBase.swift */; };
+		4CE3F8102DD6AD2200812544 /* TestMapBase.swift in Sources */ = {isa = PBXBuildFile; fileRef = 4CE3F80E2DD6AD2200812544 /* TestMapBase.swift */; };
+		4CE3F8152DD6AE0600812544 /* CountingDataStore.swift in Sources */ = {isa = PBXBuildFile; fileRef = 4CE3F8142DD6AE0600812544 /* CountingDataStore.swift */; };
+		4CE3F8162DD6AE0600812544 /* CountingDataStore.swift in Sources */ = {isa = PBXBuildFile; fileRef = 4CE3F8142DD6AE0600812544 /* CountingDataStore.swift */; };
+		6C2343E8785E6B47C8D961F7 /* Pods_FunctionalTests.framework in Frameworks */ = {isa = PBXBuildFile; fileRef = 3D55E83254139642A1CAA76E /* Pods_FunctionalTests.framework */; };
+		8306057F6EE4683383660BD8 /* Pods_MessagingDemoAppObjC.framework in Frameworks */ = {isa = PBXBuildFile; fileRef = 9BDCBFF342013F2FF0CE1472 /* Pods_MessagingDemoAppObjC.framework */; };
+		846794A21245172CEE3FF1CA /* Pods_E2EFunctionalTestApp.framework in Frameworks */ = {isa = PBXBuildFile; fileRef = 8B18970846882D9DC0CD1C50 /* Pods_E2EFunctionalTestApp.framework */; };
 		754F49E92DFCA9EF002601E9 /* LargeImageTemplate.swift in Sources */ = {isa = PBXBuildFile; fileRef = 754F49E82DFCA9EA002601E9 /* LargeImageTemplate.swift */; };
 		754F49EB2E007FD4002601E9 /* LargeImageTemplate.json in Resources */ = {isa = PBXBuildFile; fileRef = 754F49EA2E007FC1002601E9 /* LargeImageTemplate.json */; };
 		755DB8AB2E02003100F3B21B /* LargeImageCustomizer.swift in Sources */ = {isa = PBXBuildFile; fileRef = 755DB8AA2E02003100F3B21B /* LargeImageCustomizer.swift */; };
@@ -251,19 +256,6 @@
 		755DB8D42E1EC54700F3B21B /* ImageOnlyTemplateTest.swift in Sources */ = {isa = PBXBuildFile; fileRef = 755DB8D32E1EC54700F3B21B /* ImageOnlyTemplateTest.swift */; };
 		755DB8D82E1EC5C200F3B21B /* ImageOnlyCard.json in Resources */ = {isa = PBXBuildFile; fileRef = 755DB8D62E1EC5C200F3B21B /* ImageOnlyCard.json */; };
 		755DB8DA2E1EC67D00F3B21B /* ImageOnlyTemplateTests.swift in Sources */ = {isa = PBXBuildFile; fileRef = 755DB8D92E1EC67D00F3B21B /* ImageOnlyTemplateTests.swift */; };
-		75B4333CC0B4F5BFAC707055 /* Pods_MessagingDemoAppObjC.framework in Frameworks */ = {isa = PBXBuildFile; fileRef = 28E46BC7A8F3939CF2DDDC8F /* Pods_MessagingDemoAppObjC.framework */; };
-		899E1724E9B5AD078B0710E5 /* Pods_IntegrationTests.framework in Frameworks */ = {isa = PBXBuildFile; fileRef = CA09063EA0248339C5B2C535 /* Pods_IntegrationTests.framework */; };
-		8C4723D49BD3F1EB4060FEAE /* Pods_FunctionalTestApp.framework in Frameworks */ = {isa = PBXBuildFile; fileRef = DB9F1A791A757B3C68D23B9D /* Pods_FunctionalTestApp.framework */; };
-		8DEEA93D16C40CA285E20AD5 /* Pods_MessagingDemoAppSwiftUI.framework in Frameworks */ = {isa = PBXBuildFile; fileRef = 91A11E37A49E14EB847FB2DF /* Pods_MessagingDemoAppSwiftUI.framework */; };
-=======
-		4CE3F80F2DD6AD2200812544 /* TestMapBase.swift in Sources */ = {isa = PBXBuildFile; fileRef = 4CE3F80E2DD6AD2200812544 /* TestMapBase.swift */; };
-		4CE3F8102DD6AD2200812544 /* TestMapBase.swift in Sources */ = {isa = PBXBuildFile; fileRef = 4CE3F80E2DD6AD2200812544 /* TestMapBase.swift */; };
-		4CE3F8152DD6AE0600812544 /* CountingDataStore.swift in Sources */ = {isa = PBXBuildFile; fileRef = 4CE3F8142DD6AE0600812544 /* CountingDataStore.swift */; };
-		4CE3F8162DD6AE0600812544 /* CountingDataStore.swift in Sources */ = {isa = PBXBuildFile; fileRef = 4CE3F8142DD6AE0600812544 /* CountingDataStore.swift */; };
-		6C2343E8785E6B47C8D961F7 /* Pods_FunctionalTests.framework in Frameworks */ = {isa = PBXBuildFile; fileRef = 3D55E83254139642A1CAA76E /* Pods_FunctionalTests.framework */; };
-		8306057F6EE4683383660BD8 /* Pods_MessagingDemoAppObjC.framework in Frameworks */ = {isa = PBXBuildFile; fileRef = 9BDCBFF342013F2FF0CE1472 /* Pods_MessagingDemoAppObjC.framework */; };
-		846794A21245172CEE3FF1CA /* Pods_E2EFunctionalTestApp.framework in Frameworks */ = {isa = PBXBuildFile; fileRef = 8B18970846882D9DC0CD1C50 /* Pods_E2EFunctionalTestApp.framework */; };
->>>>>>> ed4ea998
 		92315508261E444A004AE7D3 /* AEPMessaging.h in Headers */ = {isa = PBXBuildFile; fileRef = 92315435261E3B36004AE7D3 /* AEPMessaging.h */; settings = {ATTRIBUTES = (Public, ); }; };
 		9249A4E2252292AB009193AB /* AEPMessaging.framework in Frameworks */ = {isa = PBXBuildFile; fileRef = 925DF4A525227C4700A5DE31 /* AEPMessaging.framework */; };
 		9249A4E3252292AB009193AB /* AEPMessaging.framework in Embed Frameworks */ = {isa = PBXBuildFile; fileRef = 925DF4A525227C4700A5DE31 /* AEPMessaging.framework */; settings = {ATTRIBUTES = (CodeSignOnCopy, RemoveHeadersOnCopy, ); }; };
@@ -310,16 +302,13 @@
 		B61BDAEA2DA5EA43007FE12E /* LiveActivityData.swift in Sources */ = {isa = PBXBuildFile; fileRef = B61BDAE42DA5EA43007FE12E /* LiveActivityData.swift */; };
 		B631AE162A61336800E8B82E /* MessagingNotificationTrackingTests.swift in Sources */ = {isa = PBXBuildFile; fileRef = B631AE152A61336800E8B82E /* MessagingNotificationTrackingTests.swift */; };
 		B6389A492A9B32D400B72FB4 /* PushTrackingStatus.swift in Sources */ = {isa = PBXBuildFile; fileRef = B6389A482A9B32D400B72FB4 /* PushTrackingStatus.swift */; };
-<<<<<<< HEAD
+		B64256B92D93B08900EDCAC5 /* Messaging+LiveActivityPublicAPI.swift in Sources */ = {isa = PBXBuildFile; fileRef = B64256B82D93B07C00EDCAC5 /* Messaging+LiveActivityPublicAPI.swift */; };
+		B6471C7B2E00B0CB0013F127 /* LiveActivityDebuggable.swift in Sources */ = {isa = PBXBuildFile; fileRef = B6471C7A2E00B0CB0013F127 /* LiveActivityDebuggable.swift */; };
+		B6471C7D2E01447E0013F127 /* LiveActivityDebugSchemaBuilder.swift in Sources */ = {isa = PBXBuildFile; fileRef = B6471C7C2E01447E0013F127 /* LiveActivityDebugSchemaBuilder.swift */; };
 		B64256B02D936B9700EDCAC5 /* BatchedPropositionInteraction.swift in Sources */ = {isa = PBXBuildFile; fileRef = B64256AF2D936B9700EDCAC5 /* BatchedPropositionInteraction.swift */; };
 		B64256B22D936BD600EDCAC5 /* Collection+PropositionItem.swift in Sources */ = {isa = PBXBuildFile; fileRef = B64256B12D936BD600EDCAC5 /* Collection+PropositionItem.swift */; };
 		B64256B42D936C1400EDCAC5 /* BatchedPropositionInteractionTests.swift in Sources */ = {isa = PBXBuildFile; fileRef = B64256B32D936C1400EDCAC5 /* BatchedPropositionInteractionTests.swift */; };
 		B64256B62D936C4300EDCAC5 /* CollectionPropositionItemTests.swift in Sources */ = {isa = PBXBuildFile; fileRef = B64256B52D936C4300EDCAC5 /* CollectionPropositionItemTests.swift */; };
-=======
-		B64256B92D93B08900EDCAC5 /* Messaging+LiveActivityPublicAPI.swift in Sources */ = {isa = PBXBuildFile; fileRef = B64256B82D93B07C00EDCAC5 /* Messaging+LiveActivityPublicAPI.swift */; };
-		B6471C7B2E00B0CB0013F127 /* LiveActivityDebuggable.swift in Sources */ = {isa = PBXBuildFile; fileRef = B6471C7A2E00B0CB0013F127 /* LiveActivityDebuggable.swift */; };
-		B6471C7D2E01447E0013F127 /* LiveActivityDebugSchemaBuilder.swift in Sources */ = {isa = PBXBuildFile; fileRef = B6471C7C2E01447E0013F127 /* LiveActivityDebugSchemaBuilder.swift */; };
->>>>>>> ed4ea998
 		B67CCF772CD08D5500CF08D1 /* AEPAsyncImageView.swift in Sources */ = {isa = PBXBuildFile; fileRef = B67CCF762CD08D4D00CF08D1 /* AEPAsyncImageView.swift */; };
 		B67CCF792CD0BF8D00CF08D1 /* ContentCardImageCache.swift in Sources */ = {isa = PBXBuildFile; fileRef = B67CCF782CD0BF8700CF08D1 /* ContentCardImageCache.swift */; };
 		B69573C82CD4447F0027E376 /* AEPBundleImageView.swift in Sources */ = {isa = PBXBuildFile; fileRef = B69573C72CD444790027E376 /* AEPBundleImageView.swift */; };
@@ -403,16 +392,13 @@
 		B6F7CCC52CCA1D7100C35C64 /* small image no image.json in Resources */ = {isa = PBXBuildFile; fileRef = B6F7CC132CC2EFE400C35C64 /* small image no image.json */; };
 		B6F7CCC62CCA1D7C00C35C64 /* NoCard.json in Resources */ = {isa = PBXBuildFile; fileRef = B6F7CC182CC2EFE400C35C64 /* NoCard.json */; };
 		B6F7CCC72CCA1D7C00C35C64 /* MultipleCards.json in Resources */ = {isa = PBXBuildFile; fileRef = B6F7CC172CC2EFE400C35C64 /* MultipleCards.json */; };
-<<<<<<< HEAD
+		CB4DB3613E8FD4B78B164916 /* Pods_FunctionalTestApp.framework in Frameworks */ = {isa = PBXBuildFile; fileRef = 1331B50C344AD02FE0C9E2BF /* Pods_FunctionalTestApp.framework */; };
+		D70A920A4E9FB7E4D9071C40 /* Pods_AEPMessaging.framework in Frameworks */ = {isa = PBXBuildFile; fileRef = B7B411B1F9538EB09000C67E /* Pods_AEPMessaging.framework */; };
 		D63FC3AC2E00DACB00037B50 /* String+DataConversion.swift in Sources */ = {isa = PBXBuildFile; fileRef = D63FC3AB2E00DAB800037B50 /* String+DataConversion.swift */; };
 		D66DF10C2DD5327E0021AC51 /* MessagingPropertiesTests.swift in Sources */ = {isa = PBXBuildFile; fileRef = D66DF10B2DD5327E0021AC51 /* MessagingPropertiesTests.swift */; };
 		D66DF10E2DD533320021AC51 /* MockNamedKeyValueService.swift in Sources */ = {isa = PBXBuildFile; fileRef = D66DF10D2DD5332A0021AC51 /* MockNamedKeyValueService.swift */; };
 		D66DF10F2DD533320021AC51 /* MockNamedKeyValueService.swift in Sources */ = {isa = PBXBuildFile; fileRef = D66DF10D2DD5332A0021AC51 /* MockNamedKeyValueService.swift */; };
 		D6C020412DC2B4880094C9CD /* MessagingProperties.swift in Sources */ = {isa = PBXBuildFile; fileRef = D6C020402DC2B4800094C9CD /* MessagingProperties.swift */; };
-=======
-		CB4DB3613E8FD4B78B164916 /* Pods_FunctionalTestApp.framework in Frameworks */ = {isa = PBXBuildFile; fileRef = 1331B50C344AD02FE0C9E2BF /* Pods_FunctionalTestApp.framework */; };
-		D70A920A4E9FB7E4D9071C40 /* Pods_AEPMessaging.framework in Frameworks */ = {isa = PBXBuildFile; fileRef = B7B411B1F9538EB09000C67E /* Pods_AEPMessaging.framework */; };
->>>>>>> ed4ea998
 /* End PBXBuildFile section */
 
 /* Begin PBXContainerItemProxy section */
@@ -824,10 +810,16 @@
 		4C9BE8D72DAF5A6900EF41A3 /* ActivityTaskStore.swift */ = {isa = PBXFileReference; lastKnownFileType = sourcecode.swift; path = ActivityTaskStore.swift; sourceTree = "<group>"; };
 		4CB003F42E30AED6002152B0 /* EventHistoryOperationSchemaDataTests.swift */ = {isa = PBXFileReference; lastKnownFileType = sourcecode.swift; path = EventHistoryOperationSchemaDataTests.swift; sourceTree = "<group>"; };
 		4CB003F62E30BEEA002152B0 /* ruleWithInvalidConsequenceDetail.json */ = {isa = PBXFileReference; lastKnownFileType = text.json; path = ruleWithInvalidConsequenceDetail.json; sourceTree = "<group>"; };
-<<<<<<< HEAD
-		4DBE357820DAAEE02A221D75 /* Pods-E2EFunctionalTests.debug.xcconfig */ = {isa = PBXFileReference; includeInIndex = 1; lastKnownFileType = text.xcconfig; name = "Pods-E2EFunctionalTests.debug.xcconfig"; path = "Target Support Files/Pods-E2EFunctionalTests/Pods-E2EFunctionalTests.debug.xcconfig"; sourceTree = "<group>"; };
-		53FA287A1BFC0714D83A6419 /* Pods-UnitTests.debug.xcconfig */ = {isa = PBXFileReference; includeInIndex = 1; lastKnownFileType = text.xcconfig; name = "Pods-UnitTests.debug.xcconfig"; path = "Target Support Files/Pods-UnitTests/Pods-UnitTests.debug.xcconfig"; sourceTree = "<group>"; };
-		69F23BE01498B5A36EEE4CDC /* Pods_MessagingDemoApp.framework */ = {isa = PBXFileReference; explicitFileType = wrapper.framework; includeInIndex = 0; path = Pods_MessagingDemoApp.framework; sourceTree = BUILT_PRODUCTS_DIR; };
+		4CE3F80E2DD6AD2200812544 /* TestMapBase.swift */ = {isa = PBXFileReference; lastKnownFileType = sourcecode.swift; path = TestMapBase.swift; sourceTree = "<group>"; };
+		4CE3F8142DD6AE0600812544 /* CountingDataStore.swift */ = {isa = PBXFileReference; lastKnownFileType = sourcecode.swift; path = CountingDataStore.swift; sourceTree = "<group>"; };
+		6346827F4BC239DF7DDFD044 /* Pods-MessagingDemoApp.debug.xcconfig */ = {isa = PBXFileReference; includeInIndex = 1; lastKnownFileType = text.xcconfig; name = "Pods-MessagingDemoApp.debug.xcconfig"; path = "Target Support Files/Pods-MessagingDemoApp/Pods-MessagingDemoApp.debug.xcconfig"; sourceTree = "<group>"; };
+		6912F64FC8C8BFAF5ACD8EF0 /* Pods-UnitTests.release.xcconfig */ = {isa = PBXFileReference; includeInIndex = 1; lastKnownFileType = text.xcconfig; name = "Pods-UnitTests.release.xcconfig"; path = "Target Support Files/Pods-UnitTests/Pods-UnitTests.release.xcconfig"; sourceTree = "<group>"; };
+		71895CC75A7A5B934C60718F /* Pods-E2EFunctionalTestApp.debug.xcconfig */ = {isa = PBXFileReference; includeInIndex = 1; lastKnownFileType = text.xcconfig; name = "Pods-E2EFunctionalTestApp.debug.xcconfig"; path = "Target Support Files/Pods-E2EFunctionalTestApp/Pods-E2EFunctionalTestApp.debug.xcconfig"; sourceTree = "<group>"; };
+		7872C9FF7BE2CF1D18017C01 /* Pods_IntegrationTests.framework */ = {isa = PBXFileReference; explicitFileType = wrapper.framework; includeInIndex = 0; path = Pods_IntegrationTests.framework; sourceTree = BUILT_PRODUCTS_DIR; };
+		7F70E88849D525557B4248E5 /* Pods-FunctionalTests.release.xcconfig */ = {isa = PBXFileReference; includeInIndex = 1; lastKnownFileType = text.xcconfig; name = "Pods-FunctionalTests.release.xcconfig"; path = "Target Support Files/Pods-FunctionalTests/Pods-FunctionalTests.release.xcconfig"; sourceTree = "<group>"; };
+		815925477A42C1BB986AD2BA /* Pods-MessagingDemoAppObjC.release.xcconfig */ = {isa = PBXFileReference; includeInIndex = 1; lastKnownFileType = text.xcconfig; name = "Pods-MessagingDemoAppObjC.release.xcconfig"; path = "Target Support Files/Pods-MessagingDemoAppObjC/Pods-MessagingDemoAppObjC.release.xcconfig"; sourceTree = "<group>"; };
+		8B18970846882D9DC0CD1C50 /* Pods_E2EFunctionalTestApp.framework */ = {isa = PBXFileReference; explicitFileType = wrapper.framework; includeInIndex = 0; path = Pods_E2EFunctionalTestApp.framework; sourceTree = BUILT_PRODUCTS_DIR; };
+		8D7745B1452107BAE150E518 /* Pods-MessagingDemoAppSwiftUI.release.xcconfig */ = {isa = PBXFileReference; includeInIndex = 1; lastKnownFileType = text.xcconfig; name = "Pods-MessagingDemoAppSwiftUI.release.xcconfig"; path = "Target Support Files/Pods-MessagingDemoAppSwiftUI/Pods-MessagingDemoAppSwiftUI.release.xcconfig"; sourceTree = "<group>"; };
 		754F49E82DFCA9EA002601E9 /* LargeImageTemplate.swift */ = {isa = PBXFileReference; lastKnownFileType = sourcecode.swift; path = LargeImageTemplate.swift; sourceTree = "<group>"; };
 		754F49EA2E007FC1002601E9 /* LargeImageTemplate.json */ = {isa = PBXFileReference; lastKnownFileType = text.json; path = LargeImageTemplate.json; sourceTree = "<group>"; };
 		755DB8AA2E02003100F3B21B /* LargeImageCustomizer.swift */ = {isa = PBXFileReference; lastKnownFileType = sourcecode.swift; path = LargeImageCustomizer.swift; sourceTree = "<group>"; };
@@ -853,20 +845,6 @@
 		755DB8D32E1EC54700F3B21B /* ImageOnlyTemplateTest.swift */ = {isa = PBXFileReference; lastKnownFileType = sourcecode.swift; path = ImageOnlyTemplateTest.swift; sourceTree = "<group>"; };
 		755DB8D62E1EC5C200F3B21B /* ImageOnlyCard.json */ = {isa = PBXFileReference; lastKnownFileType = text.json; path = ImageOnlyCard.json; sourceTree = "<group>"; };
 		755DB8D92E1EC67D00F3B21B /* ImageOnlyTemplateTests.swift */ = {isa = PBXFileReference; lastKnownFileType = sourcecode.swift; path = ImageOnlyTemplateTests.swift; sourceTree = "<group>"; };
-		7BB455BF61D9D261AC490547 /* Pods-MessagingDemoAppSwiftUI.debug.xcconfig */ = {isa = PBXFileReference; includeInIndex = 1; lastKnownFileType = text.xcconfig; name = "Pods-MessagingDemoAppSwiftUI.debug.xcconfig"; path = "Target Support Files/Pods-MessagingDemoAppSwiftUI/Pods-MessagingDemoAppSwiftUI.debug.xcconfig"; sourceTree = "<group>"; };
-		91A11E37A49E14EB847FB2DF /* Pods_MessagingDemoAppSwiftUI.framework */ = {isa = PBXFileReference; explicitFileType = wrapper.framework; includeInIndex = 0; path = Pods_MessagingDemoAppSwiftUI.framework; sourceTree = BUILT_PRODUCTS_DIR; };
-=======
-		4CE3F80E2DD6AD2200812544 /* TestMapBase.swift */ = {isa = PBXFileReference; lastKnownFileType = sourcecode.swift; path = TestMapBase.swift; sourceTree = "<group>"; };
-		4CE3F8142DD6AE0600812544 /* CountingDataStore.swift */ = {isa = PBXFileReference; lastKnownFileType = sourcecode.swift; path = CountingDataStore.swift; sourceTree = "<group>"; };
-		6346827F4BC239DF7DDFD044 /* Pods-MessagingDemoApp.debug.xcconfig */ = {isa = PBXFileReference; includeInIndex = 1; lastKnownFileType = text.xcconfig; name = "Pods-MessagingDemoApp.debug.xcconfig"; path = "Target Support Files/Pods-MessagingDemoApp/Pods-MessagingDemoApp.debug.xcconfig"; sourceTree = "<group>"; };
-		6912F64FC8C8BFAF5ACD8EF0 /* Pods-UnitTests.release.xcconfig */ = {isa = PBXFileReference; includeInIndex = 1; lastKnownFileType = text.xcconfig; name = "Pods-UnitTests.release.xcconfig"; path = "Target Support Files/Pods-UnitTests/Pods-UnitTests.release.xcconfig"; sourceTree = "<group>"; };
-		71895CC75A7A5B934C60718F /* Pods-E2EFunctionalTestApp.debug.xcconfig */ = {isa = PBXFileReference; includeInIndex = 1; lastKnownFileType = text.xcconfig; name = "Pods-E2EFunctionalTestApp.debug.xcconfig"; path = "Target Support Files/Pods-E2EFunctionalTestApp/Pods-E2EFunctionalTestApp.debug.xcconfig"; sourceTree = "<group>"; };
-		7872C9FF7BE2CF1D18017C01 /* Pods_IntegrationTests.framework */ = {isa = PBXFileReference; explicitFileType = wrapper.framework; includeInIndex = 0; path = Pods_IntegrationTests.framework; sourceTree = BUILT_PRODUCTS_DIR; };
-		7F70E88849D525557B4248E5 /* Pods-FunctionalTests.release.xcconfig */ = {isa = PBXFileReference; includeInIndex = 1; lastKnownFileType = text.xcconfig; name = "Pods-FunctionalTests.release.xcconfig"; path = "Target Support Files/Pods-FunctionalTests/Pods-FunctionalTests.release.xcconfig"; sourceTree = "<group>"; };
-		815925477A42C1BB986AD2BA /* Pods-MessagingDemoAppObjC.release.xcconfig */ = {isa = PBXFileReference; includeInIndex = 1; lastKnownFileType = text.xcconfig; name = "Pods-MessagingDemoAppObjC.release.xcconfig"; path = "Target Support Files/Pods-MessagingDemoAppObjC/Pods-MessagingDemoAppObjC.release.xcconfig"; sourceTree = "<group>"; };
-		8B18970846882D9DC0CD1C50 /* Pods_E2EFunctionalTestApp.framework */ = {isa = PBXFileReference; explicitFileType = wrapper.framework; includeInIndex = 0; path = Pods_E2EFunctionalTestApp.framework; sourceTree = BUILT_PRODUCTS_DIR; };
-		8D7745B1452107BAE150E518 /* Pods-MessagingDemoAppSwiftUI.release.xcconfig */ = {isa = PBXFileReference; includeInIndex = 1; lastKnownFileType = text.xcconfig; name = "Pods-MessagingDemoAppSwiftUI.release.xcconfig"; path = "Target Support Files/Pods-MessagingDemoAppSwiftUI/Pods-MessagingDemoAppSwiftUI.release.xcconfig"; sourceTree = "<group>"; };
->>>>>>> ed4ea998
 		92085982251BEB7100B9C65A /* MessagingDemoApp.app */ = {isa = PBXFileReference; explicitFileType = wrapper.application; includeInIndex = 0; path = MessagingDemoApp.app; sourceTree = BUILT_PRODUCTS_DIR; };
 		92315434261E3B36004AE7D3 /* Messaging+PublicAPI.swift */ = {isa = PBXFileReference; fileEncoding = 4; lastKnownFileType = sourcecode.swift; path = "Messaging+PublicAPI.swift"; sourceTree = "<group>"; };
 		92315435261E3B36004AE7D3 /* AEPMessaging.h */ = {isa = PBXFileReference; fileEncoding = 4; lastKnownFileType = sourcecode.c.h; path = AEPMessaging.h; sourceTree = "<group>"; };
@@ -929,16 +907,13 @@
 		B61BDAE42DA5EA43007FE12E /* LiveActivityData.swift */ = {isa = PBXFileReference; lastKnownFileType = sourcecode.swift; path = LiveActivityData.swift; sourceTree = "<group>"; };
 		B631AE152A61336800E8B82E /* MessagingNotificationTrackingTests.swift */ = {isa = PBXFileReference; lastKnownFileType = sourcecode.swift; path = MessagingNotificationTrackingTests.swift; sourceTree = "<group>"; };
 		B6389A482A9B32D400B72FB4 /* PushTrackingStatus.swift */ = {isa = PBXFileReference; lastKnownFileType = sourcecode.swift; path = PushTrackingStatus.swift; sourceTree = "<group>"; };
-<<<<<<< HEAD
+		B64256B82D93B07C00EDCAC5 /* Messaging+LiveActivityPublicAPI.swift */ = {isa = PBXFileReference; lastKnownFileType = sourcecode.swift; path = "Messaging+LiveActivityPublicAPI.swift"; sourceTree = "<group>"; };
+		B6471C7A2E00B0CB0013F127 /* LiveActivityDebuggable.swift */ = {isa = PBXFileReference; lastKnownFileType = sourcecode.swift; path = LiveActivityDebuggable.swift; sourceTree = "<group>"; };
+		B6471C7C2E01447E0013F127 /* LiveActivityDebugSchemaBuilder.swift */ = {isa = PBXFileReference; lastKnownFileType = sourcecode.swift; path = LiveActivityDebugSchemaBuilder.swift; sourceTree = "<group>"; };
 		B64256AF2D936B9700EDCAC5 /* BatchedPropositionInteraction.swift */ = {isa = PBXFileReference; lastKnownFileType = sourcecode.swift; path = BatchedPropositionInteraction.swift; sourceTree = "<group>"; };
 		B64256B12D936BD600EDCAC5 /* Collection+PropositionItem.swift */ = {isa = PBXFileReference; lastKnownFileType = sourcecode.swift; path = "Collection+PropositionItem.swift"; sourceTree = "<group>"; };
 		B64256B32D936C1400EDCAC5 /* BatchedPropositionInteractionTests.swift */ = {isa = PBXFileReference; lastKnownFileType = sourcecode.swift; path = BatchedPropositionInteractionTests.swift; sourceTree = "<group>"; };
 		B64256B52D936C4300EDCAC5 /* CollectionPropositionItemTests.swift */ = {isa = PBXFileReference; lastKnownFileType = sourcecode.swift; path = CollectionPropositionItemTests.swift; sourceTree = "<group>"; };
-=======
-		B64256B82D93B07C00EDCAC5 /* Messaging+LiveActivityPublicAPI.swift */ = {isa = PBXFileReference; lastKnownFileType = sourcecode.swift; path = "Messaging+LiveActivityPublicAPI.swift"; sourceTree = "<group>"; };
-		B6471C7A2E00B0CB0013F127 /* LiveActivityDebuggable.swift */ = {isa = PBXFileReference; lastKnownFileType = sourcecode.swift; path = LiveActivityDebuggable.swift; sourceTree = "<group>"; };
-		B6471C7C2E01447E0013F127 /* LiveActivityDebugSchemaBuilder.swift */ = {isa = PBXFileReference; lastKnownFileType = sourcecode.swift; path = LiveActivityDebugSchemaBuilder.swift; sourceTree = "<group>"; };
->>>>>>> ed4ea998
 		B67CCF762CD08D4D00CF08D1 /* AEPAsyncImageView.swift */ = {isa = PBXFileReference; lastKnownFileType = sourcecode.swift; path = AEPAsyncImageView.swift; sourceTree = "<group>"; };
 		B67CCF782CD0BF8700CF08D1 /* ContentCardImageCache.swift */ = {isa = PBXFileReference; lastKnownFileType = sourcecode.swift; path = ContentCardImageCache.swift; sourceTree = "<group>"; };
 		B69573C72CD444790027E376 /* AEPBundleImageView.swift */ = {isa = PBXFileReference; lastKnownFileType = sourcecode.swift; path = AEPBundleImageView.swift; sourceTree = "<group>"; };
@@ -1019,25 +994,6 @@
 		B6F7CCB62CCA186600C35C64 /* SmallImageCustomizer.swift */ = {isa = PBXFileReference; lastKnownFileType = sourcecode.swift; path = SmallImageCustomizer.swift; sourceTree = "<group>"; };
 		B6F7CCB82CCA186600C35C64 /* SmallImageTemplateTest.swift */ = {isa = PBXFileReference; lastKnownFileType = sourcecode.swift; path = SmallImageTemplateTest.swift; sourceTree = "<group>"; };
 		B6F7CCC82CCAB18700C35C64 /* IntegrationTestPlan.xctestplan */ = {isa = PBXFileReference; lastKnownFileType = text; path = IntegrationTestPlan.xctestplan; sourceTree = "<group>"; };
-<<<<<<< HEAD
-		C003D7513651C8FD2BC84411 /* Pods-AEPMessaging.debug.xcconfig */ = {isa = PBXFileReference; includeInIndex = 1; lastKnownFileType = text.xcconfig; name = "Pods-AEPMessaging.debug.xcconfig"; path = "Target Support Files/Pods-AEPMessaging/Pods-AEPMessaging.debug.xcconfig"; sourceTree = "<group>"; };
-		CA09063EA0248339C5B2C535 /* Pods_IntegrationTests.framework */ = {isa = PBXFileReference; explicitFileType = wrapper.framework; includeInIndex = 0; path = Pods_IntegrationTests.framework; sourceTree = BUILT_PRODUCTS_DIR; };
-		CFBC956862FD1C6747587F09 /* Pods-E2EFunctionalTestApp.debug.xcconfig */ = {isa = PBXFileReference; includeInIndex = 1; lastKnownFileType = text.xcconfig; name = "Pods-E2EFunctionalTestApp.debug.xcconfig"; path = "Target Support Files/Pods-E2EFunctionalTestApp/Pods-E2EFunctionalTestApp.debug.xcconfig"; sourceTree = "<group>"; };
-		CFC660CD22A375E0F809B475 /* Pods-E2EFunctionalTestApp.release.xcconfig */ = {isa = PBXFileReference; includeInIndex = 1; lastKnownFileType = text.xcconfig; name = "Pods-E2EFunctionalTestApp.release.xcconfig"; path = "Target Support Files/Pods-E2EFunctionalTestApp/Pods-E2EFunctionalTestApp.release.xcconfig"; sourceTree = "<group>"; };
-		D63FC3AB2E00DAB800037B50 /* String+DataConversion.swift */ = {isa = PBXFileReference; lastKnownFileType = sourcecode.swift; path = "String+DataConversion.swift"; sourceTree = "<group>"; };
-		D66DF10B2DD5327E0021AC51 /* MessagingPropertiesTests.swift */ = {isa = PBXFileReference; lastKnownFileType = sourcecode.swift; path = MessagingPropertiesTests.swift; sourceTree = "<group>"; };
-		D66DF10D2DD5332A0021AC51 /* MockNamedKeyValueService.swift */ = {isa = PBXFileReference; lastKnownFileType = sourcecode.swift; path = MockNamedKeyValueService.swift; sourceTree = "<group>"; };
-		D685E0AE5C614B4788DE869A /* Pods_UnitTests.framework */ = {isa = PBXFileReference; explicitFileType = wrapper.framework; includeInIndex = 0; path = Pods_UnitTests.framework; sourceTree = BUILT_PRODUCTS_DIR; };
-		D6C020402DC2B4800094C9CD /* MessagingProperties.swift */ = {isa = PBXFileReference; lastKnownFileType = sourcecode.swift; path = MessagingProperties.swift; sourceTree = "<group>"; };
-		DB9F1A791A757B3C68D23B9D /* Pods_FunctionalTestApp.framework */ = {isa = PBXFileReference; explicitFileType = wrapper.framework; includeInIndex = 0; path = Pods_FunctionalTestApp.framework; sourceTree = BUILT_PRODUCTS_DIR; };
-		DD29CE4BC879CE75AFEFF0D5 /* Pods_FunctionalTests.framework */ = {isa = PBXFileReference; explicitFileType = wrapper.framework; includeInIndex = 0; path = Pods_FunctionalTests.framework; sourceTree = BUILT_PRODUCTS_DIR; };
-		DD674659DEB5142D8580C271 /* Pods-IntegrationTests.release.xcconfig */ = {isa = PBXFileReference; includeInIndex = 1; lastKnownFileType = text.xcconfig; name = "Pods-IntegrationTests.release.xcconfig"; path = "Target Support Files/Pods-IntegrationTests/Pods-IntegrationTests.release.xcconfig"; sourceTree = "<group>"; };
-		E9B29BC8FDB1668EB2D55D15 /* Pods_AEPMessaging.framework */ = {isa = PBXFileReference; explicitFileType = wrapper.framework; includeInIndex = 0; path = Pods_AEPMessaging.framework; sourceTree = BUILT_PRODUCTS_DIR; };
-		EE70278DC8550367F00F9609 /* Pods-FunctionalTests.debug.xcconfig */ = {isa = PBXFileReference; includeInIndex = 1; lastKnownFileType = text.xcconfig; name = "Pods-FunctionalTests.debug.xcconfig"; path = "Target Support Files/Pods-FunctionalTests/Pods-FunctionalTests.debug.xcconfig"; sourceTree = "<group>"; };
-		FB180620A608D2821FE98F37 /* Pods_E2EFunctionalTests.framework */ = {isa = PBXFileReference; explicitFileType = wrapper.framework; includeInIndex = 0; path = Pods_E2EFunctionalTests.framework; sourceTree = BUILT_PRODUCTS_DIR; };
-		FBDFB0BBF7979F0FEEFDE155 /* Pods-E2EFunctionalTests.release.xcconfig */ = {isa = PBXFileReference; includeInIndex = 1; lastKnownFileType = text.xcconfig; name = "Pods-E2EFunctionalTests.release.xcconfig"; path = "Target Support Files/Pods-E2EFunctionalTests/Pods-E2EFunctionalTests.release.xcconfig"; sourceTree = "<group>"; };
-		FF12209B1A62AAB46BE0E834 /* Pods-MessagingDemoAppSwiftUI.release.xcconfig */ = {isa = PBXFileReference; includeInIndex = 1; lastKnownFileType = text.xcconfig; name = "Pods-MessagingDemoAppSwiftUI.release.xcconfig"; path = "Target Support Files/Pods-MessagingDemoAppSwiftUI/Pods-MessagingDemoAppSwiftUI.release.xcconfig"; sourceTree = "<group>"; };
-=======
 		B7B411B1F9538EB09000C67E /* Pods_AEPMessaging.framework */ = {isa = PBXFileReference; explicitFileType = wrapper.framework; includeInIndex = 0; path = Pods_AEPMessaging.framework; sourceTree = BUILT_PRODUCTS_DIR; };
 		B86A865B6338E5FAFD760F08 /* Pods_UnitTests.framework */ = {isa = PBXFileReference; explicitFileType = wrapper.framework; includeInIndex = 0; path = Pods_UnitTests.framework; sourceTree = BUILT_PRODUCTS_DIR; };
 		BF90DF53585960AE051234A9 /* Pods-IntegrationTests.debug.xcconfig */ = {isa = PBXFileReference; includeInIndex = 1; lastKnownFileType = text.xcconfig; name = "Pods-IntegrationTests.debug.xcconfig"; path = "Target Support Files/Pods-IntegrationTests/Pods-IntegrationTests.debug.xcconfig"; sourceTree = "<group>"; };
@@ -1046,7 +1002,10 @@
 		DA6922BC75669B1A110C84A1 /* Pods-AEPMessaging.debug.xcconfig */ = {isa = PBXFileReference; includeInIndex = 1; lastKnownFileType = text.xcconfig; name = "Pods-AEPMessaging.debug.xcconfig"; path = "Target Support Files/Pods-AEPMessaging/Pods-AEPMessaging.debug.xcconfig"; sourceTree = "<group>"; };
 		E7A2B17D34C47FB6CA55B1E9 /* Pods-MessagingDemoAppObjC.debug.xcconfig */ = {isa = PBXFileReference; includeInIndex = 1; lastKnownFileType = text.xcconfig; name = "Pods-MessagingDemoAppObjC.debug.xcconfig"; path = "Target Support Files/Pods-MessagingDemoAppObjC/Pods-MessagingDemoAppObjC.debug.xcconfig"; sourceTree = "<group>"; };
 		EF179C2F973B478E3EA6F0EB /* Pods-E2EFunctionalTestApp.release.xcconfig */ = {isa = PBXFileReference; includeInIndex = 1; lastKnownFileType = text.xcconfig; name = "Pods-E2EFunctionalTestApp.release.xcconfig"; path = "Target Support Files/Pods-E2EFunctionalTestApp/Pods-E2EFunctionalTestApp.release.xcconfig"; sourceTree = "<group>"; };
->>>>>>> ed4ea998
+		D63FC3AB2E00DAB800037B50 /* String+DataConversion.swift */ = {isa = PBXFileReference; lastKnownFileType = sourcecode.swift; path = "String+DataConversion.swift"; sourceTree = "<group>"; };
+		D66DF10B2DD5327E0021AC51 /* MessagingPropertiesTests.swift */ = {isa = PBXFileReference; lastKnownFileType = sourcecode.swift; path = MessagingPropertiesTests.swift; sourceTree = "<group>"; };
+		D66DF10D2DD5332A0021AC51 /* MockNamedKeyValueService.swift */ = {isa = PBXFileReference; lastKnownFileType = sourcecode.swift; path = MockNamedKeyValueService.swift; sourceTree = "<group>"; };
+		D6C020402DC2B4800094C9CD /* MessagingProperties.swift */ = {isa = PBXFileReference; lastKnownFileType = sourcecode.swift; path = MessagingProperties.swift; sourceTree = "<group>"; };
 /* End PBXFileReference section */
 
 /* Begin PBXFrameworksBuildPhase section */
@@ -1343,7 +1302,35 @@
 			path = Pods;
 			sourceTree = "<group>";
 		};
-<<<<<<< HEAD
+		4C075D762DDE8A110082B66C /* Persistence */ = {
+			isa = PBXGroup;
+			children = (
+				4C2157F82DC445560055C8C9 /* LiveActivityTypes.swift */,
+				4C075D772DDFE8000082B66C /* PersistenceStoreBase.swift */,
+				4C2157F62DC444FF0055C8C9 /* PushToStartTokenStore.swift */,
+				4C075D6D2DDE74D70082B66C /* ChannelActivityStore.swift */,
+				4C2157F42DC444EA0055C8C9 /* UpdateTokenStore.swift */,
+			);
+			path = Persistence;
+			sourceTree = "<group>";
+		};
+		4CE3F7FD2DCD689500812544 /* LiveActivity */ = {
+			isa = PBXGroup;
+			children = (
+				4C075D712DDE83D20082B66C /* PersistenceStoreBaseTests.swift */,
+			);
+			path = LiveActivity;
+			sourceTree = "<group>";
+		};
+		4CE3F80D2DD6AD0400812544 /* LiveActivity */ = {
+			isa = PBXGroup;
+			children = (
+				4CE3F8142DD6AE0600812544 /* CountingDataStore.swift */,
+				4C075D732DDE85540082B66C /* TestElement.swift */,
+				4CE3F80E2DD6AD2200812544 /* TestMapBase.swift */,
+			);
+			path = LiveActivity;
+		};
 		755DB8BD2E0353C700F3B21B /* LargeImageCard */ = {
 			isa = PBXGroup;
 			children = (
@@ -1362,36 +1349,6 @@
 				755DB8D62E1EC5C200F3B21B /* ImageOnlyCard.json */,
 			);
 			path = ImageOnlyCard;
-=======
-		4C075D762DDE8A110082B66C /* Persistence */ = {
-			isa = PBXGroup;
-			children = (
-				4C2157F82DC445560055C8C9 /* LiveActivityTypes.swift */,
-				4C075D772DDFE8000082B66C /* PersistenceStoreBase.swift */,
-				4C2157F62DC444FF0055C8C9 /* PushToStartTokenStore.swift */,
-				4C075D6D2DDE74D70082B66C /* ChannelActivityStore.swift */,
-				4C2157F42DC444EA0055C8C9 /* UpdateTokenStore.swift */,
-			);
-			path = Persistence;
-			sourceTree = "<group>";
-		};
-		4CE3F7FD2DCD689500812544 /* LiveActivity */ = {
-			isa = PBXGroup;
-			children = (
-				4C075D712DDE83D20082B66C /* PersistenceStoreBaseTests.swift */,
-			);
-			path = LiveActivity;
-			sourceTree = "<group>";
-		};
-		4CE3F80D2DD6AD0400812544 /* LiveActivity */ = {
-			isa = PBXGroup;
-			children = (
-				4CE3F8142DD6AE0600812544 /* CountingDataStore.swift */,
-				4C075D732DDE85540082B66C /* TestElement.swift */,
-				4CE3F80E2DD6AD2200812544 /* TestMapBase.swift */,
-			);
-			path = LiveActivity;
->>>>>>> ed4ea998
 			sourceTree = "<group>";
 		};
 		922FFCE6251B2BBA00BCE010 = {
@@ -1439,11 +1396,8 @@
 				B64256B72D93B06F00EDCAC5 /* LiveActivity */,
 				242920F62AD0628B000DB2CD /* Schemas */,
 				B6F7CBC82CC2089A00C35C64 /* UI */,
-<<<<<<< HEAD
 				92315435261E3B36004AE7D3 /* AEPMessaging.h */,
 				B64256AF2D936B9700EDCAC5 /* BatchedPropositionInteraction.swift */,
-=======
->>>>>>> ed4ea998
 				24FD5F742CEEA50400AE4567 /* CompletionHandler.swift */,
 				246EF0632C013DED002A9B22 /* ContentCard.swift */,
 				090290C429DCED0B00388226 /* ContentCardRulesEngine.swift */,
@@ -3112,11 +3066,8 @@
 				240FC42E2AA920D400AFEEEB /* ParsedPropositions.swift in Sources */,
 				246EF0602BFFC6B5002A9B22 /* PropositionHistory.swift in Sources */,
 				245059982673F94D00CC7CA0 /* MessagingConstants.swift in Sources */,
-<<<<<<< HEAD
+				4C2157F32DC4441F0055C8C9 /* MessagingStateManager.swift in Sources */,
 				D6C020412DC2B4880094C9CD /* MessagingProperties.swift in Sources */,
-=======
-				4C2157F32DC4441F0055C8C9 /* MessagingStateManager.swift in Sources */,
->>>>>>> ed4ea998
 				09B071EE2A651CB200F259C1 /* PropositionItem.swift in Sources */,
 				246FD07226B9F86F00FD130B /* FullscreenMessage+Message.swift in Sources */,
 				4C2157F72DC444FF0055C8C9 /* PushToStartTokenStore.swift in Sources */,
