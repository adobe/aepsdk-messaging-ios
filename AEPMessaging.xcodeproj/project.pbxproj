--- conflicted
+++ resolved
@@ -29,7 +29,6 @@
 		090290C929DD11EA00388226 /* RuleConsequence+Messaging.swift in Sources */ = {isa = PBXBuildFile; fileRef = 090290C829DD11EA00388226 /* RuleConsequence+Messaging.swift */; };
 		090290CB29DE3F8200388226 /* MockFeedRulesEngine.swift in Sources */ = {isa = PBXBuildFile; fileRef = 090290CA29DE3F8200388226 /* MockFeedRulesEngine.swift */; };
 		090290CD29DF650400388226 /* LaunchRulesEngine+MessagingTests.swift in Sources */ = {isa = PBXBuildFile; fileRef = 090290CC29DF650400388226 /* LaunchRulesEngine+MessagingTests.swift */; };
-<<<<<<< HEAD
 		090290D429E89CBB00388226 /* FeedsViewController.swift in Sources */ = {isa = PBXBuildFile; fileRef = 090290D229E89B2400388226 /* FeedsViewController.swift */; };
 		090290D829EDF7B300388226 /* CustomTabBarController.swift in Sources */ = {isa = PBXBuildFile; fileRef = 090290D729EDF7B300388226 /* CustomTabBarController.swift */; };
 		090290DA29EF26AA00388226 /* EdgeResponseManager.swift in Sources */ = {isa = PBXBuildFile; fileRef = 090290D929EF26AA00388226 /* EdgeResponseManager.swift */; };
@@ -37,11 +36,9 @@
 		090290DE29EF30E000388226 /* EdgeResponseHandler.swift in Sources */ = {isa = PBXBuildFile; fileRef = 090290DD29EF30E000388226 /* EdgeResponseHandler.swift */; };
 		091881CE29F2123300615481 /* InAppHandler.swift in Sources */ = {isa = PBXBuildFile; fileRef = 091881CD29F2123300615481 /* InAppHandler.swift */; };
 		091881D229F86F7200615481 /* Renderable.swift in Sources */ = {isa = PBXBuildFile; fileRef = 091881D129F86F7200615481 /* Renderable.swift */; };
-=======
 		2402745C29FC424000884DFE /* TestableMessagingDelegate.swift in Sources */ = {isa = PBXBuildFile; fileRef = 2402745B29FC424000884DFE /* TestableMessagingDelegate.swift */; };
 		2402745D29FC424000884DFE /* TestableMessagingDelegate.swift in Sources */ = {isa = PBXBuildFile; fileRef = 2402745B29FC424000884DFE /* TestableMessagingDelegate.swift */; };
 		2402745E29FC424000884DFE /* TestableMessagingDelegate.swift in Sources */ = {isa = PBXBuildFile; fileRef = 2402745B29FC424000884DFE /* TestableMessagingDelegate.swift */; };
->>>>>>> 7624d586
 		240F71FB26868F7100846587 /* SharedStateResult+Messaging.swift in Sources */ = {isa = PBXBuildFile; fileRef = 240F71FA26868F7100846587 /* SharedStateResult+Messaging.swift */; };
 		2414ED832899BA080036D505 /* AppDelegate.m in Sources */ = {isa = PBXBuildFile; fileRef = 2414ED822899BA080036D505 /* AppDelegate.m */; };
 		2414ED862899BA080036D505 /* SceneDelegate.m in Sources */ = {isa = PBXBuildFile; fileRef = 2414ED852899BA080036D505 /* SceneDelegate.m */; };
